dist: trusty
language: c

cache:
  directories:
  - $HOME/.opam

env:
  global:
  - OPAMJOBS="2"
  - OPAMYES="true"
  - TEST_TARGETS="real_tests"
  matrix:
  - OCAML_VERSION=4.05.0
  - OCAML_VERSION=4.06.0
  - OCAML_VERSION=4.06.1
  - OCAML_VERSION=4.07.0
  - OCAML_VERSION=4.07.1
#  - OCAML_VERSION=4.07.0 TEST_TARGETS=opam-release EXTRA_OPAM=dune-release
# FIXME

before_install:
  # Obtain and install opam locally.
  - sudo wget https://github.com/ocaml/opam/releases/download/2.0.5/opam-2.0.5-x86_64-linux -O /usr/bin/opam
  - sudo chmod 755 /usr/bin/opam
  # Initialize the switch.
  - opam init -a --disable-sandboxing --compiler="$OCAML_VERSION"
  - opam update
  - opam switch "$OCAML_VERSION"
  - eval $(opam env)
  - opam install alt-ergo.2.3.0
  - opam pin add -n -k path lambdapi .
  - opam install --deps-only -d -t lambdapi
  - opam pin remove lambdapi
<<<<<<< HEAD
  - opam install alt-ergo.2.3.1
=======
>>>>>>> a5537c22
  # Update why3 config after installing alt-ergo
  - why3 config --full-config

script:
  - make $TEST_TARGETS
  - if [[ `make sanity_check` != "" ]]; then echo "Sanity check failed"; exit 1; fi

notifications:
  email:
    - rodolphe.lepigre@inria.fr<|MERGE_RESOLUTION|>--- conflicted
+++ resolved
@@ -32,10 +32,6 @@
   - opam pin add -n -k path lambdapi .
   - opam install --deps-only -d -t lambdapi
   - opam pin remove lambdapi
-<<<<<<< HEAD
-  - opam install alt-ergo.2.3.1
-=======
->>>>>>> a5537c22
   # Update why3 config after installing alt-ergo
   - why3 config --full-config
 
