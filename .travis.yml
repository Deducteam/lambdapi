--- conflicted
+++ resolved
@@ -31,16 +31,13 @@
   - opam update
   - opam switch "$OCAML_VERSION"
   - eval $(opam env)
-<<<<<<< HEAD
   - git clone https://github.com/craff/pacomb.git
   - opam pin add -k path pacomb.1.0 pacomb
-=======
-  - opam install alt-ergo.2.3.0
->>>>>>> a5537c22
   - opam pin add -n -k path lambdapi .
   - opam install --deps-only -d -t lambdapi
   - opam pin remove lambdapi
   # Update why3 config after installing alt-ergo
+  - opam install alt-ergo.2.3.0
   - why3 config --full-config
 
 script:
