synopsis: "Proof assistant based on the λΠ-calculus modulo rewriting"
description:
"""
Proof assistant based on the λΠ-calculus modulo rewriting,
mostly compatible with Dedukti.

This package contains both the `lambdapi` proof assistant and the `lp-lsp`
Language Server Protocol helper for IDEs to check lambdapi files.
"""
opam-version: "2.0"
maintainer: "dedukti-dev@inria.fr"
bug-reports: "https://github.com/Deducteam/lambdapi/issues"
homepage: "https://github.com/Deducteam/lambdapi"
dev-repo: "git+https://github.com/Deducteam/lambdapi.git"
authors: [
  "Rodolphe Lepigre <lepigre@mpi-sws.org>"
  "Frédéric Blanqui <frederic.blanqui@inria.fr>"
  "Emilio Jesús Gallego Arias <e@x80.org>" ]
license: "CeCILL 2.1"
doc: "https://deducteam.github.io/lambdapi/"

depends: [
  "ocaml"        { >= "4.04.0" }
  "dune"         { >= "1.3.0"  }
  "menhir"
<<<<<<< HEAD
  "bindlib"      { >= "5.0.0" }
  "pacomb"       { >= "1.0" }
  "timed"        { >= "1.0"   }
  "why3"         { >= "1.2.0" }
=======
  "bindlib"      { = "5.0.0" }
  "earley"       { = "2.0.0" }
  "timed"        { = "1.0"   }
  "why3"         { = "1.2.0" }
>>>>>>> 7a21c0c6
  "yojson"       { >= "1.6.0" }
  "cmdliner"     { >= "1.0.3" }
]

build: [
  [ "dune" "subst" ]
  [ "dune" "build" "-p" name "-j" jobs ]
]<|MERGE_RESOLUTION|>--- conflicted
+++ resolved
@@ -23,17 +23,10 @@
   "ocaml"        { >= "4.04.0" }
   "dune"         { >= "1.3.0"  }
   "menhir"
-<<<<<<< HEAD
-  "bindlib"      { >= "5.0.0" }
+  "bindlib"      { = "5.0.0" }
   "pacomb"       { >= "1.0" }
-  "timed"        { >= "1.0"   }
-  "why3"         { >= "1.2.0" }
-=======
-  "bindlib"      { = "5.0.0" }
-  "earley"       { = "2.0.0" }
   "timed"        { = "1.0"   }
   "why3"         { = "1.2.0" }
->>>>>>> 7a21c0c6
   "yojson"       { >= "1.6.0" }
   "cmdliner"     { >= "1.0.3" }
 ]
