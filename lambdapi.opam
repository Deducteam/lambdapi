--- conflicted
+++ resolved
@@ -23,13 +23,8 @@
   "ocaml"        { >= "4.05.0" }
   "dune"         { >= "1.3.0"  }
   "menhir"
-<<<<<<< HEAD
-  "bindlib"      { = "5.0.0" }
+  "bindlib"      { >= "5.0.1" }
   "pacomb"       { >= "1.0" }
-=======
-  "bindlib"      { >= "5.0.1" }
-  "earley"       { = "2.0.0" }
->>>>>>> a5537c22
   "timed"        { = "1.0"   }
   "why3"         { >= "1.3.1" }
   "yojson"       { >= "1.6.0" }
