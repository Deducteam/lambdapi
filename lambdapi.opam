--- conflicted
+++ resolved
@@ -20,27 +20,23 @@
 dev-repo: "git+https://github.com/Deducteam/lambdapi.git"
 depends: [
   "dune" {>= "3.7"}
-<<<<<<< HEAD
-  "ocaml" {>= "4.14"}
-=======
   (("ocaml" {>= "5.3"} & "dream-pure" {= "1.0.0~alpha2"} & "dream-httpaf" {= "1.0.0~alpha4"} & "dream" {= "1.0.0~alpha8"})
   |("ocaml" {>= "4.13" & < "5.3"} & "dream" {>= "1.0.0~alpha3"})
-  |("ocaml" {>= "4.9" & < "4.13"} & "dream-pure" {= "1.0.0~alpha2"} & "dream-httpaf" {= "1.0.0~alpha3"} & "dream" {= "1.0.0~alpha6"}))
->>>>>>> 4053a99f
+  |("ocaml" {>= "4.10" & < "4.13"} & "dream-pure" {= "1.0.0~alpha2"} & "dream-httpaf" {= "1.0.0~alpha3"} & "dream" {= "1.0.0~alpha6"}))
   "menhir" {>= "20200624"}
   "sedlex" {>= "3.2"}
   "alcotest" {with-test}
   "alt-ergo" {with-test}
   "dedukti" {with-test & >= "2.7"}
-  "timed" {>= "1.0"}
-  "pratter" {>= "5.0.0" & < "6"}
-  "camlp-streams" {>= "5.0"}
-  "why3" {>= "1.8.0"}
-  "yojson" {>= "1.6.0"}
-  "cmdliner" {>= "1.1.0"}
-  "stdlib-shims" {>= "0.1.0"}
+  "timed" {>= "1"}
+  "pratter" {>= "5" & < "6"}
+  "camlp-streams" {>= "5"}
+  "why3" {>= "1.8"}
+  "yojson" {>= "1.6"}
+  "cmdliner" {>= "1.1"}
+  "stdlib-shims" {>= "0.1"}
   "odoc" {with-doc}
-  "lwt_ppx" {>= "1.0.0"}
+  "lwt_ppx" {>= "1"}
   "uri" {>= "1.1"}
 ]
 build: [
@@ -55,12 +51,4 @@
     "@install"
   ]
 ]
-<<<<<<< HEAD
-conflicts: [ "ocaml-option-bytecode-only" ]
-# TODO remove this when Pratter 5 is uploaded on opam
-pin-depends: [
-  ["pratter.5.0.0" "git+https://forge.tedomum.net/koizel/pratter#5.0.0"]
-]
-=======
-conflicts: [ "ocaml-option-bytecode-only" ]
->>>>>>> 4053a99f
+conflicts: [ "ocaml-option-bytecode-only" ]