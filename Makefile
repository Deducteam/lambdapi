--- conflicted
+++ resolved
@@ -41,16 +41,12 @@
 	@dune runtest
 	@tests/dtrees.sh
 
-<<<<<<< HEAD
-tests_export: lambdapi
-=======
 .PHONY: test_load
 test_load: lambdapi
 	@tests/test_load.sh
 
 .PHONY: test_export_dk
 test_export_dk: lambdapi
->>>>>>> 508e7f0b
 	@tests/export_dk.sh
 
 .PHONY: test_export_lp
