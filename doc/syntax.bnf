reserved "_"
reserved "abort"
reserved "admit"
reserved "and"
reserved "apply"
reserved "as"
reserved "assert"
reserved "assertnot"
reserved "assume"
reserved "compute"
reserved "constant"
reserved "definition"
reserved "focus"
reserved "in"
reserved "injective"
reserved "hint"
reserved "let"
reserved "open"
reserved "print"
reserved "private"
reserved "proof"
reserved "proofterm"
reserved "protected"
reserved "qed"
reserved "refine"
reserved "reflexivity"
reserved "require"
reserved "rewrite"
reserved "rule"
reserved "set"
reserved "simpl"
reserved "symmetry"
reserved "symbol"
reserved "theorem"
reserved "type"
reserved "TYPE"
reserved "why3"

<declared_id> ::=
  | "ℕ"
  | "α"
  | ... // whatever has ben defined in the scope.

// Identifier
<ident> ::=
  | RE("[a-zA-Z_][a-zA-Z0-9_]*")     // Regular identifier
  | RE("{|\([^|]\|\(|[^}]\)\)*|*|}") // Escaped identifier
  | <declared_id>                    // Declared identifier

// Natural number literal
<nat_lit> ::=
  | RE("[0-9]+")

// Float literal
<float_lit> ::=
  | RE("[0-9]+\([.][0-9]+\)?")

// String literal
<string_lit> ::=
  | RE("\"[^\"\n]*\"")

<path> ::=
  | {<ident> "."}* <ident>

<qident> ::=
  | {<ident> "."}* <ident>

// Variable of a pattern
<pvar> ::=
  | "&" - {<ident> | "_"}

<property> ::=
  | "constant"
  | "injective"

<exposition> ::=
  | "protected"
  | "private"

<infix_op> ::=
  | "+"
  | "×"
  | ... // whatever has been defined in the scope.

// Term (including patterns and everything)
<term> ::=
  | "TYPE"
  | "@"? <qident>
  | "_"
  | "?" - <ident> {"[" <term> {"," <term>}* "]"}?
<<<<<<< HEAD
  | <pvar> {"[" <term> {"," <term>}* "]"}?
=======
  | "$" - {<ident> | "_"} {"[" <term> {"," <term>}* "]"}?
>>>>>>> 5dfe236b
  | "(" <term> ")"
  | "{" <term> "}"
  | <term> <term>
  | <type> "→" <type>
  | "Π" <arg>+ "," <type>
  | "λ" <arg>+ "," <term>
  | "let" <ident> <arg>* {":" <term>}? "≔" <term> "in" <term>
  | <nat_lit>
  | <term> <infix_op> <term>

// Synonym for types
<type> ::= <term>

// Synonym for patterns
<patt> ::= <term>

// Argument (of abstraction, product, ...), may be marked implicit
<arg> ::=
  | <ident>
  | "{" <ident>+ {":" <type>}? "}"
  | "(" <ident>+ ":" <type> ")"

// Rewriting rule
<rule> ::=
  | <patt> "↪" <term>

// TODO rule naming, positive / negative

// Unification hint
<hint> ::=
  | <patt> "≡" <patt> "→" <pvar> "≡" <term> {"," <term> "≡" <term>}*

// Rewrite pattern
<rw_patt> ::=
  | <term>
  | "in" <term>
  | "in" <ident> "in" <term>
  | <ident> "in" <term>
  | <term> "in" <ident> "in" <term>
  | <term> "as" <ident> "in" <term>

// Proof tactics
<tactic> ::=
  | "refine" <term>
  | "assume" <ident>+
  | "apply" <term>
  | "simpl"
  | "rewrite" {"[" <rw_patt> "]"}? <term>
  | "reflexivity"
  | "symmetry"
  | "focus" <nat_lit>
  | "print"
  | "proofterm"
  | "why3" <string_lit>?

// Assertion predicate
<assertion> ::=
  // Typing assertion
  | <term> ":" <term>
  // Convertibility assertion
  | <term> "≡" <term>

// Single command.
<command> ::=
  // Require and/or open a module
  | "require" <path> "as" <ident>
  | "require" "open"? <path>
  | "open" <path>
  // Define a new symbol
  | <exposition>? <property>? "symbol" <ident> <arg>* ":" <type>
  // Define a new rewriting rule
  | "rule" <rule> {"and" <rule>}*
  // Definition of a symbol or theorem
  | <exposition>? "definition" <ident> <arg>* {":" <type>}? "≔" <term>
  | <exposition>? "theorem" <ident> <arg>* ":" <type> "proof" <tactic>*
    {"qed"|"admit"|"abort"}
  // Assertion
  | "assert" arg* "⊢" <assertion>
  | "assertnot" arg* "⊢" <assertion>
  // Set option
  | "set" "verbose" RE("[1-9][0-9]*")
  | "set" "debug" RE("[-+][a-zA-Z]+")
  | "set" "builtin" <string_lit> "≔" <qident>
  | "set" "prefix" <float_lit> <string_lit> "≔" <qident>
  | "set" "infix" {"left" | "right"}? <float_lit> <string_lit> "≔" <qident>
  | "set" "prover" <ident>
  | "set" "prover_timeout" <nat_lit>
  | "set" "declared" <string_lit>
  // Get the type of a term
  | "type" <term>
  // Get the normal form of a term
  | "compute" <term>

// Entry point: list of commands.
<main> ::= <command>*<|MERGE_RESOLUTION|>--- conflicted
+++ resolved
@@ -88,11 +88,7 @@
   | "@"? <qident>
   | "_"
   | "?" - <ident> {"[" <term> {"," <term>}* "]"}?
-<<<<<<< HEAD
-  | <pvar> {"[" <term> {"," <term>}* "]"}?
-=======
   | "$" - {<ident> | "_"} {"[" <term> {"," <term>}* "]"}?
->>>>>>> 5dfe236b
   | "(" <term> ")"
   | "{" <term> "}"
   | <term> <term>
