Syntax of commands
------------------

The BNF grammar of Lambdapi is in [syntax.bnf](../syntax.bnf).

In this section, we will illustrate the syntax of Lambdapi using examples. The
first thing to note is that Lambdapi files are formed of a list of commands. A
command starts with a particular, reserved keyword.  And it ends either at the
start of a new command or at the end of the file.

<!---------------------------------------------------------------------------->
### Comments

One-line comments are introduced by '//':

```
// all this is ignored
```

<!---------------------------------------------------------------------------->
### Lexical conventions

TODO

<!---------------------------------------------------------------------------->
### `require`

The `require` command informs the type-checker that the current module depends
on some other module, which must hence be compiled.

```
require boolean
require church.list as list
```

Note that a required module can optionally be aliased, in which case it can be
referred to with the provided name.

<!---------------------------------------------------------------------------->
### `open`

The `open` command puts into scope the symbols defined in the given module. It
can also be combined with the `require` command.

```
open booleans
require open church.sums
```

<!---------------------------------------------------------------------------->
### `symbol`

Symbols are declared using the `symbol` command, possibly associated with some
modifier like `const` or `injective`.

```
symbol const Nat : TYPE
symbol const zero : Nat
symbol const succ (x:Nat) : Nat
symbol add : Nat ⇒ Nat ⇒ Nat
symbol const list : Nat ⇒ TYPE
symbol const nil : List zero
symbol const cons : Nat ⇒ ∀n, List n ⇒ List(succ n)
```

The command requires a fresh symbol name (it should not have already been used
in the current module) and a type for the symbol.

It is possible to put arguments on the left side of the `:` symbol (similarly
to a value declaration in OCaml).

Data types and predicates must be given types of the form
`∀x1:T1,..,∀xn:Tn,TYPE`.

`T⇒U` is a shorthand for `∀x:T,U` when `x` does not occur in `U`.

We recommend to start types and predicates by a capital letter.

**Modifiers:**
 - `const`: no rule can be added to the symbol
 - `injective`: the symbol can be considered as injective, that is,
 if `f t1 .. tn` ≡ `f u1 .. un`, then `t1`≡`u1`, ..., `tn`≡`un`.
 For the moment, the verification is left to the user.

These modifiers are used to help the unification engine.

**Implicit arguments**. Some function symbol arguments can be declared
as implicit meaning that they must not be given by the user
later. Implicit arguments are replaced by `_` at parsing time,
generating a fresh metavariables. An argument declared as implicit can
be explicitly given by enclosing it between curly brackets `{` ... `}`
though. If a function symbol is prefixed by `@` then the implicit
arguments mechanism is disabled and all the arguments must be
explicitly given.

```
symbol eq {a:U} : T a ⇒ T a ⇒ Prop
// The first argument of `eq` is declared as implicit and must not be given
// unless `eq` is prefixed by `@`.
// Hence, [eq t u], [eq {_} t u] and [@eq _ t u] are all valid and equivalent.
```

**Infix notation**:
An infix notation can be declared for some symbol. See the command `set`.

<!---------------------------------------------------------------------------->
### `rule`

Rewriting rules for definable symbols are declared using the `rule` command.

```
rule add zero      &n → &n
rule add (succ &n) &m → succ (add &n &m)
```

Note that rewriting rules can also be defined simultaneously,  using the `and`
keyword instead of the `rule` keyword for all but the first rule.

```
rule add zero      &n → &n
and  add (succ &n) &m → succ (add &n &m)
```

Pattern variables need to be prefixed by `&`.

**Higher-order pattern-matching**.
Lambdapi accepts higher-order pattern variables too:

```
rule diff (λx, sin &F[x]) → λx, diff (λx, &F[x]) x × cos &F[x]
rule lam (λx, app &F x) → &F // η-reduction
```

In left-hand side, λ-expressions must have no type annotations.

Pattern variables can be applied to distinct bound variables only,
that is, the terms between `[` and `]` must be distinct bound
variables only.

Lambdapi uses then higher-order pattern-matching, that is, matching
modulo β. Hence, the rule `lam (λx, app &F x) → &F` indeed implements
η-reduction since no valid instance of `F` can contain `x`.

**Important**. In contrast to languages like OCaml, Coq, Agda, etc. rule
 left-hand sides can contain defined symbols:

```
rule add (add x y) z → add x (add y z)
```

They can overlap:

```
rule add zero x → x
rule add x zero → x
```

And they can be non-linear:

```
rule minus x x → zero
```

<!---------------------------------------------------------------------------->
### `definition`

The `definition` command is used to immediately define a new symbol, for it to
be equal to some (closed) term.

```
definition plus_two : Nat ⇒ Nat ≔ λn,add n (succ (succ zero))
definition plus_two (n : Nat) : Nat ≔ add n (succ (succ zero))
definition plus_two (n : Nat) ≔ add n (succ (succ zero))
definition plus_two n ≔ add n (succ (succ zero))
```

Note that some type annotations can be omitted, and that it is possible to put
arguments on the left side of the `≔` symbol (similarly to a value declaration
in OCaml). Some arguments can be declared as implicit by enclosing them in
curly brackets.

<!---------------------------------------------------------------------------->
### `theorem`

The `theorem` command makes the user enter a new interactive mode. The
user has to provide a term of some given type. Such a goal is
materialized by a metavariable of the given type (goals and
metavariables are synonyms). One can then partially instantiate a goal
metavariable by using commands specific to this mode called tactics. A
tactic may generate new goals/metavariables. The proof of the theorem
is complete only when all generated goals have been solved.

[List of tactics](tactics.md)

<!---------------------------------------------------------------------------->
### `type`

The `type` command returns the type of a term.

```
symbol N : TYPE
symbol z : N
symbol s : N⇒N
type N⇒N // returns TYPE
type s z // returns N
```

<!---------------------------------------------------------------------------->
### `compute`

The `compute` command computes the normal form of a term.

```
symbol N : TYPE
symbol z : N
symbol s : N⇒N
symbol add : N⇒N⇒N
rule add z &x → &x
and add (s &x) &y → add &x (s &y)
compute add (s (s z)) (s (s z)) // returns s (s (s (s z)))
```

<!---------------------------------------------------------------------------->
### `assert` and `assertnot`

The `assert` and `assertnot` are convenient for checking that the validity, or
the invalidity, of typing judgments or convertibilities.  This can be used for
unit testing of Lambdapi, with both positive and negative tests.

```
assert zero : Nat
assert add (succ zero) zero ≡ succ zero
assertnot zero ≡ succ zero
assertnot succ : Nat
```

<!---------------------------------------------------------------------------->
### `set`

The `set` command is used to control the behaviour of Lambdapi and
extension points in its syntax.

**verbose level** The verbose level can be set to an integer between 0
and 3. Higher is the verbose level, more details are printed.

```
set verbose 1
```

**debug mode** The user can activate (with `+`) or deactivate (with
`-`) the debug mode for some functionalities as follows:

```
set debug +ts
set debug -s
```

Each functionality is represented by a single character. For instance,
`t` stands for typing. To get the list of debuggable functionalities,
do `lambdapi -h`.

**flags** The user can set/unset some flags controling printing:

```
set flag "print_implicits" off // default is on
set flag "print_domains" off // default is on
```

**notation for natural numbers** It is possible to use the standard
decimal notation for natural numbers by specifying the symbols
representing 0 and the successor function as follows:

```
set builtin "0"  ≔ zero // : N
set builtin "+1" ≔ succ // : N ⇒ N
```

**equality-related builtins** In order to use tactics related to
Leibinz equality, one first has to define a number of builtin symbols
as follows:

```
set builtin "T"     ≔ T     // : U ⇒ TYPE
set builtin "P"     ≔ P     // : Prop ⇒ TYPE
set builtin "eq"    ≔ eq    // : ∀ {a}, T a ⇒ T a ⇒ Prop
set builtin "refl"  ≔ refl  // : ∀ {a} (x:T a), P (x=x)
set builtin "eqind" ≔ eqind // : ∀ {a} x y, P (x = y) ⇒ ∀ (p:T a⇒Prop), P (p y) ⇒ P (p x)
```

**Infix symbols** The following code defines infix symbols for
addition and multiplication. Both are associative to the left, and
they have priority levels `6` and `7`.

```
set infix left 6 "+" ≔ add
set infix left 7 "×" ≔ mul
```

The modifier `infix`, `infix right` and `infix left` can be used to specify
whether the defined symbol is non-associative, associative to the right,
or associative to the left. The priority levels are floating point numbers,
hence a priority can (almost) always be inserted between two different levels.

<<<<<<< HEAD
**Warning:** No check is done on the syntax of the symbol that is
defined. As a consequence, it is very easy to break the system by redefining a
keyword or a common symbol (e.g., `"("`, `")"` or `"symbol"`).

**Prover config**:
In order to use the `why3` tactic, a prover should be set using:
```
set prover "Eprover"
```
*Alt-Ergo* is set by default if the user didn't specify a prover.

The user can also specifies the time limit (in seconds) of the prover:
```
set prover_limit 60
```
The default time limit of a prover is set to 10 seconds.
=======
**Declared identifiers** The following code declares a new valid symbol, that
can then be used in the place of a symbol or λ-variable.

```
set declared "ℕ"
set declared "α"
set declared "β"
set declared "γ"
set declared "x₁"
set declared "x₂"
set declared "x₃"
```

**Warning:** some chacks are performed upon the declaration of infix symbols
and identifiers, but they are by no means sufficient (it is still possible to
break the parser by defining well-chosen tokens).
>>>>>>> 882602a5
<|MERGE_RESOLUTION|>--- conflicted
+++ resolved
@@ -301,7 +301,6 @@
 or associative to the left. The priority levels are floating point numbers,
 hence a priority can (almost) always be inserted between two different levels.
 
-<<<<<<< HEAD
 **Warning:** No check is done on the syntax of the symbol that is
 defined. As a consequence, it is very easy to break the system by redefining a
 keyword or a common symbol (e.g., `"("`, `")"` or `"symbol"`).
@@ -318,7 +317,7 @@
 set prover_limit 60
 ```
 The default time limit of a prover is set to 10 seconds.
-=======
+
 **Declared identifiers** The following code declares a new valid symbol, that
 can then be used in the place of a symbol or λ-variable.
 
@@ -334,5 +333,4 @@
 
 **Warning:** some chacks are performed upon the declaration of infix symbols
 and identifiers, but they are by no means sufficient (it is still possible to
-break the parser by defining well-chosen tokens).
->>>>>>> 882602a5
+break the parser by defining well-chosen tokens).