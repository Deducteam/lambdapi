--- conflicted
+++ resolved
@@ -7,7 +7,6 @@
 
 ### Added
 
-<<<<<<< HEAD
 - CLI command `deindex` to remove constants from the index.
 - Indexing of symbols from current development (as well as currently required files) and their deindexing when files are closed are now automatically supported.
 - Added filtering of search results using regular expressions.
@@ -17,9 +16,7 @@
 - Added streaming of results in command line search.
 - Supporting `Plac` in rewriting rules.
 - Fixed Stack_overflow exception due large number of search results.
-=======
 - Decimal numbers can now be qualified by a module path so that one can use the decimal notation with different types in the same file.
->>>>>>> bba9c316
 
 ### Changed
 
