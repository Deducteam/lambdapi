--- conflicted
+++ resolved
@@ -1,12 +1,11 @@
 ### Unreleased
 
-<<<<<<< HEAD
 #### Interface Improvements (2021-05-08)
 - Error messages are shown in logs buffer
 - Improvements in behaviour of Emacs interface
 - New shortcuts `C-c C-k` and `C-c C-r` for killing and reconnecting to the
   LSP server
-=======
+
 #### Record metavariable creation and instantiation during scoping, type inference and unification (2021-05-20)
 
 - the record type problem gets a new field metas, and all its fields are now mutable
@@ -17,7 +16,6 @@
 - the modules Meta in Term and LibTerm are moved to the new file libMeta
 - various mli files are created
 - in Unif, initial is removed and instantiation is allowed to generate new constraints
->>>>>>> 5ca93cc9
 
 #### Bugfixes in rewriting engine (2021-05-06)
 
