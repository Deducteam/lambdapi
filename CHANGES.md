<<<<<<< HEAD
#### Let bindings (2020-03-24)

Adding let-bindings to the terms structure.
- Contexts can now contain term definitions.
- Unification is carried out with a context.
- Equality modulo can use a context to unfold the definition of variables.

#### File management and module mapping (2020-03-20)

- New module system.
- Revised command line arguments parsing.
- LSP server run from `lambdapi`
- `--no-warning` option (fixes #296).
=======
#### Prepare for modern versions of OCaml (2020-03-26)

 - Use `Stdlib` instead of `Pervasives` (enforced by sanity checks).
 - Rely on `stdlib-shims` to provide `Stdlib` on older version of OCaml.

#### File management and module mapping (2020-03-20)

 - New module system.
 - Revised command line arguments parsing and introduce subcommands.
 - LSP server is now a Lambdapi subcommand: run with `lambdapi lsp`.
 - New `--no-warning` option (fixes #296).
>>>>>>> 540d6d8b

#### Trees simplification (2019-12-05)

Simplification of the decision tree structure
 - trees do not depend on term variables;
 - tree constructor type depends on generated at compile-time
   branch-wise unique integral identifiers;
 - graph output is more consistent: variables are the same in the
   nodes and the leaves.

### 1.0 (2018-11-28)

First major release of Lambdapi. It introduces:
 - a new syntax for developing proofs in the system,
 - basic support for infix operators,
 - call to external confluence checker with the same API as Dedukti,
 - more things.
 - Consolidate the LSP OPAM package into the main one (@ejgallego)

### 0.1 (2018-09-19)

First release of Lambdapi.<|MERGE_RESOLUTION|>--- conflicted
+++ resolved
@@ -1,5 +1,9 @@
-<<<<<<< HEAD
-#### Let bindings (2020-03-24)
+#### Prepare for modern versions of OCaml (2020-03-26)
+
+ - Use `Stdlib` instead of `Pervasives` (enforced by sanity checks).
+ - Rely on `stdlib-shims` to provide `Stdlib` on older version of OCaml.
+
+#### Let bindings (2020-03-26)
 
 Adding let-bindings to the terms structure.
 - Contexts can now contain term definitions.
@@ -8,23 +12,10 @@
 
 #### File management and module mapping (2020-03-20)
 
-- New module system.
-- Revised command line arguments parsing.
-- LSP server run from `lambdapi`
-- `--no-warning` option (fixes #296).
-=======
-#### Prepare for modern versions of OCaml (2020-03-26)
-
- - Use `Stdlib` instead of `Pervasives` (enforced by sanity checks).
- - Rely on `stdlib-shims` to provide `Stdlib` on older version of OCaml.
-
-#### File management and module mapping (2020-03-20)
-
  - New module system.
  - Revised command line arguments parsing and introduce subcommands.
  - LSP server is now a Lambdapi subcommand: run with `lambdapi lsp`.
  - New `--no-warning` option (fixes #296).
->>>>>>> 540d6d8b
 
 #### Trees simplification (2019-12-05)
 
