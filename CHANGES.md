--- conflicted
+++ resolved
@@ -1,16 +1,14 @@
 ### Unreleased
 
-<<<<<<< HEAD
-#### Add tactic `simpl <id>` for unfolding a specific symbol only (2021-03-19)
+#### Add tactic `simpl <id>` for unfolding a specific symbol only (2021-03-22)
 
 and slightly improve `Ctxt.def_of`
-=======
+
 #### Bug fixes (2021-03-22)
 
 - fix type inference in the case of an application (t u) where the type of t is not a product yet (uncomment code commented in #596)
 - fix the order in which emacs prints hypotheses
 - fix opam dependencies: add constraint why3 <= 1.3.3
->>>>>>> 08b39ea9
 
 #### Fix and improve inverse image computation (2021-03-16)
 
