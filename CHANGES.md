--- conflicted
+++ resolved
@@ -3,11 +3,10 @@
 The format is based on [Keep a Changelog](https://keepachangelog.com/),
 and this project adheres to [Semantic Versioning](https://semver.org/).
 
-<<<<<<< HEAD
 ## [Unreleased]
 
 - Add the command `opaque` that opacifies a symbol already defined.
-=======
+
 ## 2.4.1 (2023-11-22)
 
 ### Added
@@ -23,7 +22,6 @@
 
 - Coq export
 - matita.sh script
->>>>>>> b905e6d0
 
 ## 2.4.0 (2023-07-28)
 
