--- conflicted
+++ resolved
@@ -57,12 +57,9 @@
   (menhir (>= 20200624))
   (sedlex (>= 2.2))
   (alcotest :with-test)
-<<<<<<< HEAD
   (alt-ergo :with-test)
-=======
   (dedukti (and :with-test (>= 2.7)))
   (bindlib (>= 5.0.1))
->>>>>>> 42d6f7a1
   (timed (>= 1.0))
   (pratter (>= 2.0.0))
   (camlp-streams (>= 5.0))
