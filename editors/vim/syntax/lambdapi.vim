--- conflicted
+++ resolved
@@ -177,10 +177,7 @@
 " Abbreviations.
 abbreviate --> ↪
 abbreviate -> →
-<<<<<<< HEAD
-=======
 abbreviate => ⇒
->>>>>>> 8e456850
 abbreviate !  Π
 abbreviate (! (Π
 abbreviate := ≔
