--- conflicted
+++ resolved
@@ -30,7 +30,6 @@
     "symmetry"
     "why3"))
 (defconst lambdapi--prf-finish '("abort" "admit" "qed"))
-<<<<<<< HEAD
 (defconst lambdapi--queries '("set" "assert" "assertnot" "type" "compute")
   "Commands that can appear in proofs.")
 (defconst lambdapi--cmds
@@ -39,54 +38,16 @@
   "Commands at top level.")
 (defconst lambdapi--keywords
   (append
-   '("and" "→"
+   '("with" "↪"
      "infix" "prefix"
      "left" "right"
      "off" "on"
      "open" "as"
      "constant" "injective" "private" "protected"
      "prover" "prover_timeout" "verbose"
-     "let" "," "in" "∀" "λ" "⇒" "TYPE" "&" "?"
+     "let" "," "in" "Π" "λ" "→" "TYPE" "&" "?"
      "[" "]" "|" ")" "(" "{" "}" "." ":" "≔")
    lambdapi--cmds))
-=======
-(defconst lambdapi--punctuation '("[" "]" "|" ")" "(" "{" "}" "." ":" "?" "$"))
-(defconst lambdapi--keywords
-  '("let"
-    "in"
-    "λ"
-    "Π"
-    ","
-    "→"
-    "TYPE"
-    "↪"
-    "≔"
-    "symbol"
-    "private"
-    "protected"
-    "injective"
-    "constant"
-    "theorem"
-    "proof"
-    "definition"
-    "rule"
-    "with"
-    "assert"
-    "assertnot"
-    "type"
-    "compute"
-    "set"
-    "verbose"
-    "prefix"
-    "infix"
-    "left"
-    "right"
-    "prover"
-    "prover_timeout"
-    "require"
-    "open"
-    "as"))
->>>>>>> ba050de6
 
 (defconst lambdapi--smie-prec
   (smie-prec2->grammar
@@ -106,20 +67,14 @@
              ("_")
              (qident)
              ("?" ident "[" env "]") ;; ?M[x,y,z]
-<<<<<<< HEAD
-             ("&" ident "[" env "]") ;; &X[x,y,z]
+             ("$" ident "[" env "]") ;; &X[x,y,z]
              ( "(" sterm ")")
              ( "{" sterm "}")
-=======
-             ("$" ident "[" env "]") ;; $X[x,y,z]
-             ( "(" sterm ")" )
-             ( "{" sterm "}" )
->>>>>>> ba050de6
-             (sterm "⇒" sterm)
+             (sterm "→" sterm)
              ("λ" args "," sterm)
              ("λ" ident ":" sterm "," sterm)
-             ("∀" args "," sterm)
-             ("∀" ident ":" sterm "," sterm)
+             ("Π" args "," sterm)
+             ("Π" ident ":" sterm "," sterm)
              ("let" ident "≔" sterm "in" sterm)
              ("let" ident ":" sterm "≔" sterm "in" sterm)
              ("let" "ID" args ":" sterm "≔" sterm "in" sterm)
@@ -135,7 +90,6 @@
               ("print")
               ("proofterm")
               ("why3"))
-<<<<<<< HEAD
       (query ("assert" sterm "≡" sterm)
              ("assert" sterm ":" sterm)
              ("assertnot" sterm ":" sterm)
@@ -162,26 +116,12 @@
                ("theorem" "ID" args ":" sterm)
                ("proof" prfcontent "PRFEND")
                ("definition" "ID" args "≔" sterm)
-=======
-      (rule (sterm "↪" sterm))
-      (rules (rule)
-             (rule "with" rule))
-      ; TODO: token SYMTAG?
-      (symtag ("constant")
-              ("injective")
-              ("protected")
-              ("private"))
-      (command (symtag "symbol" args ":" sterm)
-               ("theorem" args ":" sterm "proof" tactic "PRFEND")
-               ("definition" args "≔" sterm)
-               ("rule" rules)
->>>>>>> ba050de6
-
-               ("rule" sterm "→" sterm)
-               ("and" sterm "→" sterm)
+                                        ; TODO: token SYMTAG?
+               ("rule" sterm "↪" sterm)
+               ("and" sterm "↪" sterm)
 
                ("require" qident)
-               ("require" "open" qident)
+               ("open" qident)
                ("require" qident "as" ident)
 
                ("set" "builtin" "STRINGLIT" "≔" qident)
@@ -190,8 +130,8 @@
                ("set" "infix" "left" "FLOATLIT" ident "≔" qident)
                ("set" "infix" "right" "FLOATLIT" ident "≔" qident)
                ("set" "declared" ident)))
-    '((assoc ",") (assoc "in") (assoc "⇒") (assoc "let") (assoc "≔")
-      (assoc "λ" "∀") (assoc ":") (assoc "ID")))))
+    '((assoc ",") (assoc "in") (assoc "→") (assoc "let") (assoc "≔")
+      (assoc "λ" "Π") (assoc ":") (assoc "ID")))))
 
 (defun lambdapi--smie-forward-token ()
   "Forward lexer for Dedukti3."
@@ -293,7 +233,7 @@
     (`(:before . "assertnot") (lambdapi--query-indent))
 
     (`(:before . ":") (lambdapi--colon-indent))
-    (`(:list-intro . ,(or "and" "rule" "λ" "∀" "proof" "ID")) t)
+    (`(:list-intro . ,(or "with" "rule" "λ" "Π" "proof" "ID")) t)
     (`(:after . "proof") lambdapi-indent-basic)
     (`(:after . ,(or "rule" "and")) (* 2 lambdapi-indent-basic))
     (`(:after . ,(or ":" "≔")) (when (smie-rule-hanging-p) lambdapi-indent-basic))
@@ -313,9 +253,8 @@
     (`(:before . "symbol") '(column . 0))
 
     (`(:before . "rule") '(column . 0))
-<<<<<<< HEAD
-    (`(:before . "and") '(column . 1))
-    (`(,_ . "→") (smie-rule-separator kind))))
+    (`(:before . "with") '(column . 0))
+    (`(,_ . "↪") (smie-rule-separator kind))))
 
 (defun lambdapi--previous-cmd ()
   "Return the previous command used in the file."
@@ -326,9 +265,6 @@
           (not (looking-at (regexp-opt lambdapi--cmds))))
       (forward-line -1)))
   (match-string 0))
-=======
-    (`(:before . "with") '(column . 0))))
->>>>>>> ba050de6
 
 (defun lambdapi--id-indent ()
   "Indentation before identifier.)))))
