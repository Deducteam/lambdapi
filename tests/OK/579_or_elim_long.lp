// Encoding taken from OK test firstOrder.dk

constant symbol Prop : TYPE;
symbol prf  : Prop → TYPE;

symbol False     : Prop;
symbol False_elim: Π (A : Prop), prf False → prf A;

symbol ∧       : Prop → Prop → Prop;
notation ∧ infix right 18;
symbol and_intro : Π (A B:Prop), prf A → prf B → prf (A ∧ B);
symbol and_elim1 : Π (A B:Prop), prf (A ∧ B) → prf A;
symbol and_elim2 : Π (A B:Prop), prf (A ∧ B) → prf B;

symbol ↝       : Prop → Prop → Prop;
notation ↝ infix right 14;
symbol imp_elim  : Π (A B:Prop), prf (A ↝  B) → prf A → prf B;
symbol imp_intro : Π (A B:Prop), (prf A → prf B) → prf (A ↝  B);

symbol ∨        : Prop → Prop → Prop;
notation ∨ infix right 16;
symbol or_elim   : Π (A B C:Prop), prf (A ∨ B) → prf (A ↝  C) → prf (B ↝  C) → prf C;
symbol or_intro1 : Π (A B:Prop), prf A → prf (A ∨ B);
symbol or_intro2 : Π (A B:Prop), prf B → prf (A ∨ B);

symbol ¬       : Prop → Prop ≔  λ (P:Prop), P ↝  False;
notation ¬ prefix 20;

<<<<<<< HEAD
debug +i;
=======
>>>>>>> 6babf2c7
symbol long_to_verify : Π a : Prop, Π b: Prop,
      (prf b →
      prf b →
      prf b →
      prf b →
      prf b →
      prf b →
      prf b →
      prf b →
      prf b →
      prf b →
      prf b →
      prf b →
      prf b →
      prf b →
      prf b →
      prf b →
      prf b →
      prf b →
      prf b →
      prf b →
      prf a →
      prf False) →

      (prf b →
      prf b →
      prf b →
      prf b →
      prf b →
      prf b →
      prf b →
      prf b →
      prf b →
      prf b →
      prf b →
      prf b →
      prf b →
      prf b →
      prf b →
      prf b →
      prf b →
      prf b →
      prf b →
      prf b →
      prf (¬ a) →
      prf False) →

      prf (a ∨ ¬ a) →
      prf b →
      prf b →
      prf b →
      prf b →
      prf b →
      prf b →
      prf b →
      prf b →
      prf b →
      prf b →
      prf b →
      prf b →
      prf b →
      prf b →
      prf b →
      prf b →
      prf b →
      prf b →
      prf b →
      prf b →
      prf False
≔  λ a b s1 s2 H h0 h1 h2 h3 h4 h5 h6 h7 h8 h9 H0 H1 H2 H3 H4 H5 H6 H7 H8 H9,
   or_elim a (¬ a) False H
   (imp_intro a False (s1 h0 h1 h2 h3 h4 h5 h6 h7 h8 h9 H0 H1 H2 H3 H4 H5 H6 H7 H8 H9))
   (imp_intro (¬ a) False (s2 h0 h1 h2 h3 h4 h5 h6 h7 h8 h9 H0 H1 H2 H3 H4 H5 H6 H7 H8 H9));<|MERGE_RESOLUTION|>--- conflicted
+++ resolved
@@ -26,10 +26,6 @@
 symbol ¬       : Prop → Prop ≔  λ (P:Prop), P ↝  False;
 notation ¬ prefix 20;
 
-<<<<<<< HEAD
-debug +i;
-=======
->>>>>>> 6babf2c7
 symbol long_to_verify : Π a : Prop, Π b: Prop,
       (prf b →
       prf b →
