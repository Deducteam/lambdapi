--- conflicted
+++ resolved
@@ -154,12 +154,8 @@
   assume n m;
   refine nat_ind (λ (n:N), eq nat (add n m) (add m n)) _ _ n
   { // Case Z
-<<<<<<< HEAD
-  simplify; symmetry; refine add0r m }
-=======
   simplify;
   symmetry; refine add0r m }
->>>>>>> fe4481fc
   { // Case S
   simplify;
   assume k ih;
