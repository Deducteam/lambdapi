--- conflicted
+++ resolved
@@ -25,67 +25,36 @@
        1 -- 2 [label=<z<sub>0</sub>>];
        3 [label="0" shape="box"];
        2 -- 3 [label=<*>];
-<<<<<<< HEAD
-       4 [label="$p ≡ pair $f $s"];
-=======
-       4 [label="($0 ≡ z) ; ($1 ≡ z)"];
->>>>>>> 40bfd693
+       4 [label="($x ≡ z) ; ($y ≡ z)"];
        3 -- 4 [label=<*>];
-       5 [label="1"];
-       0 -- 5 [label=<El<sub>1</sub>>];
+       5 [label="0" shape="box"];
+       0 -- 5 [label=<fst<sub>2</sub>>];
        6 [label="0" shape="box"];
-       5 -- 6 [label=<Πv0>];
+       5 -- 6 [label=<*>];
        7 [label="0" shape="box"];
        6 -- 7 [label=<*>];
-<<<<<<< HEAD
-       8 [label="($x ≡ z) ; ($y ≡ z)"];
-=======
-       8 [label="0" shape="box"];
->>>>>>> 40bfd693
+       8 [label="$p ≡ pair $f $s"];
        7 -- 8 [label=<*>];
-       9 [label="((λ x, $2.[x]) ≡ (λ x, El $4.[x])) ; (($1 ≡ El $3) ; ($0 ≡ darr $3 (λ z, $4.[z])))"];
-       8 -- 9 [label=<*>];
+       9 [label="0" shape="box"];
+       0 -- 9 [label=<snd<sub>2</sub>>];
        10 [label="0" shape="box"];
-       0 -- 10 [label=<fst<sub>2</sub>>];
+       9 -- 10 [label=<*>];
        11 [label="0" shape="box"];
        10 -- 11 [label=<*>];
-<<<<<<< HEAD
        12 [label="$p ≡ pair $f $s"];
-=======
-       12 [label="0" shape="box"];
->>>>>>> 40bfd693
        11 -- 12 [label=<*>];
-       13 [label="$1 ≡ pair $2 $4"];
-       12 -- 13 [label=<*>];
+       13 [label="2"];
+       0 -- 13 [label=<Πv0>];
        14 [label="0" shape="box"];
-       0 -- 14 [label=<snd<sub>2</sub>>];
+       13 -- 14 [label=<El<sub>1</sub>>];
        15 [label="0" shape="box"];
        14 -- 15 [label=<*>];
-       16 [label="0" shape="box"];
+       16 [label=< ⊆ FV(1)> shape="diamond"];
        15 -- 16 [label=<*>];
-<<<<<<< HEAD
        17 [label="0" shape="box"];
        16 -- 17 [label=<✓>];
-       18 [label="($b ≡ T $eb) ; (($a ≡ T $ea) ; ($c ≡ arrow $ea $eb))"];
+       18 [label="($b ≡ El $eb) ; (($a ≡ El $ea) ; ($c ≡ arrow $ea $eb))"];
        17 -- 18 [label=<*>];
        19 [label=<!>];
        16 -- 19 [label="!"];
-=======
-       17 [label="$1 ≡ pair $4 $2"];
-       16 -- 17 [label=<*>];
-       18 [label="2"];
-       0 -- 18 [label=<Πv0>];
-       19 [label="0" shape="box"];
-       18 -- 19 [label=<El<sub>1</sub>>];
-       20 [label="0" shape="box"];
-       19 -- 20 [label=<*>];
-       21 [label=< ⊆ FV(1)> shape="diamond"];
-       20 -- 21 [label=<*>];
-       22 [label="0" shape="box"];
-       21 -- 22 [label=<✓>];
-       23 [label="($0 ≡ El $3) ; (($1 ≡ El $4) ; ($2 ≡ arrow $4 $3))"];
-       22 -- 23 [label=<*>];
-       24 [label=<!>];
-       21 -- 24 [label="!"];
->>>>>>> 40bfd693
 }