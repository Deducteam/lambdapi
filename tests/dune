--- conflicted
+++ resolved
@@ -1,9 +1,5 @@
 (tests
-<<<<<<< HEAD
- (names ok_ko rewriting)
-=======
- (names utils ok_ko rewriting purity)
->>>>>>> 7fd3a069
+ (names ok_ko rewriting purity)
  (deps
   (glob_files OK/*.lp)
   (glob_files OK/*.dk)
