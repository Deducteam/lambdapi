(** Type-checking and inference. *)

open Extra
open Timed
open Console
open Terms
open Print
open Typing

(** Logging function for unification. *)
let log_solv = new_logger 's' "solv" "debugging information for unification"
let log_solv = log_solv.logger

(** Representation of a set of problems. *)
type problems =
  { to_solve  : conv_constrs
  (** List of unification problems that must be put in WHNF first. *)
  ; unsolved  : conv_constrs
  (** List of unsolved unification problems. *)
  ; recompute : bool
  (** Indicates whether unsolved problems should be rechecked. *) }

(** Empty problem. *)
let no_problems : problems =
  {to_solve  = []; unsolved = []; recompute = false}

(** Boolean saying whether user metavariables can be set or not. *)
let can_instantiate : bool ref = ref true

(** [instantiate m ts v] check whether [m] can be instantiated for solving the
    unification problem “m[ts] = v”. The returne boolean tells whether [m] was
    instantiated or not. *)
let instantiate : meta -> term array -> term -> bool = fun m ar v ->
  (!can_instantiate || internal m) && distinct_vars ar && not (occurs m v) &&
  let bv = Bindlib.bind_mvar (to_tvars ar) (lift v) in
  Bindlib.is_closed bv && (set_meta m (Bindlib.unbox bv); true)

(** [solve p] tries to solve the unification problems of [p]. *)
let rec solve : problems -> conv_constrs = fun p ->
  match p.to_solve with
  | [] when p.unsolved = [] -> []
  | [] when p.recompute     -> solve {no_problems with to_solve = p.unsolved}
  | []                      -> p.unsolved
  | (t,u)::to_solve         -> solve_aux t u {p with to_solve}

(** [solve_aux t1 t2 p] tries to solve the unificaton problem given by [p] and
    the constraint [(t1,t2)], starting with the latter. *)
and solve_aux : term -> term -> problems -> conv_constrs = fun t1 t2 p ->
  let (h1, ts1) = Eval.whnf_stk t1 [] in
  let (h2, ts2) = Eval.whnf_stk t2 [] in
  if !log_enabled then
    begin
      let t1 = Eval.to_term h1 ts1 in
      let t2 = Eval.to_term h2 ts2 in
      log_solv "solve_aux [%a] [%a]" pp t1 pp t2;
    end;
  let add_args =
    List.fold_left2 (fun l p1 p2 -> Pervasives.((snd !p1, snd !p2)::l))
  in
  match (h1, h2) with
  (* Cases in which [ts1] and [ts2] must be empty due to typing / whnf. *)
  | (Type       , Type       )
  | (Kind       , Kind       ) -> solve p

  | (Prod(a1,b1), Prod(a2,b2))
  | (Abst(a1,b1), Abst(a2,b2)) ->
      let (_,b1,b2) = Bindlib.unbind2 b1 b2 in
      solve {p with to_solve = (a1,a2) :: (b1,b2) :: p.to_solve}

  | (Vari(x1)   , Vari(x2)   )
       when Bindlib.eq_vars x1 x2 && List.same_length ts1 ts2 ->
     solve {p with to_solve = add_args p.to_solve ts1 ts2}

  | (Symb(s1)   , Symb(s2)   )
       when s1 == s2 && Sign.is_inj s1 && List.same_length ts1 ts2 ->
     solve {p with to_solve = add_args p.to_solve ts1 ts2}

  | (Meta(m,ts) , _          ) when ts1 = [] && instantiate m ts t2 ->
      solve {p with recompute = true}
  | (_          , Meta(m,ts) ) when ts2 = [] && instantiate m ts t1 ->
      solve {p with recompute = true}

<<<<<<< HEAD
  | (Meta(_,_)  , _          )
  | (_          , Meta(_,_)  ) ->
      let t1 = Eval.to_term h1 ts1 in
      let t2 = Eval.to_term h2 ts2 in
      solve {p with unsolved = (t1,t2) :: p.unsolved}

  | (Symb(_)    , _          )
  | (_          , Symb(_)    ) ->
=======
  | (Symb(_)   , Symb(_)   )
  | (Meta(_,_) , _         )
  | (_         , Meta(_,_) )
  | (Symb(_)   , _         )
  | (_         , Symb(_)   ) ->
>>>>>>> 51b9e5a5
      let t1 = Eval.to_term h1 ts1 in
      let t2 = Eval.to_term h2 ts2 in
      if Eval.eq_modulo t1 t2 then solve p
      else solve {p with unsolved = (t1,t2) :: p.unsolved}

  | (_          , _          ) ->
      fatal_no_pos "[%a] and [%a] are not convertible." pp t1 pp t2

(** [solve flag problems] attempts to solve [problems],  after having sets the
    value of [can_instantiate] to [flag].  If there is no solution,  the value
    [None] is returned. Otherwise [Some(cs)] is returned,  where the list [cs]
    is a list of unsolved convertibility constraints. *)
let solve : bool -> problems -> conv_constrs option = fun b p ->
  can_instantiate := b;
  try Some (solve p) with Fatal(_,m) ->
    if !log_enabled then log_solv (red "solve: %s.\n") m; None

(** [check ctx t a] tells whether [t] has type [a] in context [ctx]. *)
let check : Ctxt.t -> term -> term -> bool = fun ctx t a ->
  if !log_enabled then log_solv "check [%a] [%a]" pp t pp a;
  let to_solve = Typing.check ctx t a in
  match solve true {no_problems with to_solve} with
  | None     -> false
  | Some(cs) ->
      let fn (a,b) = log_solv "Cannot solve [%a] ~ [%a]\n" pp a pp b in
      if !log_enabled then List.iter fn cs; cs = []

(** [infer_constr ctx t] tries to infer a type [a],  together with unification
    constraints [cs], for the term [t] in context [ctx].  The function returns
    [Some(a,cs)] in case of success, and [None] otherwise. *)
let infer_constr : Ctxt.t -> term -> (conv_constrs*term) option = fun ctx t ->
  if !log_enabled then log_solv "infer_constr [%a]" pp t;
  let (a, to_solve) = Typing.infer ctx t in
  Option.map (fun cs -> (cs, a)) (solve true {no_problems with to_solve})

(** [infer ctx t] tries to infer a type [a] for [t] in the context [ctx].  The
    function returns [Some(a)] in case of success, and [None] otherwise. *)
let infer : Ctxt.t -> term -> term option = fun ctx t ->
  match infer_constr ctx t with
  | None       -> None
  | Some([],a) -> Some(a)
  | Some(cs,_) ->
      let fn (a,b) = log_solv "Cannot solve [%a] ~ [%a]\n" pp a pp b in
      if !log_enabled then List.iter fn cs; None

(** [sort_type ctx t] checks that the type of the term [t] in context [ctx] is
    a sort. If that is not the case, the exception [Fatal] is raised. *)
let sort_type : Ctxt.t -> term -> unit = fun ctx t ->
  if !log_enabled then log_solv "sort_type [%a]" pp t;
  match infer ctx t with
  | None    -> fatal_no_pos "Unable to infer a sort for [%a]." pp t
  | Some(a) ->
  match unfold a with
  | Type | Kind -> ()
  | a           -> fatal_no_pos "[%a] has type [%a] (not a sort)." pp t pp a<|MERGE_RESOLUTION|>--- conflicted
+++ resolved
@@ -80,22 +80,11 @@
   | (_          , Meta(m,ts) ) when ts2 = [] && instantiate m ts t1 ->
       solve {p with recompute = true}
 
-<<<<<<< HEAD
+  | (Symb(_)    , Symb(_)    )
   | (Meta(_,_)  , _          )
-  | (_          , Meta(_,_)  ) ->
-      let t1 = Eval.to_term h1 ts1 in
-      let t2 = Eval.to_term h2 ts2 in
-      solve {p with unsolved = (t1,t2) :: p.unsolved}
-
+  | (_          , Meta(_,_)  )
   | (Symb(_)    , _          )
   | (_          , Symb(_)    ) ->
-=======
-  | (Symb(_)   , Symb(_)   )
-  | (Meta(_,_) , _         )
-  | (_         , Meta(_,_) )
-  | (Symb(_)   , _         )
-  | (_         , Symb(_)   ) ->
->>>>>>> 51b9e5a5
       let t1 = Eval.to_term h1 ts1 in
       let t2 = Eval.to_term h2 ts2 in
       if Eval.eq_modulo t1 t2 then solve p
