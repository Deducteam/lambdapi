(** Type-checking and inference. *)

open Console
open Extra
open Terms
open Print

(** Representation of unification problems. *)
type unif = term * term

(** Boolean saying whether user metavariables can be set or not. *)
let can_instantiate : bool ref = ref true

(** [instantiate m ts v] check whether [m] can be instantiated to
    solve the unification problem [m[ts] = v]. Actually make the
    instantiation if it is possible. *)
let instantiate : meta -> term array -> term -> bool = fun m ar v ->
  (!can_instantiate || internal m) && distinct_vars ar && not (occurs m v) &&
  let bv = Bindlib.bind_mvar (to_tvars ar) (lift v) in
  Bindlib.is_closed bv && (set_meta m (Bindlib.unbox bv); true)

(** [eq_vari t u] checks that [t] and [u] are both variables, and the they are
    pariwise equal. *)
let eq_vari : term -> term -> bool = fun t u ->
  match (unfold t, unfold u) with
  | (Vari(x), Vari(y)) -> Bindlib.eq_vars x y
  | (_      , _      ) -> false

(*
let inst = instantiate

let unify : (term * term) list -> (term * term) list =
  let eq_vars = Array.for_all2 eq_vari in
  let rec unify acc l =
    match l with
    | []         -> acc
    | (t1,t2)::l ->
    match (unfold t1, unfold t2) with
    (* Leaves. *)
    | (Type       , Type       )
    | (Kind       , Kind       )                          -> unify acc l
    | (Vari(x)    , Vari(y)    ) when Bindlib.eq_vars x y -> unify acc l
    | (Symb(s)    , Symb(r)    ) when s == r              -> unify acc l
    (* Binders (abstractions and products). *)
    | (Prod(a1,b1), Prod(a2,b2))
    | (Abst(a1,b1), Abst(a2,b2)) -> unify acc ((a1,a2)::(unbind2 b1 b2)::l)
    (* Metavariable (reflexivity). *)
    | (Meta(m1,a1), Meta(m2,a2)) when m1 == m2 && eq_vars a1 a2 -> unify acc l
    (* Metavariable (instantiation). *)
    | (Meta(m,ar) , t          )
    | (t          , Meta(m,ar) ) ->
        if inst m ar t then unify acc l else
        let t = Eval.whnf t in
        if inst m ar t then unify acc l else
        let t = Eval.snf t in
        if inst m ar t then unify acc l else
        unify ((Meta(m,ar), t)::acc) l
    (* May need normalization (one side not in WHNF). *)
    | (Symb(s)    , _          ) when not (Sign.is_const s) ->
        unify_whnf acc l t1 t2
    | (_          , Symb(s)    ) when not (Sign.is_const s) ->
        unify_whnf acc l t1 t2
    | (Appl(_,_)  , _          )
    | (_          , Appl(_,_)  ) ->
        unify_whnf acc l t1 t2
    (* Definitely not convertible. *)
    | (_          , _          ) ->
        fatal_no_pos "[%a] and [%a] are not convertible." pp t1 pp t2
  and unify_whnf acc l t1 t2 =
    let (h1, ts1) = Eval.whnf_stk t1 [] in
    let (h2, ts2) = Eval.whnf_stk t2 [] in
    if ts1 = [] && ts2 = [] then unify acc ((h1,h2)::l) else
    match (h1, h2) with
    (* Metavariable with no arguments. *)
    | (Meta(_,_)  , _          ) when ts1 = [] ->
        unify acc ((h1, Eval.to_term h2 ts2)::l)
    | (_          , Meta(_,_)  ) when ts2 = [] ->
        unify acc ((h2, Eval.to_term h1 ts1)::l)
    (* Non-necessarily injective head. *)
    | (Vari(x)    , Vari(y)    ) when Bindlib.eq_vars x y ->
        begin
          try
            let fn l t1 t2 = (!t1,!t2)::l in
            unify acc (List.fold_left2 fn l ts1 ts2)
          with Invalid_argument(_) ->
            let t1 = Eval.to_term h1 ts1 in
            let t2 = Eval.to_term h2 ts2 in
            fatal_no_pos "[%a] and [%a] are not convertible." pp t1 pp t2
        end
    | (Symb(s1)   , Symb(s2)   ) when s1 == s2 && Sign.is_const s1 ->
        begin
          try
            let fn l t1 t2 = (!t1,!t2)::l in
            unify acc (List.fold_left2 fn l ts1 ts2)
          with Invalid_argument(_) ->
            let t1 = Eval.to_term h1 ts1 in
            let t2 = Eval.to_term h2 ts2 in
            fatal_no_pos "[%a] and [%a] are not convertible." pp t1 pp t2
        end
    | (Symb(s)    , _          ) when not (Sign.is_const s) ->
        if Eval.eq_modulo t1 t2 then unify acc l
        else unify ((Eval.to_term h1 ts1, Eval.to_term h2 ts2)::acc) l
    | (_          , Symb(s)    ) when not (Sign.is_const s) ->
        if Eval.eq_modulo t1 t2 then unify acc l
        else unify ((Eval.to_term h1 ts1, Eval.to_term h2 ts2)::acc) l
    (* Definitely not convertible. *)
    | (_          , _          ) ->
        fatal_no_pos "[%a] and [%a] are not convertible." pp t1 pp t2
  in
  unify []
*)

(** Representation of a set of problems. *)
type problems =
  { unif_problems : (term * term) list
  (** List of unification problems. *)
  ; whnf_problems : (term * term) list
  (** List of unification problems that must be put in WHNF first. *)
  ; unsolved      : (term * term) list
  (** List of unsolved unification problems. *)
  ; recompute     : bool
  (** Indicates whether unsolved problems should be rechecked. *) }

(** Empty problem. *)
let no_problems : problems =
  { unif_problems = []
  ; whnf_problems = []
  ; unsolved      = []
  ; recompute     = false }

let is_done : problems -> bool = fun p ->
  p.unif_problems = [] && p.whnf_problems = []

(** Representation of solving strategies. *)
type strategy = strategy_aux list
 and strategy_aux =
  | S_Unif             (** Deal with unification problems.      *)
  | S_Whnf             (** Deal with WHNF unification problems. *)
  | S_Done             (** Check if there is something to do.   *)
  | S_Loop of strategy (** Repeat a strategy indefinitely.      *)

(** [pp_strategy oc s] prints a representation of the strategy [s] to [oc]. *)
let pp_strategy : strategy pp =
  let rec pp_aux oc s =
    match s with
    | S_Unif    -> Format.fprintf oc "U"
    | S_Whnf    -> Format.fprintf oc "W"
    | S_Done    -> Format.fprintf oc "E"
    | S_Loop(l) -> Format.fprintf oc "[%a]" (List.pp pp_aux "") l
  in
  List.pp pp_aux ""

(** Default strategy. *)
let default_strategy : strategy =
  [S_Loop [S_Unif; S_Whnf; S_Done]]

(** [make_type ()] generates a fresh metavariable of arity [0], and which type
    is [Type]. *)
let make_type =
  let empty = [||] in
  fun () -> Meta(fresh_meta Type 0, empty)

(** [make_meta ctx a] creates a metavariable of type [a],  whth an environment
    containing the variables of context [ctx]. *)
let make_meta : Ctxt.t -> term -> term = fun ctx a ->
  let m = fresh_meta (Ctxt.to_prod ctx a) (List.length ctx) in
  let vs = List.rev_map (fun (v,_) -> Vari v) ctx in
  Meta(m, Array.of_list vs)

(** [make_binder c n d] creates a binder obtained by binding v in the
    term [m[x1,..,xn,v]] of type a sort where [x1,..,xn] are the
    variables of [c] and [v] is a new variable of name [n]. *)
let make_binder : Ctxt.t -> string -> term -> tbinder = fun c n d ->
  let v = Bindlib.new_var mkfree n in
  let u = make_meta ((v,d)::c) (make_type()) in
  Bindlib.unbox (Bindlib.bind_var v (lift u))

(** [make_prod c] creates a term [x:m1[x1,..,xn]->m2[x1,..,xn,x]] of
    type a sort where [x1,..,xn] are the variables of [c] and [x] is a
    new variable of name [no]. *)
let make_prod c =
  let d = make_meta c (make_type()) in d, make_binder c "x" d

<<<<<<< HEAD
(** Representation of unification problems. *)
type unif = Ctxt.t * term * term

let pp_unif : unif pp = fun oc (_,t,u) ->
  Format.fprintf oc "%a = %a" pp t pp u

let pp_unifs : unif list pp = fun oc l ->
  match l with
  | [] -> ()
  | _  -> Format.fprintf oc " if %a" (List.pp pp_unif ", ") l

(** [set_meta m v] sets the value of the metavariable [m] to [v]. *)
let set_meta : meta -> (term, term) Bindlib.mbinder -> unit = fun m v ->
  if !debug_unif then
    begin
      let (xs,v) = Bindlib.unmbind v in
      log "unif" "setting %a[%a] ← %a" pp_meta m (Array.pp pp_tvar ",") xs pp v
    end;
  begin
    match m.meta_name with
    | User(s) -> let str_map = StrMap.remove s !all_metas.str_map in
                 Timed.(all_metas := {!all_metas with str_map})
    | Sys(i)  -> let int_map = IntMap.remove i !all_metas.int_map in
                 Timed.(all_metas := {!all_metas with int_map})
  end;
  Timed.(m.meta_type  := Kind);
  Timed.(m.meta_value := Some(v))

(** Boolean saying whether user metavariables can be set or not. *)
let can_instantiate : bool ref = ref true

(** [instantiate m ts v] check whether [m] can be instantiated to
    solve the unification problem [m[ts] = v]. Actually make the
    instantiation if it is possible. *)
let instantiate (m:meta) (ts:term array) (v:term) : bool =
  (!can_instantiate || internal m) && distinct_vars ts && not (occurs m v) &&
  let bv = Bindlib.bind_mvar (to_tvars ts) (lift v) in
  Bindlib.is_closed bv && (set_meta m (Bindlib.unbox bv); true)

(** Exception raised by the solving algorithm when an irrecuperable
    error is found. *)
let not_convertible t1 t2 =
  fatal_no_pos "[%a] and [%a] are not convertible." pp t1 pp t2

=======
>>>>>>> c280d535
(** [solve s p] tries to solve the problem [p] following the strategy
    list [s]. When it stops, it returns the list of unsolved
    unification problems. *)
let rec solve : strategy -> problems -> unif list = fun strats p ->
  match strats with
  | []             -> assert false
  | S_Unif    :: l -> solve_unifs l p
  | S_Whnf    :: l -> solve_whnfs l p
  | S_Loop(l) :: _ -> solve (l @ strats) p
  | S_Done    :: l ->
      if is_done p then
        if p.unsolved = [] then []
        else if p.recompute then
          begin
            let problems = {no_problems with unif_problems = p.unsolved} in
            solve (S_Unif::strats) problems
          end
        else p.unsolved
      else solve l p

(** [solve_unifs s p] tries to solve the unification problems of
    [p]. Then, it continues with the remaining problems following the
    strategy list [s]. *)
and solve_unifs : strategy -> problems -> unif list = fun strat p ->
  match p.unif_problems with
  | []       -> solve strat p
  | (t,u)::l -> solve_unif t u strat {p with unif_problems = l}

(** [solve_whnfs s p] tries to solve the unification problems of [p]
    that msut be weak-head-normalized first. Then, it continues with
    the remaining problems following the strategy list [s]. *)
and solve_whnfs : strategy -> problems -> unif list = fun strat p ->
  match p.whnf_problems with
  | []       -> solve strat p
  | (t,u)::l -> solve_whnf t u strat {p with whnf_problems = l}

(** [solve_unif t1 t2 s p] tries to solve the unificaton problem
    [(t1,t2)]. Then, it continues with the remaining problems
    following the strategy list [s]. *)
and solve_unif t1 t2 strats p : unif list =
  if t1 == t2 then solve_unifs strats p
  else
    begin
      if !debug_solv then log "unif" "solving [%a] ~ [%a]" pp t1 pp t2;
      match unfold t1, unfold t2 with
      | Type, Type
      | Kind, Kind -> solve (S_Unif::strats) p

      | Vari x, Vari y when Bindlib.eq_vars x y -> solve (S_Unif::strats) p

      | Prod(a,f), Prod(b,g) | Abst(a,f), Abst(b,g) ->
         let (_,u,v) = Bindlib.unbind2 f g in
         let unif_problems = (a,b) :: (u,v) :: p.unif_problems in
         solve (S_Unif::strats) {p with unif_problems}

      | Symb(s1), Symb(s2) when s1 == s2 -> solve (S_Unif::strats) p

      | Meta(m1,a1), Meta(m2,a2)
        when m1==m2 && Array.for_all2 eq_vari a1 a2 ->
         solve (S_Unif::strats) p

      | Meta(m,ts), v when instantiate m ts v ->
          solve (S_Unif::strats) {p with recompute = true}
      | v, Meta(m,ts) when instantiate m ts v ->
          solve (S_Unif::strats) {p with recompute = true}

      | (Symb(s)  , _        ) when not (Sign.is_const s) ->
          let whnf_problems = (t1,t2) :: p.whnf_problems in
          solve (S_Unif::strats) {p with whnf_problems}

      | (_        , Symb(s)  ) when not (Sign.is_const s) ->
          let whnf_problems = (t1,t2) :: p.whnf_problems in
          solve (S_Unif::strats) {p with whnf_problems}

      | (Meta(_,_), _        )
      | (_        , Meta(_,_))
      | (Appl(_,_), _        )
      | (_        , Appl(_,_)) ->
          let whnf_problems = (t1,t2) :: p.whnf_problems in
          solve (S_Unif::strats) {p with whnf_problems}

      | (_        , _        ) ->
          fatal_no_pos "[%a] and [%a] are not convertible." pp t1 pp t2
    end

(** [solve_whnf t1 t2 s p] tries to solve the unificaton problem
    [(t1,t2)] by first weak-head-normalizing it first. Then, it
    continues with the remaining problems following the strategy list
    [s]. *)
and solve_whnf t1 t2 strats p : unif list =
  let (h1, ts1) = Eval.whnf_stk t1 [] in
  let (h2, ts2) = Eval.whnf_stk t2 [] in
  if !debug_solv then
    begin
      let t1 = Eval.to_term h1 ts1 in
      let t2 = Eval.to_term h2 ts2 in
      log "solve_whnf" "[%a] [%a]" pp t1 pp t2;
    end;
  match h1, h2 with
  | Type, Type
  | Kind, Kind -> solve (S_Whnf::strats) p
  (* We have [ts1=ts2=[]] since [t1] and [t2] are [Kind] or typable. *)

  | Vari x, Vari y when Bindlib.eq_vars x y && List.same_length ts1 ts2 ->
      let unif_problems =
        let fn l t1 t2 = (!t1,!t2)::l in
        List.fold_left2 fn p.unif_problems ts1 ts2
      in
      solve (S_Whnf::strats) {p with unif_problems}

  | Prod(a,f), Prod(b,g)
  (* We have [ts1=ts2=[]] since [t1] and [t2] are [Kind] or typable. *)
  | Abst(a,f), Abst(b,g) ->
  (* We have [ts1=ts2=[]] since [t1] and [t2] are in whnf. *)
     let (_,u,v) = Bindlib.unbind2 f g in
     let unif_problems = (a,b) :: (u,v) :: p.unif_problems in
     solve (S_Unif::S_Whnf::strats) {p with unif_problems}

  | Symb(s1), Symb(s2) when s1 == s2 && ts1 = [] && ts2 = [] ->
     solve (S_Whnf::strats) p

  | Symb(s1), Symb(s2) when Sign.is_const s1 && Sign.is_const s2 ->
     if s1 == s2 && List.same_length ts1 ts2 then
       let unif_problems =
        let fn l t1 t2 = (!t1,!t2)::l in
        List.fold_left2 fn p.unif_problems ts1 ts2
       in
       solve (S_Unif::S_Whnf::strats) {p with unif_problems}
     else fatal_no_pos "[%a] and [%a] are not convertible." pp t1 pp t2

  | Meta(m1,a1), Meta(m2,a2)
    when m1 == m2 && ts1 = [] && ts2 = [] && Array.for_all2 eq_vari a1 a2 ->
     solve (S_Whnf::strats) p

  | Meta(m,ts), _ when ts1 = [] && instantiate m ts t2 ->
      solve (S_Whnf::strats) {p with recompute = true}
  | _, Meta(m,ts) when ts2 = [] && instantiate m ts t1 ->
      solve (S_Whnf::strats) {p with recompute = true}

  | Meta(_,_), _
  | _, Meta(_,_) ->
      solve (S_Whnf::strats) {p with unsolved = (t1,t2) :: p.unsolved}

  | Symb(s), _ when not (Sign.is_const s) ->
     if Eval.eq_modulo t1 t2 then solve (S_Whnf::strats) p
     else solve (S_Whnf::strats) {p with unsolved = (t1,t2) :: p.unsolved}

  | _, Symb(s) when not (Sign.is_const s) ->
     if Eval.eq_modulo t1 t2 then solve (S_Whnf::strats) p
     else solve (S_Whnf::strats) {p with unsolved = (t1,t2) :: p.unsolved}

  | (_        , _        ) ->
     fatal_no_pos "[%a] and [%a] are not convertible." pp t1 pp t2

(** [solve b strats p] sets [can_instantiate] to [b] and returns
    [Some(l)] if [solve strats p] returns [l], and [None] otherwise. *)
let solve : bool -> strategy -> problems -> unif list option = fun b s p ->
  Timed.(can_instantiate := b);
  try Some (solve s p) with Fatal(_,m) ->
    if !debug_solv then log "solv" (red "solve: %s.\n") m; None

let msg (a,b) =
  if !debug_solv then
    log "solv" "Cannot solve constraint [%a] ~ [%a]\n" pp a pp b

(** [has_type c t u] returns [true] iff [t] has type [u] in context [c]. *)
let check : Ctxt.t -> term -> term -> bool = fun c t a ->
  if !debug_solv then log "solv" "check [%a] [%a]" pp t pp a;
  let unif_problems = Typing.check c t a in
  let problems = {no_problems with unif_problems} in
  match solve true default_strategy problems with
  | Some l -> List.iter msg l; l = []
  | None   -> false

(** [has_type_with_constrs cs c t u] returns [true] iff [t] has type
    [u] in context [c] and constraints [cs] without instantiating any
    user-defined metavariable. *)
let check_with_constr (cs:unif list) (t:term) (a:term) : unit =
  if !debug_solv then log "solv" "check_with_constr [%a] [%a]" pp t pp a;
  let unif_problems = Typing.check Ctxt.empty t a in
  let problems = {no_problems with unif_problems} in
  match solve false default_strategy problems with
  | Some l -> let l = List.filter (fun x -> not (List.mem x cs)) l in
              List.iter msg l;
              if not (l = []) then fatal_no_pos "Unsatisfied constraints."
  | None   -> fatal_no_pos "Unsatisfiable constraints."

(** [infer_constr c t] returns a pair [a,l] where [l] is a list
    of unification problems for [a] to be the type of [t] in context [c]. *)
let infer_constr (c:Ctxt.t) (t:term) : unif list * term =
  if !debug_solv then log "solv" "infer_constr [%a]" pp t;
  let (a, unif_problems) = Typing.infer c t in
  let problems = {no_problems with unif_problems} in
  match solve true default_strategy problems with
  | Some(l) -> (l, a)
  | None    -> fatal_no_pos "FIXME1."

(** [infer c t] returns [Some u] if [t] has type [u] in context [c],
    and [None] otherwise. *)
let infer (c:Ctxt.t) (t:term) : term option =
  let l, a = infer_constr c t in
  if l = [] then Some a else (List.iter msg l; None)

(** [sort_type c t] returns [true] iff [t] has type a sort in context [c]. *)
let sort_type (c:Ctxt.t) (t:term) : unit =
  if !debug_solv then log "solv" "sort_type [%a]" pp t;
  match infer c t with
  | Some(a) ->
      begin
        match unfold a with
        | Type
        | Kind -> ()
        | a    -> fatal_no_pos "[%a] has type [%a] (not a sort)." pp t pp a
      end
  | None    -> fatal_no_pos "Unable to infer a sort for [%a]." pp t<|MERGE_RESOLUTION|>--- conflicted
+++ resolved
@@ -181,53 +181,6 @@
 let make_prod c =
   let d = make_meta c (make_type()) in d, make_binder c "x" d
 
-<<<<<<< HEAD
-(** Representation of unification problems. *)
-type unif = Ctxt.t * term * term
-
-let pp_unif : unif pp = fun oc (_,t,u) ->
-  Format.fprintf oc "%a = %a" pp t pp u
-
-let pp_unifs : unif list pp = fun oc l ->
-  match l with
-  | [] -> ()
-  | _  -> Format.fprintf oc " if %a" (List.pp pp_unif ", ") l
-
-(** [set_meta m v] sets the value of the metavariable [m] to [v]. *)
-let set_meta : meta -> (term, term) Bindlib.mbinder -> unit = fun m v ->
-  if !debug_unif then
-    begin
-      let (xs,v) = Bindlib.unmbind v in
-      log "unif" "setting %a[%a] ← %a" pp_meta m (Array.pp pp_tvar ",") xs pp v
-    end;
-  begin
-    match m.meta_name with
-    | User(s) -> let str_map = StrMap.remove s !all_metas.str_map in
-                 Timed.(all_metas := {!all_metas with str_map})
-    | Sys(i)  -> let int_map = IntMap.remove i !all_metas.int_map in
-                 Timed.(all_metas := {!all_metas with int_map})
-  end;
-  Timed.(m.meta_type  := Kind);
-  Timed.(m.meta_value := Some(v))
-
-(** Boolean saying whether user metavariables can be set or not. *)
-let can_instantiate : bool ref = ref true
-
-(** [instantiate m ts v] check whether [m] can be instantiated to
-    solve the unification problem [m[ts] = v]. Actually make the
-    instantiation if it is possible. *)
-let instantiate (m:meta) (ts:term array) (v:term) : bool =
-  (!can_instantiate || internal m) && distinct_vars ts && not (occurs m v) &&
-  let bv = Bindlib.bind_mvar (to_tvars ts) (lift v) in
-  Bindlib.is_closed bv && (set_meta m (Bindlib.unbox bv); true)
-
-(** Exception raised by the solving algorithm when an irrecuperable
-    error is found. *)
-let not_convertible t1 t2 =
-  fatal_no_pos "[%a] and [%a] are not convertible." pp t1 pp t2
-
-=======
->>>>>>> c280d535
 (** [solve s p] tries to solve the problem [p] following the strategy
     list [s]. When it stops, it returns the list of unsolved
     unification problems. *)
