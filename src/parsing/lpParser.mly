--- conflicted
+++ resolved
@@ -128,7 +128,6 @@
 
 %%
 
-<<<<<<< HEAD
 sep_ne_list_with_opt_last_sep(arg, sep):
   | a=arg { [a] }
   | a=arg sep { [a] }
@@ -137,10 +136,7 @@
 sep_list_with_opt_last_sep(arg, sep):
   l=loption(sep_ne_list_with_opt_last_sep(arg, sep)) { l }
 
-uid: i=UID { make_pos $sloc i}
-=======
 uid: s=UID { make_pos $sloc s}
->>>>>>> 9c5222f4
 
 qid:
   | s=UID { make_pos $sloc ([], s) }
@@ -160,17 +156,10 @@
   | s=uid { Some s }
   | UNDERSCORE { None }
 
-<<<<<<< HEAD
-params:
-  | x=param_id { ([x], None, false) }
-  | L_PAREN xs=param_id+ COLON a=term R_PAREN { (xs, Some(a), false) }
-  | L_SQ_BRACKET xs=param_id+ a=preceded(COLON, term)? R_SQ_BRACKET
-=======
 param_list:
   | x=param { ([x], None, false) }
   | L_PAREN xs=param+ COLON a=term R_PAREN { (xs, Some(a), false) }
-  | L_CU_BRACKET xs=param+ a=preceded(COLON, term)? R_CU_BRACKET
->>>>>>> 9c5222f4
+  | L_SQ_BRACKET xs=param+ a=preceded(COLON, term)? R_SQ_BRACKET
     { (xs, a, true) }
 
 rw_patt:
