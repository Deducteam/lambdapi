--- conflicted
+++ resolved
@@ -28,38 +28,11 @@
   ?find_sym:find_sym -> ?typ:bool -> ?mok:(int -> meta option) ->
   sig_state -> env -> p_term -> term
 
-<<<<<<< HEAD
-(** [scope_rule ur ss r] turns a parser-level rewriting rule [r], or a
-    unification rule if [ur] is true, into a pre-rewriting rule. *)
-val scope_rule : bool -> sig_state -> p_rule -> sym_rule
-=======
-(** Representation of a rewriting rule prior to SR-checking. *)
-type pre_rule =
-  { pr_sym      : sym
-  (** Head symbol of the LHS. *)
-  ; pr_lhs      : term list
-  (** Arguments of the LHS. *)
-  ; pr_vars     : term_env Bindlib.mvar
-  (** Pattern variables that appear in the RHS. The last [pr_xvars_nb]
-      variables do not appear in the LHS. *)
-  ; pr_rhs      : tbox
-  (** Body of the RHS, should only be unboxed once. *)
-  ; pr_names    : (int, string) Hashtbl.t
-  (** Gives the original name (if any) of pattern variable at given index. *)
-  ; pr_arities  : int array
-  (** Gives the arity of all the pattern variables in field [pr_vars]. *)
-  ; pr_xvars_nb : int
-  (** Number of variables that appear in the RHS but not in the LHS. *) }
-
-(** [rule_of_pre_rule r] converts a pre-rewrite rule into a rewrite rule. *)
-val rule_of_pre_rule : pre_rule loc -> rule
-
 (** [scope_rule ~find_sym ur ss r] turns a parser-level rewriting rule [r],
     or a unification rule if [ur] is true, into a pre-rewriting rule.
     The function [~find_sym] is used to scope symbol identifiers. *)
 val scope_rule :
- ?find_sym:find_sym -> bool -> sig_state -> p_rule -> pre_rule loc
->>>>>>> e1689366
+ ?find_sym: find_sym -> bool -> sig_state -> p_rule -> sym_rule
 
 (** [scope_rw_patt ss env t] turns a parser-level rewrite tactic specification
     [s] into an actual rewrite specification (possibly containing variables of
