(** Parser-level abstract syntax. *)

open Lplib open Base open Extra
open Common open Pos
open Core

(** Representation of a (located) identifier. *)
type p_ident = strloc

(** [check_notin id ids] checks that [id] does not occur in [ids]. *)
let check_notin : string -> p_ident list -> unit = fun id ->
  let rec notin = function
    | [] -> ()
    | {elt=id';pos} :: ids ->
        if id' = id then Error.fatal pos "%s already used." id
        else notin ids
  in notin

(** [check_distinct ids] checks that the elements of [ids] are pairwise
    distinct. *)
let rec check_distinct : p_ident list -> unit = function
  | [] -> ()
  | id::ids -> check_notin id.elt ids; check_distinct ids

(** [check_notin_idopts id idopts] checks that [id] does not occur in
    [idopts]. *)
let check_notin_idopts : string -> p_ident option list -> unit = fun id ->
  let rec notin = function
    | [] -> ()
    | None :: idopts -> notin idopts
    | Some {elt=id';pos} :: idopts ->
        if id' = id then Error.fatal pos "%s already used." id
        else notin idopts
  in notin

(** [check_distinct_idopts idopts] checks that the elements of [idopts] of the
    form [Some _] are pairwise distinct. *)
let rec check_distinct_idopts : p_ident option list -> unit = function
  | [] -> ()
  | None :: idopts -> check_distinct_idopts idopts
  | Some {elt=id;_} :: idopts ->
      check_notin_idopts id idopts; check_distinct_idopts idopts

(** Identifier of a metavariable. *)
type p_meta_ident = int loc

(** Representation of a module name. *)
type p_path = Path.t loc

(** Representation of a possibly qualified (and located) identifier. *)
type p_qident = Term.qident loc

(** Parser-level (located) term representation. *)
type p_term = p_term_aux loc
and p_term_aux =
  | P_Type (** TYPE constant. *)
  | P_Iden of p_qident * bool (** Identifier. The boolean indicates whether
                                 the identifier is prefixed by "@". *)
  | P_Wild (** Underscore. *)
  | P_Meta of p_meta_ident * p_term array
    (** Meta-variable with explicit substitution. *)
  | P_Patt of p_ident option * p_term array option (** Pattern. *)
  | P_Appl of p_term * p_term (** Application. *)
  | P_Arro of p_term * p_term (** Arrow. *)
  | P_Abst of p_params list * p_term (** Abstraction. *)
  | P_Prod of p_params list * p_term (** Product. *)
  | P_LLet of p_ident * p_params list * p_term option * p_term * p_term
    (** Let. *)
  | P_NLit of string (** Integer literal. *)
  | P_SLit of string (** String literal. *)
  | P_Wrap of p_term (** Term between parentheses. *)
  | P_Expl of p_term (** Term between curly brackets. *)

(** Parser-level representation of a function argument. The boolean is true if
    the argument is marked as implicit (i.e., between curly braces). *)
and p_params = p_ident option list * p_term option * bool

(** [nb_params ps] returns the number of parameters in a list of parameters
    [ps]. *)
let nb_params : p_params list -> int =
  List.fold_left (fun acc (ps,_,_) -> acc + List.length ps) 0

(** [get_impl_params_list l] gives the implicitness of [l]. *)
let get_impl_params_list : p_params list -> bool list =
  List.concat_map (fun (idopts, _, b) -> List.map (fun _ -> b) idopts)

(** [get_impl_term t] gives the implicitness of [t]. *)
let rec get_impl_term : p_term -> bool list = fun t -> get_impl_term_aux t.elt
and get_impl_term_aux : p_term_aux -> bool list = fun t ->
  match t with
  | P_LLet(_,_,_,_,t) -> get_impl_term t
  | P_Prod([],t) | P_Abst([],t) -> get_impl_term t
  | P_Prod((ys,_,b)::xs,t) ->
      List.map (fun _ -> b) ys @ get_impl_term_aux (P_Prod(xs,t))
  | P_Abst((ys,_,b)::xs,t) ->
      List.map (fun _ -> b) ys @ get_impl_term_aux (P_Abst(xs,t))
  | P_Arro(_,t) -> false :: get_impl_term t
  | P_Wrap(t) -> get_impl_term t
  | _ -> []

(** [p_get_args t] is like {!val:Core.Term.get_args} but on syntax-level
    terms. Note that P_Wrap's are not decomposed (important for handling infix
    symbols used in prefix notation. *)
let p_get_args : p_term -> p_term * p_term list = fun t ->
  let rec p_get_args t acc =
    match t.elt with
    | P_Appl(t, u) -> p_get_args t (u::acc)
    | _            -> t, acc
  in p_get_args t []

(** [pvars_lhs t] computes the set of pattern variable names in [t], assuming
    that [t] is a rule LHS. *)
let rec pvars_lhs : p_term -> StrSet.t = fun {elt;pos} ->
  match elt with
  | P_Type
  | P_Iden _
  | P_Wild
  | P_Patt(None,_)
  | P_NLit _
  | P_SLit _
    -> StrSet.empty
  | P_Meta _
  | P_LLet _
  | P_Arro _
  | P_Prod _
    -> assert false
  | P_Patt(Some{elt;_},_) ->
      StrSet.singleton elt
  | P_Appl(u,v) ->
      StrSet.union (pvars_lhs u) (pvars_lhs v)
  | P_Abst(_,u) (*FIXME: get pattern variables in types?*)
  | P_Wrap u
  | P_Expl u
    -> pvars_lhs u

(** Parser-level rewriting rule representation. *)
type p_rule_aux = p_term * p_term
type p_rule = p_rule_aux loc

(** Parser-level inductive type representation. *)
type p_inductive_aux = p_ident * p_term * (p_ident * p_term) list
type p_inductive = p_inductive_aux loc

(** Module to create p_term's with no positions. *)
module P  = struct

  (** [qiden p s] builds a [P_Iden] "@p.s". *)
  let qiden : Path.t -> string -> p_term = fun p s ->
    Pos.none (P_Iden(Pos.none (p, s), true))

  (** [iden s] builds a [P_Iden] "@s". *)
  let iden : string -> p_term = qiden []

  (** [var v] builds a [P_Iden] from [base_name v]. *)
  let var : Term.var -> p_term = fun v -> iden (Term.base_name v)

  (** [patt s ts] builds a [P_Patt] "$s[ts]". *)
  let patt : string -> p_term array option -> p_term = fun s ts ->
    Pos.none (P_Patt (Some (Pos.none s), ts))

  (** [patt0 s] builds a [P_Patt] "$s". *)
  let patt0 : string -> p_term = fun s -> patt s None

  (** [appl t u] builds [P_Appl(t, u)]. *)
  let appl : p_term -> p_term -> p_term = fun t u -> Pos.none (P_Appl(t, u))

  (** [appl_list t ts] iterates [appl]. *)
  let appl_list : p_term -> p_term list -> p_term = List.fold_left appl

  (** [wild] builds a [P_Wild]. *)
  let wild = Pos.none P_Wild

  (** [appl_wild t n] applies [t] to [n] underscores. *)
  let rec appl_wild : p_term -> int -> p_term = fun t i ->
      if i <= 0 then t else appl_wild (appl t wild) (i-1)

  (** [abst idopt t] builds a [P_Abst] over [t]. *)
  let abst : p_ident option -> p_term -> p_term = fun idopt t ->
    Pos.none (P_Abst([[idopt],None,false], t))

  (** [abst_list] iterates [abst]. *)
  let abst_list : p_ident option list -> p_term -> p_term = fun idopts t ->
    List.fold_right abst idopts t

  let rule : p_term -> p_term -> p_rule = fun l r -> Pos.none (l,r)
end

(** Rewrite patterns as in Coq/SSReflect. See "A Small Scale
    Reflection Extension for the Coq system", by Georges Gonthier,
    Assia Mahboubi and Enrico Tassi, INRIA Research Report 6455, 2016,
    @see <http://hal.inria.fr/inria-00258384>, section 8, p. 48. *)
type ('term, 'binder) rw_patt =
  | Rw_Term           of 'term
  | Rw_InTerm         of 'term
  | Rw_InIdInTerm     of 'binder
  | Rw_IdInTerm       of 'binder
  | Rw_TermInIdInTerm of 'term * 'binder
  | Rw_TermAsIdInTerm of 'term * 'binder

type p_rw_patt = (p_term, p_ident * p_term) rw_patt loc

(** Parser-level representation of an assertion. *)
type p_assertion =
  | P_assert_typing of p_term * p_term
  (** The given term should have the given type. *)
  | P_assert_conv   of p_term * p_term
  (** The two given terms should be convertible. *)

(** Search queries. *)
type side = Lhs | Rhs
type inside = Exact | Inside
type 'a where =
 | Spine of 'a
 | Conclusion of 'a
 | Hypothesis of 'a
type constr =
 | QType of (inside option) where option
 | QXhs  of inside option * side option
type base_query =
 | QName of string
 | QSearch of p_term * (*generalize:*)bool * constr option
type op =
 | Intersect
 | Union
type filter =
 | Path of string
type query =
 | QBase of base_query
 | QOpp of query * op * query
 | QFilter of query * filter

(** Parser-level representation of a query command. *)
type p_query_aux =
  | P_query_verbose of string
  (** Sets the verbosity level. *)
  | P_query_debug of bool * string
  (** Toggles logging functions described by string according to boolean. *)
  | P_query_flag of string * bool
  (** Sets the boolean flag registered under the given name (if any). *)
  | P_query_assert of bool * p_assertion
  (** Assertion (must fail if boolean is [true]). *)
  | P_query_infer of p_term * Eval.strat
  (** Type inference command. *)
  | P_query_normalize of p_term * Eval.strat
  (** Normalisation command. *)
  | P_query_prover of string
  (** Set the prover to use inside a proof. *)
  | P_query_prover_timeout of string
  (** Set the timeout of the prover (in seconds). *)
  | P_query_print of p_qident option
  (** Print information about a symbol or the current goals. *)
  | P_query_proofterm
  (** Print the current proof term (possibly containing open goals). *)
  | P_query_search of query
  (** Runs a search query *) (* I use a string here to be parsed later
  to avoid polluting LambdaPi code with index and retrieval code *)

type p_query = p_query_aux loc

type simp_flag =
  | SimpAll
  | SimpBetaOnly
  | SimpSym of p_qident

(** Parser-level representation of a tactic. *)
type p_tactic_aux =
  | P_tac_admit
  | P_tac_and of p_tactic * p_tactic
  | P_tac_apply of p_term
  | P_tac_assume of p_ident option list
  | P_tac_eval of p_term
  | P_tac_fail
  | P_tac_generalize of p_ident
  | P_tac_have of p_ident * p_term
  | P_tac_induction
  | P_tac_orelse of p_tactic * p_tactic
  | P_tac_query of p_query
  | P_tac_refine of p_term
  | P_tac_refl
  | P_tac_remove of p_ident list
  | P_tac_repeat of p_tactic
  | P_tac_rewrite of bool * p_rw_patt option * p_term
  (* The boolean indicates if the equation is applied from left to right. *)
  | P_tac_set of p_ident * p_term
  | P_tac_simpl of simp_flag
  | P_tac_solve
  | P_tac_sym
  | P_tac_try of p_tactic
<<<<<<< HEAD

=======
  | P_tac_why3 of string option
>>>>>>> 4f22b700
and p_tactic = p_tactic_aux loc

(** [is_destructive t] says whether tactic [t] changes the current goal. *)
let is_destructive {elt;_} = match elt with P_tac_have _ -> false | _ -> true

(** Parser-level representation of a proof. *)
type p_subproof = p_proofstep list

and p_proofstep = Tactic of p_tactic * p_subproof list

type p_proof = p_subproof list

type p_proof_end_aux =
  | P_proof_end
  (** The proof is done and fully checked. *)
  | P_proof_admitted
  (** Give up current state and admit the theorem. *)
  | P_proof_abort
  (** Abort the proof (theorem not admitted). *)

type p_proof_end = p_proof_end_aux loc

(** Parser-level representation of modifiers. *)
type p_modifier_aux =
  | P_mstrat of Term.match_strat (** pattern matching strategy *)
  | P_expo of Term.expo (** visibility of symbol outside its modules *)
  | P_prop of Term.prop (** symbol properties: constant, definable, ... *)
  | P_opaq (** opacity *)

type p_modifier = p_modifier_aux loc

let is_prop {elt; _} = match elt with P_prop _ -> true | _ -> false
let is_opaq {elt; _} = match elt with P_opaq -> true | _ -> false
let is_expo {elt; _} = match elt with P_expo _ -> true | _ -> false
let is_mstrat {elt; _} = match elt with P_mstrat _ -> true | _ -> false
let is_priv {elt; _} = match elt with P_expo Privat -> true | _ -> false

(** Parser-level representation of symbol declarations. *)
type p_symbol =
  { p_sym_mod : p_modifier list (** modifiers *)
  ; p_sym_nam : p_ident (** symbol name *)
  ; p_sym_arg : p_params list (** arguments before ":" *)
  ; p_sym_typ : p_term option (** symbol type *)
  ; p_sym_trm : p_term option (** symbol definition *)
  ; p_sym_prf : (p_proof * p_proof_end) option (** proof script *)
  ; p_sym_def : bool (** is it a definition ? *) }

(** Parser-level representation of a single command. *)
type p_command_aux =
  | P_require  of bool * p_path list
    (* "require open" if the boolean is true *)
  | P_require_as of p_path * p_ident
  | P_open of p_path list
  | P_symbol of p_symbol
  | P_rules of p_rule list
  | P_inductive of p_modifier list * p_params list * p_inductive list
  | P_builtin of string * p_qident
  | P_notation of p_qident * string Term.notation
  | P_unif_rule of p_rule
  | P_coercion of p_rule
  | P_query of p_query
  | P_opaque of p_qident

(** Parser-level representation of a single (located) command. *)
type p_command = p_command_aux loc

(** Top level AST returned by the parser. *)
type ast = p_command Stream.t

(** Equality functions on the syntactic expressions ignoring positions. *)

let eq_p_ident : p_ident eq = fun i1 i2 -> i1.elt = i2.elt

let eq_p_meta_ident : p_meta_ident eq = fun i1 i2 -> i1.elt = i2.elt

let eq_p_qident : p_qident eq = fun q1 q2 -> q1.elt = q2.elt

let eq_p_path : p_path eq = fun m1 m2 -> m1.elt = m2.elt

let rec eq_p_term : p_term eq = fun {elt=t1;_} {elt=t2;_} ->
  match t1, t2 with
  | P_Type, P_Type
  | P_Wild, P_Wild -> true
  | P_Iden(q1,b1), P_Iden(q2,b2) -> eq_p_qident q1 q2 && b1 = b2
  | P_Meta(i1,ts1), P_Meta(i2,ts2) ->
      eq_p_meta_ident i1 i2 && Array.eq eq_p_term ts1 ts2
  | P_Patt(io1,ts1), P_Patt(io2,ts2) ->
      Option.eq eq_p_ident io1 io2
      && Option.eq (Array.eq eq_p_term) ts1 ts2
  | P_Appl(t1,u1), P_Appl(t2,u2)
  | P_Arro(t1,u1), P_Arro(t2,u2) -> eq_p_term t1 t2 && eq_p_term u1 u2
  | P_Abst(xs1,t1), P_Abst(xs2,t2)
  | P_Prod(xs1,t1), P_Prod(xs2,t2) ->
      List.eq eq_p_params xs1 xs2 && eq_p_term t1 t2
  | P_LLet(i1,xs1,a1,t1,u1), P_LLet(i2,xs2,a2,t2,u2) ->
      eq_p_ident i1 i2 && List.eq eq_p_params xs1 xs2
      && Option.eq eq_p_term a1 a2 && eq_p_term t1 t2 && eq_p_term u1 u2
  | P_Wrap t1, P_Wrap t2
  | P_Expl t1, P_Expl t2 -> eq_p_term t1 t2
  | P_NLit s1, P_NLit s2
  | P_SLit s1, P_SLit s2 -> s1 = s2
  | _,_ -> false

and eq_p_params : p_params eq = fun (i1,ao1,b1) (i2,ao2,b2) ->
  List.eq (Option.eq eq_p_ident) i1 i2
  && Option.eq eq_p_term ao1 ao2 && b1 = b2

let eq_p_rule : p_rule eq = fun {elt=(l1,r1);_} {elt=(l2,r2);_} ->
  eq_p_term l1 l2 && eq_p_term r1 r2

let eq_p_inductive : p_inductive eq =
  let eq_cons (i1,t1) (i2,t2) = eq_p_ident i1 i2 && eq_p_term t1 t2 in
  fun {elt=(i1,t1,l1);_} {elt=(i2,t2,l2);_} ->
  List.eq eq_cons ((i1,t1)::l1) ((i2,t2)::l2)

let eq_p_rw_patt : p_rw_patt eq = fun {elt=r1;_} {elt=r2;_} ->
  match r1, r2 with
  | Rw_Term t1, Rw_Term t2
  | Rw_InTerm t1, Rw_InTerm t2 -> eq_p_term t1 t2
  | Rw_InIdInTerm(i1,t1), Rw_InIdInTerm(i2,t2)
  | Rw_IdInTerm(i1,t1), Rw_IdInTerm(i2,t2) ->
      eq_p_ident i1 i2 && eq_p_term t1 t2
  | Rw_TermInIdInTerm(t1,(i1,u1)), Rw_TermInIdInTerm(t2,(i2,u2))
  | Rw_TermAsIdInTerm(t1,(i1,u1)), Rw_TermAsIdInTerm(t2,(i2,u2)) ->
      eq_p_term t1 t2 && eq_p_ident i1 i2 && eq_p_term u1 u2
  | _, _ -> false

let eq_p_assertion : p_assertion eq = fun a1 a2 ->
  match a1, a2 with
  | P_assert_typing(t1,u1), P_assert_typing(t2,u2)
  | P_assert_conv(t1,u1), P_assert_conv(t2,u2) ->
      eq_p_term t1 t2 && eq_p_term u1 u2
  | _, _ -> false

let eq_p_query : p_query eq = fun {elt=q1;_} {elt=q2;_} ->
  match q1, q2 with
  | P_query_assert(b1,a1), P_query_assert(b2,a2) ->
     b1 = b2 && eq_p_assertion a1 a2
  | P_query_infer(t1,c1), P_query_infer(t2,c2)
  | P_query_normalize(t1,c1), P_query_normalize(t2,c2) ->
      eq_p_term t1 t2 && c1 = c2
  | P_query_prover s1, P_query_prover s2 -> s1 = s2
  | P_query_prover_timeout t1, P_query_prover_timeout t2 -> t1 = t2
  | P_query_print io1, P_query_print(io2) -> Option.eq eq_p_qident io1 io2
  | P_query_verbose n1, P_query_verbose n2 -> n1 = n2
  | P_query_debug (b1,s1), P_query_debug (b2,s2) -> b1 = b2 && s1 = s2
  | P_query_proofterm, P_query_proofterm -> true
  | P_query_search q1, P_query_search q2 -> q1 = q2
  | _, _ -> false

let eq_simp_flag : simp_flag eq = fun s1 s2 ->
  match s1, s2 with
  | SimpAll, SimpAll
  | SimpBetaOnly, SimpBetaOnly -> true
  | SimpSym q1, SimpSym q2 -> eq_p_qident q1 q2
  | _ -> false

let eq_p_tactic : p_tactic eq = fun {elt=t1;_} {elt=t2;_} ->
  match t1, t2 with
  | P_tac_apply t1, P_tac_apply t2
  | P_tac_refine t1, P_tac_refine t2 -> eq_p_term t1 t2
  | P_tac_have(i1,t1), P_tac_have(i2,t2) ->
      eq_p_ident i1 i2 && eq_p_term t1 t2
  | P_tac_assume xs1, P_tac_assume xs2 ->
      List.eq (Option.eq eq_p_ident) xs1 xs2
  | P_tac_rewrite(b1,p1,t1), P_tac_rewrite(b2,p2,t2) ->
      b1 = b2 && Option.eq eq_p_rw_patt p1 p2 && eq_p_term t1 t2
  | P_tac_query q1, P_tac_query q2 -> eq_p_query q1 q2
  | P_tac_why3 so1, P_tac_why3 so2 -> so1 = so2
  | P_tac_simpl s1, P_tac_simpl s2 -> eq_simp_flag s1 s2
  | P_tac_generalize i1, P_tac_generalize i2 -> eq_p_ident i1 i2
  | P_tac_admit, P_tac_admit
  | P_tac_induction, P_tac_induction
  | P_tac_solve, P_tac_solve
  | P_tac_fail, P_tac_fail
  | P_tac_refl, P_tac_refl
  | P_tac_sym, P_tac_sym -> true
  | _, _ -> false

let rec eq_p_subproof : p_subproof eq = fun sp1 sp2 ->
  List.eq eq_p_proofstep sp1 sp2

and eq_p_proofstep : p_proofstep eq = fun ps1 ps2 ->
  match ps1, ps2 with
  | Tactic(t1,spl1), Tactic(t2,spl2) ->
    eq_p_tactic t1 t2 && List.eq eq_p_subproof spl1 spl2

let eq_p_proof : p_proof eq = List.eq eq_p_subproof

let eq_p_sym_prf : (p_proof * p_proof_end) eq = fun (p1, pe1) (p2, pe2) ->
  pe1.elt = pe2.elt && eq_p_proof p1 p2

let eq_p_symbol : p_symbol eq = fun
  { p_sym_mod=p_sym_mod1; p_sym_nam=p_sym_nam1; p_sym_arg=p_sym_arg1;
    p_sym_typ=p_sym_typ1; p_sym_trm=p_sym_trm1; p_sym_prf=p_sym_prf1;
    p_sym_def=p_sym_def1}
  { p_sym_mod=p_sym_mod2; p_sym_nam=p_sym_nam2; p_sym_arg=p_sym_arg2;
    p_sym_typ=p_sym_typ2; p_sym_trm=p_sym_trm2; p_sym_prf=p_sym_prf2;
    p_sym_def=p_sym_def2} ->
  p_sym_mod1 = p_sym_mod2
  && eq_p_ident p_sym_nam1 p_sym_nam2
  && List.eq eq_p_params p_sym_arg1 p_sym_arg2
  && Option.eq eq_p_term p_sym_typ1 p_sym_typ2
  && Option.eq eq_p_term p_sym_trm1 p_sym_trm2
  && Option.eq eq_p_sym_prf p_sym_prf1 p_sym_prf2
  && p_sym_def1 = p_sym_def2

(** [eq_command c1 c2] tells whether [c1] and [c2] are the same commands. They
    are compared up to source code positions. *)
let eq_p_command : p_command eq = fun {elt=c1;_} {elt=c2;_} ->
  match c1, c2 with
  | P_require(b1,l1), P_require(b2,l2) ->
      b1 = b2 && List.eq eq_p_path l1 l2
  | P_open l1, P_open l2 -> List.eq eq_p_path l1 l2
  | P_require_as(m1,i1), P_require_as(m2,i2) ->
      eq_p_path m1 m2 && eq_p_ident i1 i2
  | P_symbol s1, P_symbol s2 -> eq_p_symbol s1 s2
  | P_rules(r1), P_rules(r2) ->  List.eq eq_p_rule r1 r2
  | P_inductive(m1,xs1,l1), P_inductive(m2,xs2,l2) ->
      m1 = m2 && List.eq eq_p_params xs1 xs2
      && List.eq eq_p_inductive l1 l2
  | P_builtin(s1,q1), P_builtin(s2,q2) -> s1 = s2 && eq_p_qident q1 q2
  | P_notation(i1,n1), P_notation(i2,n2) -> eq_p_qident i1 i2 && n1 = n2
  | P_unif_rule r1, P_unif_rule r2 -> eq_p_rule r1 r2
  | P_coercion r1, P_coercion r2 -> eq_p_rule r1 r2
  | P_query(q1), P_query(q2) -> eq_p_query q1 q2
  | _, _ -> false

(** [fold_proof f acc p] recursively builds a value of type ['a] by starting
   from [acc] and by applying [f] to every tactic of [p]. *)
let fold_proof : ('a -> p_tactic -> int -> 'a) -> 'a -> p_proof -> 'a =
  fun f ->
  let rec subproof a sp = List.fold_left proofstep a sp
  and proofstep a (Tactic(t, spl)) =
    List.fold_left subproof (f a t (List.length spl)) spl
  in List.fold_left subproof

(** [fold_idents f a ast] allows to recursively build a value of type ['a]
   starting from [a] and by applying [f] on each identifier occurring in [ast]
   corresponding to a function symbol: variables (term variables or assumption
   names) are excluded.

NOTE: This function is incomplete if an assumption name hides a function
symbol. Example:

symbol A:TYPE;
symbol a:A;
symbol p:((A->A)->A->A)->A :=
begin
  assume h
  apply h
  // proof of A->A
  assume a
  apply a // here a is an assumption
  // proof of A
  apply a // here a is a function symbol
end; *)

let fold_idents : ('a -> p_qident -> 'a) -> 'a -> p_command list -> 'a =
  fun f ->

  let add_idopt : StrSet.t -> p_ident option -> StrSet.t = fun vs idopt ->
    match idopt with
    | None -> vs
    | Some id -> StrSet.add id.elt vs
  in

  let add_idopts = List.fold_left add_idopt in

  let rec fold_term_vars : StrSet.t -> 'a -> p_term -> 'a =
    fun vs a {elt;pos} ->
    match elt with
    | P_Iden ({elt=(mp,s);_} as qid, _) ->
        if mp = [] && StrSet.mem s vs then a else f a qid

    | P_Type
    | P_Wild
    | P_Patt (_, None)
    | P_NLit _
    | P_SLit _
      -> a

    | P_Meta (_, ts)
    | P_Patt (_, Some ts) -> Array.fold_left (fold_term_vars vs) a ts

    | P_Appl (t, u)
    | P_Arro (t, u) -> fold_term_vars vs (fold_term_vars vs a t) u

    | P_Abst ((idopts,Some t,_)::args_list, u)
    | P_Prod ((idopts,Some t,_)::args_list, u) ->
        fold_term_vars (add_idopts vs idopts) (fold_term_vars vs a t)
          (Pos.make pos (P_Abst (args_list, u)))

    | P_Abst ((idopts,None,_)::args_list, u)
    | P_Prod ((idopts,None,_)::args_list, u) ->
        fold_term_vars (add_idopts vs idopts) a
          (Pos.make pos (P_Abst (args_list, u)))

    | P_Abst ([], t)
    | P_Prod ([], t)
    | P_Wrap t
    | P_Expl t -> fold_term_vars vs a t

    | P_LLet (id, (idopts,None,_)::args_list, u, v, w) ->
        fold_term_vars (add_idopts vs idopts) a
          (Pos.make pos (P_LLet (id, args_list, u, v, w)))
    | P_LLet (id, (idopts,Some t,_)::args_list, u, v, w) ->
        fold_term_vars (add_idopts vs idopts) (fold_term_vars vs a t)
          (Pos.make pos (P_LLet (id, args_list, u, v, w)))

    | P_LLet (id, [], None, v, w) ->
        fold_term_vars (StrSet.add id.elt vs) (fold_term_vars vs a v) w
    | P_LLet (id, [], Some u, v, w) ->
        fold_term_vars (StrSet.add id.elt vs)
          (fold_term_vars vs (fold_term_vars vs a u) v) w
  in

  let fold_term : 'a -> p_term -> 'a = fold_term_vars StrSet.empty in

  let fold_rule : 'a -> p_rule -> 'a = fun a {elt=(l,r);_} ->
    fold_term (fold_term a l) r
  in

  let fold_rw_patt_vars : StrSet.t -> 'a -> p_rw_patt -> 'a = fun vs a p ->
    match p.elt with
    | Rw_Term t
    | Rw_InTerm t -> fold_term_vars vs a t
    | Rw_InIdInTerm (id, t)
    | Rw_IdInTerm (id, t) -> fold_term_vars (StrSet.add id.elt vs) a t
    | Rw_TermInIdInTerm (t, (id, u))
    | Rw_TermAsIdInTerm (t, (id, u)) ->
        fold_term_vars (StrSet.add id.elt vs) (fold_term_vars vs a t) u
  in

  let fold_query_vars : StrSet.t -> 'a -> p_query -> 'a = fun vs a q ->
    match q.elt with
    | P_query_verbose _
    | P_query_debug (_, _)
    | P_query_flag (_, _)
    | P_query_prover _
    | P_query_prover_timeout _
    | P_query_print None
    | P_query_proofterm -> a
    | P_query_assert (_, P_assert_typing(t,u))
    | P_query_assert (_, P_assert_conv(t,u)) ->
        fold_term_vars vs (fold_term_vars vs a t) u
    | P_query_infer (t, _)
    | P_query_normalize (t, _) -> fold_term_vars vs a t
    | P_query_print (Some qid) -> f a qid
    | P_query_search _ -> a
  in

  let rec fold_tactic : StrSet.t * 'a -> p_tactic -> StrSet.t * 'a =
    fun (vs,a) t ->
    match t.elt with
    | P_tac_eval t
    | P_tac_refine t
    | P_tac_apply t
    | P_tac_rewrite (_, None, t) -> (vs, fold_term_vars vs a t)
    | P_tac_rewrite (_, Some p, t) ->
        (vs, fold_term_vars vs (fold_rw_patt_vars vs a p) t)
    | P_tac_query q -> (vs, fold_query_vars vs a q)
    | P_tac_assume idopts -> (add_idopts vs idopts, a)
    | P_tac_remove ids ->
        (List.fold_left (fun vs id -> StrSet.add id.elt vs) vs ids, a)
    | P_tac_have(id,t)
    | P_tac_set(id,t) -> (StrSet.add id.elt vs, fold_term_vars vs a t)
    | P_tac_simpl (SimpSym qid) -> (vs, f a qid)
    | P_tac_simpl _
    | P_tac_admit
    | P_tac_refl
    | P_tac_sym
    | P_tac_why3 _
    | P_tac_solve
    | P_tac_fail
    | P_tac_generalize _
    | P_tac_induction -> (vs, a)
    | P_tac_try t
    | P_tac_repeat t -> fold_tactic (vs,a) t
    | P_tac_orelse(t1,t2)
    | P_tac_and(t1,t2) -> fold_tactic (fold_tactic (vs,a) t1) t2
  in

  let fold_inductive_vars : StrSet.t -> 'a -> p_inductive -> 'a =
    fun vs a {elt = (id,t,cons_list); _} ->
    let fold_cons a (_,t) = fold_term_vars vs a t in
    List.fold_left fold_cons a ((id,t)::cons_list)
  in

  let fold_sym_prf : 'a -> (p_proof * p_proof_end) -> 'a = fun a (p, _) ->
    let f a t _  = fold_tactic a t in snd (fold_proof f (StrSet.empty, a) p)
  in

  let fold_args : StrSet.t * 'a -> p_params -> StrSet.t * 'a =
    fun (vs,a) (idopts, tyopt, _) ->
    add_idopts vs idopts,
    match tyopt with
    | None -> a
    | Some t -> fold_term_vars vs a t
  in

  let fold_command : 'a -> p_command -> 'a = fun a {elt;pos} ->
    match elt with
    | P_require (_, _)
    | P_require_as (_, _)
    | P_open _ -> a
    | P_query q -> fold_query_vars StrSet.empty a q
    | P_opaque qid
    | P_builtin (_, qid)
    | P_notation (qid, _) -> f a qid
    | P_coercion r
    | P_unif_rule r -> fold_rule a r
    | P_rules rs -> List.fold_left fold_rule a rs
    | P_inductive (_, xs, ind_list) ->
        let vs, a = List.fold_left fold_args (StrSet.empty, a) xs in
        List.fold_left (fold_inductive_vars vs) a ind_list
    | P_symbol {p_sym_nam;p_sym_arg;p_sym_typ;p_sym_trm;p_sym_prf;_} ->
        let d = Pos.none P_Type in
        let t = match p_sym_trm with Some t -> t | None -> d in
        Option.fold fold_sym_prf
          (fold_term a
             (Pos.make pos
                (P_LLet (p_sym_nam, p_sym_arg, p_sym_typ, t, d))))
        p_sym_prf
  in

  List.fold_left fold_command<|MERGE_RESOLUTION|>--- conflicted
+++ resolved
@@ -286,11 +286,8 @@
   | P_tac_solve
   | P_tac_sym
   | P_tac_try of p_tactic
-<<<<<<< HEAD
-
-=======
   | P_tac_why3 of string option
->>>>>>> 4f22b700
+
 and p_tactic = p_tactic_aux loc
 
 (** [is_destructive t] says whether tactic [t] changes the current goal. *)
