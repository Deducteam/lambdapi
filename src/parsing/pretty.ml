--- conflicted
+++ resolved
@@ -235,9 +235,6 @@
   | Quant -> out ppf "quantifier"
   | _ -> ()
 
-<<<<<<< HEAD
-(** [proof ppf p] pretty prints proof [p] using formatter [ppf] *)
-
 let rec subproof : p_subproof pp = fun ppf sp ->
   out ppf "<@[<hv2>@ %a@ @]>" proofsteps sp
 
@@ -258,15 +255,7 @@
        | blocks -> subproofs ppf blocks) p
     proof_end pe
 
-let command : p_command pp = fun ppf {elt;_} ->
-=======
-let proof : (p_tactic list * p_proof_end) pp = fun ppf (prf, prf_end) ->
-  out ppf "begin@ @[<2>%a@]@ %a"
-    (List.pp tactic "@ ") prf
-    proof_end prf_end
-
 let command : p_command pp = fun ppf { elt; _ } ->
->>>>>>> fa885c1e
   begin match elt with
   | P_builtin (s, qid) -> out ppf "@[builtin %S@ ≔ %a@]" s qident qid
   | P_inductive (_, _, []) -> assert false (* not possible *)
@@ -291,17 +280,6 @@
     { p_sym_mod; p_sym_nam; p_sym_arg; p_sym_typ;
       p_sym_trm; p_sym_prf; p_sym_def } ->
     begin
-<<<<<<< HEAD
-      out ppf "%asymbol %a%a%a" modifiers p_sym_mod ident p_sym_nam
-        params_list p_sym_arg typ p_sym_typ;
-      if p_sym_def then out ppf " ≔";
-      Option.iter (out ppf " %a" term) p_sym_trm;
-      match p_sym_prf with
-      | None -> ()
-      | Some(ts,pe) ->
-          out ppf "@ %a"
-          proof (ts, pe);
-=======
       out ppf "@[<v>@[<2>%asymbol %a%a%a%a%a@]%a@]"
         modifiers p_sym_mod
         ident p_sym_nam
@@ -310,7 +288,6 @@
         (pp_if p_sym_def (pp_unit "@ ≔")) ()
         (Option.pp (pp_sep " " |+ term)) p_sym_trm
         (Option.pp (pp_unit "@," |+ proof)) p_sym_prf
->>>>>>> fa885c1e
     end
   | P_unif_rule ur -> out ppf "unif_rule %a" unif_rule ur
   end;
