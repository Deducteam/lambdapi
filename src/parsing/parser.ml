(** Parsing functions for Lambdapi.

    This module includes two parsers: a parser for the Lambdapi syntax whose
    functions are available either through the submodule {!module:Parser.Lp}
    or directly in {!module:Parser}, and a parser for the Dedukti syntax
    available through {!module:Parser.Dk}. *)

open Lplib open Base
open Common

(** [parser_fatal pos fmt] is a wrapper for [Error.fatal] that enforces
    that the error has an attached source code position. *)
let parser_fatal : Pos.pos -> ('a,'b) koutfmt -> 'a = fun pos fmt ->
  Error.fatal (Some(pos)) fmt

(** Module type of a parser. *)
module type PARSER = sig
  type lexbuf

  val parse : in_channel -> Syntax.ast
  (** [parse inchan] returns a stream of commands parsed from
      channel [inchan]. Commands are parsed lazily and the channel is
      closed once all entries are parsed. *)

  val parse_file : string -> Syntax.ast
  (** [parse_file fname] returns a stream of parsed commands of file
      [fname]. Commands are parsed lazily. *)

  val parse_string : string -> string -> Syntax.ast
  (** [parse_string f s] returns a stream of parsed commands from string [s]
      which comes from file [f] ([f] can be anything). *)

  val parse_from_lexbuf : lexbuf -> Syntax.ast
  (** [parse_from_lexbuf lexbuf] is the same than [parse_string] but with an
      already created lexbuf *)

end

<<<<<<< HEAD
module Aux(Lexer :
  sig
   type token
   val get_token :
    Sedlexing.lexbuf -> unit -> token * Lexing.position * Lexing.position
  end) =
struct
=======
module Lp :
sig
  include PARSER with type lexbuf := Sedlexing.lexbuf

  val parse_term : in_channel -> Syntax.p_term Stream.t
  (** [parse inchan] returns a stream of terms parsed from
      channel [inchan]. Terms are parsed lazily and the channel is
      closed once all entries are parsed. *)

  val parse_term_file : string -> Syntax.p_term Stream.t
  (** [parse_file fname] returns a stream of parsed terms of file
      [fname]. Terms are parsed lazily. *)

  val parse_term_string : string -> string -> Syntax.p_term Stream.t
  (** [parse_term_string f s] returns a stream of parsed terms from string [s]
      which comes from file [f] ([f] can be anything). *)

  val parse_rwpatt_string : string -> string -> Syntax.p_rw_patt Stream.t
  (** [parse_rwpatt_string f s] returns a stream of parsed rewrite pattern
      specifications from string [s] which comes from file [f] ([f] can be
      anything). *)

  val parse_search_query_string :
    string -> string -> SearchQuerySyntax.query Stream.t
  (** [parse_search_query_string f s] returns a stream of parsed terms from
      string [s] which comes from file [f] ([f] can be anything). *)

  val parse_qid : string -> Core.Term.qident

  val parse_from_lexbuf : Sedlexing.lexbuf -> Syntax.ast
  (** [parse_from_lexbuf lexbuf] is the same as [parse_string] but with an
      already created lexbuf *)

  end
= struct

>>>>>>> 22055ab6
  let stream_of_lexbuf :
    grammar_entry:(Lexer.token,'b) MenhirLib.Convert.traditional ->
    ?inchan:in_channel -> ?fname:string -> Sedlexing.lexbuf ->
    (* Input channel passed as parameter to be closed at the end of stream. *)
    'a Stream.t =
    fun ~grammar_entry ?inchan ?fname lb ->
      Option.iter (Sedlexing.set_filename lb) fname;
      let parse =
        MenhirLib.Convert.Simplified.traditional2revised
         grammar_entry
      in
      let token = Lexer.get_token lb in
      let generator _ =
        try Some(parse token)
        with
        | End_of_file -> Option.iter close_in inchan; None
        | LpLexer.SyntaxError {pos=None; _} -> assert false
        | LpLexer.SyntaxError {pos=Some pos; elt} -> parser_fatal pos "%s" elt
        | LpParser.Error ->
            let pos = Pos.locate (Sedlexing.lexing_positions lb) in
            parser_fatal pos "Unexpected token: \"%s\"."
              (Sedlexing.Utf8.lexeme lb)
      in
      Stream.from generator

  let parse ~grammar_entry inchan =
    stream_of_lexbuf ~grammar_entry ~inchan
      (Sedlexing.Utf8.from_channel inchan)

  let parse_file ~grammar_entry fname =
    let inchan = open_in fname in
    stream_of_lexbuf ~grammar_entry ~inchan ~fname
     (Sedlexing.Utf8.from_channel inchan)

  let parse_string ~grammar_entry fname s =
    stream_of_lexbuf ~grammar_entry ~fname (Sedlexing.Utf8.from_string s)

<<<<<<< HEAD
end

module Lp :
sig
  include PARSER

  val parse_term : in_channel -> Syntax.p_term Stream.t
  (** [parse inchan] returns a stream of terms parsed from
      channel [inchan]. Terms are parsed lazily and the channel is
      closed once all entries are parsed. *)

  val parse_term_file : string -> Syntax.p_term Stream.t
  (** [parse_file fname] returns a stream of parsed terms of file
      [fname]. Terms are parsed lazily. *)

  val parse_term_string : string -> string -> Syntax.p_term Stream.t
  (** [parse_term_string f s] returns a stream of parsed terms from string [s]
      which comes from file [f] ([f] can be anything). *)

  val parse_rwpatt_string : string -> string -> Syntax.p_rw_patt Stream.t
  (** [parse_rwpatt_string f s] returns a stream of parsed rewrite pattern
      specifications from string [s] which comes from file [f] ([f] can be
      anything). *)

  val parse_search_query_string :
    string -> string -> SearchQuerySyntax.query Stream.t
  (** [parse_search_query_string f s] returns a stream of parsed terms from
      string [s] which comes from file [f] ([f] can be anything). *)

  val parse_qid : string -> Core.Term.qident
  end
= struct
  include Aux(struct type token = LpLexer.token
                     let get_token = LpLexer.token end)
=======
  let parse_from_lexbuf ~grammar_entry lexbuf =
    stream_of_lexbuf ~grammar_entry ?fname:None lexbuf
>>>>>>> 22055ab6

  let parse_term = parse ~grammar_entry:LpParser.term_alone
  let parse_term_string = parse_string ~grammar_entry:LpParser.term_alone
  let parse_rwpatt_string =
    parse_string ~grammar_entry:LpParser.rw_patt_spec_alone
  let parse_search_query_string =
    parse_string ~grammar_entry:LpParser.search_query_alone
  let parse_term_file = parse_file ~grammar_entry:LpParser.term_alone

  let parse_qid s =
   let stream = parse_string ~grammar_entry:LpParser.qid_alone "LPSearch" s in
   (Stream.next stream).elt

  let parse = parse ~grammar_entry:LpParser.command
  let parse_string = parse_string ~grammar_entry:LpParser.command
  let parse_file = parse_file ~grammar_entry:LpParser.command

  let parse_from_lexbuf = parse_from_lexbuf ~grammar_entry:LpParser.command

end

module Rocq :
sig
  val parse_search_query_string :
    string -> string -> SearchQuerySyntax.query Stream.t
  (** [parse_search_query_string f s] returns a stream of parsed terms from
      string [s] which comes from file [f] ([f] can be anything). *)
end
= struct
  include Aux(struct type token = RocqLexer.token
                     let get_token = RocqLexer.token end)

  let parse_string ~grammar_entry fname s =
    stream_of_lexbuf ~grammar_entry ~fname (Sedlexing.Utf8.from_string s)

  let parse_search_query_string =
    parse_string ~grammar_entry:RocqParser.search_query_alone
end

(** Parsing dk syntax. *)
module Dk : PARSER with type lexbuf := Lexing.lexbuf = struct

  let token : Lexing.lexbuf -> DkTokens.token =
    let r = ref DkTokens.EOF in fun lb ->
    Debug.(record_time Lexing (fun () -> r := DkLexer.token lb)); !r

  let command :
    (Lexing.lexbuf -> DkTokens.token) -> Lexing.lexbuf -> Syntax.p_command =
    let r = ref (Pos.none (Syntax.P_open(false,[]))) in fun token lb ->
    Debug.(record_time Parsing (fun () -> r := DkParser.line token lb)); !r

  let stream_of_lexbuf :
    ?inchan:in_channel -> ?fname:string -> Lexing.lexbuf ->
    (* Input channel passed as parameter to be closed at the end of stream. *)
    Syntax.p_command Stream.t =
    fun ?inchan ?fname lb ->
      let fn n =
        lb.lex_curr_p <- {lb.lex_curr_p with pos_fname = n}
      in
      Option.iter fn fname;
        (*In OCaml >= 4.11: Lexing.set_filename lb fname;*)
      let generator _ =
        try Some (command token lb)
        with
        | End_of_file -> Option.iter close_in inchan; None
        | DkParser.Error ->
            let pos = Pos.locate (Lexing.(lb.lex_start_p, lb.lex_curr_p)) in
            parser_fatal pos "Unexpected token \"%s\"." (Lexing.lexeme lb)
      in
      Stream.from generator

  let parse inchan =
    try stream_of_lexbuf ~inchan (Lexing.from_channel inchan)
    with e -> close_in inchan; raise e

  let parse_file fname =
    let inchan = open_in fname in
    stream_of_lexbuf ~inchan ~fname (Lexing.from_channel inchan)

  let parse_string fname s = stream_of_lexbuf ~fname (Lexing.from_string s)

  let parse_from_lexbuf lexbuf = stream_of_lexbuf ?fname:None lexbuf
end

(* Include parser of new syntax so that functions are directly available.*)
include Lp

(** [path_of_string s] converts the string [s] into a path. *)
let path_of_string : string -> Path.t = fun s ->
  let open LpLexer in
  let lb = Sedlexing.Utf8.from_string s in
  try
    begin match token lb () with
      | UID s, _, _ -> [s]
      | QID p, _, _ -> List.rev p
      | _ -> Error.fatal_no_pos "\"%s\" is not a path." s
    end
  with SyntaxError _ -> Error.fatal_no_pos "\"%s\" is not a path." s

(** [qident_of_string s] converts the string [s] into a qident. *)
let qident_of_string : string -> Core.Term.qident = fun s ->
  let open LpLexer in
  let lb = Sedlexing.Utf8.from_string s in
  try
    begin match token lb () with
      | QID [], _, _ -> assert false
      | QID (s::p), _, _ -> (List.rev p, s)
      | _ -> Error.fatal_no_pos "\"%s\" is not a qualified identifier." s
    end
  with SyntaxError _ ->
    Error.fatal_no_pos "\"%s\" is not a qualified identifier." s

(** [parse_file fname] selects and runs the correct parser on file [fname], by
    looking at its extension. *)
let parse_file : string -> Syntax.ast = fun fname ->
  match Filename.check_suffix fname Library.lp_src_extension with
  | true  -> Lp.parse_file fname
  | false -> Dk.parse_file fname<|MERGE_RESOLUTION|>--- conflicted
+++ resolved
@@ -36,7 +36,6 @@
 
 end
 
-<<<<<<< HEAD
 module Aux(Lexer :
   sig
    type token
@@ -44,44 +43,6 @@
     Sedlexing.lexbuf -> unit -> token * Lexing.position * Lexing.position
   end) =
 struct
-=======
-module Lp :
-sig
-  include PARSER with type lexbuf := Sedlexing.lexbuf
-
-  val parse_term : in_channel -> Syntax.p_term Stream.t
-  (** [parse inchan] returns a stream of terms parsed from
-      channel [inchan]. Terms are parsed lazily and the channel is
-      closed once all entries are parsed. *)
-
-  val parse_term_file : string -> Syntax.p_term Stream.t
-  (** [parse_file fname] returns a stream of parsed terms of file
-      [fname]. Terms are parsed lazily. *)
-
-  val parse_term_string : string -> string -> Syntax.p_term Stream.t
-  (** [parse_term_string f s] returns a stream of parsed terms from string [s]
-      which comes from file [f] ([f] can be anything). *)
-
-  val parse_rwpatt_string : string -> string -> Syntax.p_rw_patt Stream.t
-  (** [parse_rwpatt_string f s] returns a stream of parsed rewrite pattern
-      specifications from string [s] which comes from file [f] ([f] can be
-      anything). *)
-
-  val parse_search_query_string :
-    string -> string -> SearchQuerySyntax.query Stream.t
-  (** [parse_search_query_string f s] returns a stream of parsed terms from
-      string [s] which comes from file [f] ([f] can be anything). *)
-
-  val parse_qid : string -> Core.Term.qident
-
-  val parse_from_lexbuf : Sedlexing.lexbuf -> Syntax.ast
-  (** [parse_from_lexbuf lexbuf] is the same as [parse_string] but with an
-      already created lexbuf *)
-
-  end
-= struct
-
->>>>>>> 22055ab6
   let stream_of_lexbuf :
     grammar_entry:(Lexer.token,'b) MenhirLib.Convert.traditional ->
     ?inchan:in_channel -> ?fname:string -> Sedlexing.lexbuf ->
@@ -119,12 +80,11 @@
   let parse_string ~grammar_entry fname s =
     stream_of_lexbuf ~grammar_entry ~fname (Sedlexing.Utf8.from_string s)
 
-<<<<<<< HEAD
 end
 
 module Lp :
 sig
-  include PARSER
+  include PARSER with type lexbuf := Sedlexing.lexbuf
 
   val parse_term : in_channel -> Syntax.p_term Stream.t
   (** [parse inchan] returns a stream of terms parsed from
@@ -150,14 +110,18 @@
       string [s] which comes from file [f] ([f] can be anything). *)
 
   val parse_qid : string -> Core.Term.qident
+
+  val parse_from_lexbuf : Sedlexing.lexbuf -> Syntax.ast
+  (** [parse_from_lexbuf lexbuf] is the same as [parse_string] but with an
+      already created lexbuf *)
+
   end
 = struct
   include Aux(struct type token = LpLexer.token
                      let get_token = LpLexer.token end)
-=======
+
   let parse_from_lexbuf ~grammar_entry lexbuf =
     stream_of_lexbuf ~grammar_entry ?fname:None lexbuf
->>>>>>> 22055ab6
 
   let parse_term = parse ~grammar_entry:LpParser.term_alone
   let parse_term_string = parse_string ~grammar_entry:LpParser.term_alone
