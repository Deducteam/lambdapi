--- conflicted
+++ resolved
@@ -102,7 +102,7 @@
   let command :
     (Lexing.lexbuf -> DkLexer.token) -> Lexing.lexbuf -> Syntax.p_command =
     let r = ref (Pos.none (Syntax.P_open [])) in fun token lb ->
-    Debug.(record_time Parsing (fun () -> r := DkParser.command token lb)); !r
+    Debug.(record_time Parsing (fun () -> r := DkParser.line token lb)); !r
 
   let stream_of_lexbuf :
     ?inchan:in_channel -> ?fname:string -> Lexing.lexbuf ->
@@ -115,11 +115,7 @@
       Option.iter fn fname;
         (*In OCaml >= 4.11: Lexing.set_filename lexbuf fname;*)
       let generator _ =
-<<<<<<< HEAD
-        try Some (DkParser.line DkLexer.token lexbuf)
-=======
         try Some (command token lexbuf)
->>>>>>> 3eba3782
         with
         | End_of_file -> Option.iter close_in inchan; None
         | DkParser.Error ->
