--- conflicted
+++ resolved
@@ -39,61 +39,9 @@
 
 end
 
-<<<<<<< HEAD
-module Aux(Lexer :
-  sig
-   type token
-   val get_token :
-    Sedlexing.lexbuf -> unit -> token * Lexing.position * Lexing.position
-  end) =
-struct
-  let stream_of_lexbuf :
-    grammar_entry:(Lexer.token,'b) MenhirLib.Convert.traditional ->
-    ?inchan:in_channel -> ?fname:string -> Sedlexing.lexbuf ->
-    (* Input channel passed as parameter to be closed at the end of stream. *)
-    'a Stream.t =
-    fun ~grammar_entry ?inchan ?fname lb ->
-      Option.iter (Sedlexing.set_filename lb) fname;
-      let parse =
-        MenhirLib.Convert.Simplified.traditional2revised
-         grammar_entry
-      in
-      let token = Lexer.get_token lb in
-      let generator _ =
-        try Some(parse token)
-        with
-        | End_of_file -> Option.iter close_in inchan; None
-        | LpLexer.SyntaxError {pos=None; _} -> assert false
-        | LpLexer.SyntaxError {pos=Some pos; elt} -> parser_fatal pos "%s" elt
-        | LpParser.Error ->
-            let pos = Pos.locate (Sedlexing.lexing_positions lb) in
-            parser_fatal pos "Unexpected token: \"%s\"."
-              (Sedlexing.Utf8.lexeme lb)
-      in
-      Stream.from generator
-
-  let parse ~grammar_entry inchan =
-    stream_of_lexbuf ~grammar_entry ~inchan
-      (Sedlexing.Utf8.from_channel inchan)
-
-  let parse_file ~grammar_entry fname =
-    let inchan = open_in fname in
-    stream_of_lexbuf ~grammar_entry ~inchan ~fname
-     (Sedlexing.Utf8.from_channel inchan)
-
-  let parse_string ~grammar_entry fname s =
-    stream_of_lexbuf ~grammar_entry ~fname (Sedlexing.Utf8.from_string s)
-
-end
-
-module Lp :
-sig
-  include PARSER with type lexbuf := Sedlexing.lexbuf
-=======
 (* defined in OCaml >= 4.11 only *)
 let set_filename (lb:lexbuf) (fname:string): unit =
   lb.lex_curr_p <- {lb.lex_curr_p with pos_fname = fname}
->>>>>>> bba9c316
 
 (** Parsing dk syntax. *)
 module Dk : PARSER with type lexbuf := Lexing.lexbuf = struct
@@ -142,73 +90,12 @@
 open LpLexer
 open Sedlexing
 
-(** Parsing lp syntax. *)
-module Lp :
-sig
-  include PARSER with type lexbuf := Sedlexing.lexbuf
-
-  val parse_term_string: Lexing.position -> string -> Syntax.p_term
-  (** [parse_rwpatt_string p s] parses a term from string [s] assuming that
-      [s] starts at position [p]. *)
-
-  val parse_rwpatt_string: Lexing.position -> string -> Syntax.p_rwpatt
-  (** [parse_rwpatt_string f s] parses a rewrite pattern specification from
-      string [s] assuming that [s] starts at position [p]. *)
-
-  val parse_search_string: Lexing.position -> string -> Syntax.search
-  (** [parse_search_string f s] parses a query from string [s] assuming
-      that [s] starts at position [p]. *)
-
-  end
-= struct
-<<<<<<< HEAD
-  include Aux(struct type token = LpLexer.token
-                     let get_token = LpLexer.token end)
-
-  let parse_from_lexbuf ~grammar_entry lexbuf =
-    stream_of_lexbuf ~grammar_entry ?fname:None lexbuf
-
-  let parse_term = parse ~grammar_entry:LpParser.term_alone
-  let parse_term_string = parse_string ~grammar_entry:LpParser.term_alone
-  let parse_rwpatt_string =
-    parse_string ~grammar_entry:LpParser.rw_patt_spec_alone
-  let parse_search_query_string =
-    parse_string ~grammar_entry:LpParser.search_query_alone
-  let parse_term_file = parse_file ~grammar_entry:LpParser.term_alone
-
-  let parse_qid s =
-   let stream = parse_string ~grammar_entry:LpParser.qid_alone "LPSearch" s in
-   (Stream.next stream).elt
-
-  let parse = parse ~grammar_entry:LpParser.command
-  let parse_string = parse_string ~grammar_entry:LpParser.command
-  let parse_file = parse_file ~grammar_entry:LpParser.command
-
-  let parse_from_lexbuf = parse_from_lexbuf ~grammar_entry:LpParser.command
-
-end
-
-module Rocq :
-sig
-  val parse_search_query_string :
-    string -> string -> SearchQuerySyntax.query Stream.t
-  (** [parse_search_query_string f s] returns a stream of parsed terms from
-      string [s] which comes from file [f] ([f] can be anything). *)
-end
-= struct
-  include Aux(struct type token = RocqLexer.token
-                     let get_token = RocqLexer.token end)
-
-  let parse_string ~grammar_entry fname s =
-    stream_of_lexbuf ~grammar_entry ~fname (Sedlexing.Utf8.from_string s)
-
-  let parse_search_query_string =
-    parse_string ~grammar_entry:RocqParser.search_query_alone
-end
-
-(** Parsing dk syntax. *)
-module Dk : PARSER with type lexbuf := Lexing.lexbuf = struct
-=======
+module Aux(Lexer:
+  sig
+    val parsing :
+      (Sedlexing.lexbuf -> 'a) -> Sedlexing.lexbuf -> 'a
+  end)=
+struct
 
   let handle_error (icopt: in_channel option)
         (entry: lexbuf -> 'a) (lb: lexbuf): 'a option =
@@ -243,8 +130,31 @@
     let lb = Utf8.from_string s in
     set_position lb lexpos;
     set_filename lb lexpos.pos_fname;
-    Stream.next (parse_lexbuf None (LpParser.new_parsing entry) lb)
-
+    Stream.next (parse_lexbuf None (Lexer.parsing entry) lb)
+end
+
+(** Parsing lp syntax. *)
+module Lp :
+sig
+  include PARSER with type lexbuf := Sedlexing.lexbuf
+
+  val parse_term_string: Lexing.position -> string -> Syntax.p_term
+  (** [parse_rwpatt_string p s] parses a term from string [s] assuming that
+      [s] starts at position [p]. *)
+
+  val parse_rwpatt_string: Lexing.position -> string -> Syntax.p_rwpatt
+  (** [parse_rwpatt_string f s] parses a rewrite pattern specification from
+      string [s] assuming that [s] starts at position [p]. *)
+
+  val parse_search_string: Lexing.position -> string -> Syntax.search
+  (** [parse_search_string f s] parses a query from string [s] assuming
+      that [s] starts at position [p]. *)
+
+  end
+= struct
+
+
+  include Aux(struct let parsing = LpParser.new_parsing end)
   (* exported functions *)
   let parse_term_string = parse_entry_string LpParser.term
   let parse_rwpatt_string = parse_entry_string LpParser.rwpatt
@@ -254,7 +164,6 @@
   let parse_file = parse_file LpParser.command
   let parse_string = parse_string LpParser.command
   let parse_lexbuf = parse_lexbuf None LpParser.command
->>>>>>> bba9c316
 
 end
 
