--- conflicted
+++ resolved
@@ -392,6 +392,10 @@
   | _compute_ t:term ->
       let c = Eval.{strategy = SNF; steps = None} in
       Pos.in_pos _loc (P_query_normalize(t,c))
+  | _set_ "prover" s:string_lit ->
+      Pos.in_pos _loc (P_query_prover(s))
+  | _set_ "prover_limit" n:nat_lit ->
+      Pos.in_pos _loc (P_query_prover_limit(n))
 
 (** [tactic] is a parser for a single tactic. *)
 let parser tactic =
@@ -405,11 +409,8 @@
   | i:{_:_focus_ nat_lit}       -> Pos.in_pos _loc (P_tac_focus(i))
   | _print_                     -> Pos.in_pos _loc P_tac_print
   | _proofterm_                 -> Pos.in_pos _loc P_tac_proofterm
-<<<<<<< HEAD
-  | _why3_ s:string_lit?             -> Pos.in_pos _loc (P_tac_why3(s))
-=======
+  | _why3_ s:string_lit?        -> Pos.in_pos _loc (P_tac_why3(s))
   | q:query                     -> Pos.in_pos _loc (P_tac_query(q))
->>>>>>> 33809c57
 
 (** [proof_end] is a parser for a proof terminator. *)
 let parser proof_end =
@@ -430,10 +431,6 @@
       let binop = (s, a, p, qid) in
       Prefix.add binops s binop;
       P_config_binop(binop)
-  | "prover" s:string_lit ->
-      P_config_prover(s)
-  | "prover_limit" n:nat_lit ->
-      P_config_prover_limit(n)
 
 let parser statement =
   _theorem_ s:ident al:arg* ":" a:term _proof_ -> Pos.in_pos _loc (s,al,a)
