(** This module provides a function to translate a signature to the HRS format
    used in the confluence competition.

    @see <http://project-coco.uibk.ac.at/problems/hrs.php>. *)

open Lplib open Base open Extra
open Timed
open Core open Term open Print

(** [print_sym ppf s] outputs the fully qualified name of [s] to [ppf]. The
   name is prefixed by ["c_"], and modules are separated with ["_"], not
   ["."]. *)
let print_sym : sym pp = fun ppf s ->
  let print_path = List.pp string "_" in
  out ppf "c_%a_%s" print_path s.sym_path s.sym_name

(** [print_patt ppf p] outputs TPDB format corresponding to the pattern [p],
   to [ppf]. *)
let print_term : bool -> term pp = fun lhs ->
  let rec pp ppf t =
    match unfold t with
    (* Forbidden cases. *)
    | Meta(_,_)    -> assert false
    | Plac _       -> assert false
    | TRef(_)      -> assert false
    | Db _ -> assert false
    | Wild         -> assert false
    | Kind         -> assert false
    (* Printing of atoms. *)
    | Vari(x)      -> out ppf "%a" var x
    | Type         -> out ppf "TYPE"
    | Symb(s)      -> print_sym ppf s
    | Patt(None,_,_) -> assert false
    | Patt(Some i,n,ts) ->
        if ts = [||] then out ppf "$%d" i else
          pp ppf (Array.fold_left (fun t u -> mk_Appl(t,u))
                   (mk_Patt(Some i,n,[||])) ts)
    | Appl(t,u)    -> out ppf "app(%a,%a)" pp t pp u
    | Abst(a,t)    ->
        let (x, t) = unbind t in
        if lhs then out ppf "lam(m_typ,\\%a.%a)" var x pp t
        else out ppf "lam(%a,\\%a.%a)" pp a var x pp t
    | Prod(a,b)    ->
        let (x, b) = unbind b in
        out ppf "pi(%a,\\%a.%a)" pp a var x pp b
    | LLet(_,t,u)  -> pp ppf (subst u t)
  in pp

(** [print_rule ppf lhs rhs] outputs the rule declaration [lhs]->[rhs]
    to [ppf] *)
let print_rule : Format.formatter -> term -> term -> unit =
  fun ppf lhs rhs ->
  (* gets pattern and binded variable names *)
  let add_var_names : StrSet.t -> term -> StrSet.t = fun ns t ->
    let names = Stdlib.ref ns in
    let fn t =
      match t with
<<<<<<< HEAD
      | Patt(None,_,_) -> assert false
      | Patt(Some i,_,_) ->
        let name = Format.sprintf "$%d" i in
        Stdlib.(names := StrSet.add name !names)
      | Abst(_,(bi,_)) ->
        Stdlib.(names := StrSet.add (binder_name bi) !names)
      | _           -> ()
=======
      | Patt(_,n,_) -> Stdlib.(names := StrSet.add ("$" ^ n) !names)
      | Abst(_,b) ->
        let (x, _) = Bindlib.unbind b in
        Stdlib.(names := StrSet.add (Bindlib.name_of x) !names)
      | _ -> ()
>>>>>>> 5dd5ef9e
    in
    LibTerm.iter fn t;
    Stdlib.(!names)
  in
  let names = add_var_names StrSet.empty lhs in
  let names = add_var_names names rhs in
  if not (StrSet.is_empty names) then
    begin
      let print_name ppf x = out ppf "  %s : term\n" x in
      let strset ppf = StrSet.iter (print_name ppf) in
      out ppf "(VAR\n%a)\n" strset names
    end;
  (* Print the rewriting rule. *)
  out ppf "(RULES %a" (print_term true) lhs;
  out ppf "\n    -> %a)\n" (print_term false) rhs

(** [print_sym_rule ppf s r] outputs the rule declaration corresponding [r]
   (on the symbol [s]), to [ppf]. *)
let print_sym_rule : Format.formatter -> sym -> rule -> unit = fun ppf s r ->
  let x = s,r in print_rule ppf (lhs x) (rhs x)

(** [to_HRS ppf sign] outputs a TPDB representation of the rewriting system of
    the signature [sign] to [ppf]. *)
let to_HRS : Format.formatter -> Sign.t -> unit = fun ppf sign ->
  (* Get all the dependencies (every needed symbols and rewriting rules). *)
  let deps = Sign.dependencies sign in
  (* Function to iterate over every symbols. *)
  let iter_symbols : (sym -> unit) -> unit = fun fn ->
    let not_on_ghosts _ s = if not (Ghost.mem s) then fn s in
    let iter_symbols sign =
      StrMap.iter not_on_ghosts Sign.(!(sign.sign_symbols))
    in
    List.iter (fun (_, sign) -> iter_symbols sign) deps
  in
  (* Print the prelude. *)
  let prelude =
    [ "(FUN"
    ; "  lam  : term -> (term -> term) -> term"
    ; "  app  : term -> term -> term"
    ; "  pi   : term -> (term -> term) -> term"
    ; "  type : term"
    ; ")"
    ; ""
    ; "(COMMENT beta-reduction)"
    ; "(VAR"
    ; "  v_x   : term"
    ; "  m_typ : term"
    ; "  m_B   : term"
    ; "  m_F   : term -> term"
    ; ")"
    ; "(RULES app(lam(m_typ,\\v_x. m_F v_x), m_B) -> m_F(m_B))"
    ; ""
    ; "(COMMENT TYPE keyword)"
    ; "(FUN TYPE : term)" ]
  in
  List.iter (out ppf "%s\n") prelude;
  (* Print the symbol declarations. *)
  out ppf "\n(COMMENT symbols)\n";
  let print_symbol s = out ppf "(FUN %a : term)\n" print_sym s in
  iter_symbols print_symbol;
  (* Print the rewriting rules. *)
  out ppf "\n(COMMENT rewriting rules)\n";
  let print_rules s =
    match !(s.sym_def) with
    | Some(d) -> print_rule ppf (mk_Symb s) d
    | None    -> List.iter (print_sym_rule ppf s) !(s.sym_rules)
  in
  iter_symbols print_rules<|MERGE_RESOLUTION|>--- conflicted
+++ resolved
@@ -55,7 +55,6 @@
     let names = Stdlib.ref ns in
     let fn t =
       match t with
-<<<<<<< HEAD
       | Patt(None,_,_) -> assert false
       | Patt(Some i,_,_) ->
         let name = Format.sprintf "$%d" i in
@@ -63,13 +62,6 @@
       | Abst(_,(bi,_)) ->
         Stdlib.(names := StrSet.add (binder_name bi) !names)
       | _           -> ()
-=======
-      | Patt(_,n,_) -> Stdlib.(names := StrSet.add ("$" ^ n) !names)
-      | Abst(_,b) ->
-        let (x, _) = Bindlib.unbind b in
-        Stdlib.(names := StrSet.add (Bindlib.name_of x) !names)
-      | _ -> ()
->>>>>>> 5dd5ef9e
     in
     LibTerm.iter fn t;
     Stdlib.(!names)
