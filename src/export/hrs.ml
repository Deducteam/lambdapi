(** This module provides a function to translate a signature to the HRS format
   used in the confluence competition.

    @see <http://project-coco.uibk.ac.at/problems/hrs.php>.

- Lambdapi terms are translated to the following HRS term algebra with a
   unique type t:

  A : t -> t -> t // for application

  L : t -> (t -> t) -> t // for λ

  B : t -> t -> (t -> t) -> t // for let

  P : t -> (t -> t) -> t // for Π

Function symbols and variables are translated as symbols of type t.

Pattern variables of arity n are translated as variables of type t -> ... -> t
   with n times ->.

- In the hrs format, variable names must be distinct from function symbol
   names. So bound variables are translated into positive integers and pattern
   variables are prefixed by ["$"].

- There is no clash between function symbol names and A, B, L, P because
   function symbol names are fully qualified.

- Function symbol names are fully qualified but ["."] is replaced by ["_"]
   because ["."] cannot be used in identifiers (["."]  is used in lambda
   abstractions).

- Two occurrences of the same pattern variable name may have two different
   arities (in two different rules). So pattern variable names are prefixed by
   the rule number.

TO DO:

- HRS does not accept unicode characters.

- Optim: output only the symbols used in the rules. *)

open Lplib open Base open Extra
<<<<<<< HEAD
open Core open Term

(** [syms] maps every symbol to a name. *)
let syms = ref SymMap.empty

(** [bvars] is the set of abstracted variables. *)
let bvars = ref IntSet.empty

(** [nb_rules] is the number of rewrite rules. *)
let nb_rules = ref 0

(** [pvars] map every pattern variable name to its arity. *)
module V = struct
  type t = int * int
  let compare = lex Int.compare Int.compare
end
module VMap = Map.Make(V)
let pvars = ref VMap.empty

(** [sym_name s] translates the symbol name of [s]. *)
let sym_name : sym pp = fun ppf s ->
    out ppf "%a_%s" (List.pp string "_") s.sym_path s.sym_name

(** [add_sym] declares a Lambdapi symbol. *)
let add_sym : sym -> unit = fun s ->
  syms := SymMap.add s (Format.asprintf "%a" sym_name s) !syms

(** [sym ppf s] translates the Lambdapi symbol [s]. *)
let sym : sym pp = fun ppf s -> string ppf (SymMap.find s !syms)

(** [add_bvar v] declares an abstracted Lambdapi variable. *)
let add_bvar : tvar -> unit = fun v ->
  bvars := IntSet.add (Bindlib.uid_of v) !bvars

(** [bvar v] translates the Lambdapi variable [v]. *)
let bvar : tvar pp = fun ppf v -> int ppf (Bindlib.uid_of v)

(** [pvar i] translates the pattern variable index [i]. *)
let pvar : int pp = fun ppf i -> out ppf "$%d_%d" !nb_rules i

(** [add_pvar i k] declares a pvar of index [i] and arity [k]. *)
let add_pvar : int -> int -> unit = fun i k ->
  pvars := VMap.add (!nb_rules,i) k !pvars

(** [term ppf t] translates the term [t]. *)
let rec term : term pp = fun ppf t ->
  match unfold t with
  | Meta _ -> assert false
  | Plac _ -> assert false
  | TRef _ -> assert false
  | TEnv _ -> assert false
  | Wild -> assert false
  | Kind -> assert false
  | Type -> assert false
  | Vari v -> bvar ppf v
  | Symb s -> add_sym s; sym ppf s
  | Patt(None,_,_) -> assert false
  | Patt(Some i,_,[||]) -> add_pvar i 0; pvar ppf i
  | Patt(Some i,_,ts) ->
    let k = Array.length ts in add_pvar i k;
    let args ppf ts = for i=1 to k-1 do out ppf ",%a" term ts.(i) done in
    out ppf "%a(%a%a)" pvar i term ts.(0) args ts
  | Appl(t,u) -> out ppf "A(%a,%a)" term t term u
  | Abst(a,b) ->
    let x, b = Bindlib.unbind b in add_bvar x;
    out ppf "L(%a,\\%a.%a)" term a bvar x term b
  | Prod(a,b) ->
    let x, b = Bindlib.unbind b in add_bvar x;
    out ppf "P(%a,\\%a.%a)" term a bvar x term b
  | LLet(a,t,b) ->
    let x, b = Bindlib.unbind b in add_bvar x;
    out ppf "B(%a,%a,\\%a.%a)" term a term t bvar x term b

(** [rule ppf r] translates the pair of terms [r] as a rule. *)
let rule : (term * term) pp = fun ppf (l, r) ->
  out ppf ",\n%a -> %a" term l term r

(** [sym_rule ppf s r] increases the number of rules and translates the
   sym_rule [r]. *)
let sym_rule : sym -> rule pp = fun s ppf r ->
  incr nb_rules; let sr = s, r in rule ppf (lhs sr, rhs sr)

(** Translate the rules of symbol [s]. *)
let rules_of_sym : sym pp = fun ppf s ->
  match Timed.(!(s.sym_def)) with
  | Some d -> rule ppf (mk_Symb s, d)
  | None -> List.iter (sym_rule s ppf) Timed.(!(s.sym_rules))

(** Translate the rules of a dependency except if it is a ghost signature. *)
let rules_of_sign : Sign.t pp = fun ppf sign ->
  if sign != Unif_rule.sign then
    StrMap.iter (fun _ -> rules_of_sym ppf) Timed.(!(sign.sign_symbols))

(** [sign ppf s] translates the Lambdapi signature [s]. *)
let sign : Sign.t pp = fun ppf sign ->
  (* First, generate the rules in a buffer, because it generates data
     necessary for the other sections. *)
  let buf_rules = Buffer.create 1000 in
  let ppf_rules = Format.formatter_of_buffer buf_rules in
  Sign.iterate (rules_of_sign ppf_rules) sign;
  Format.pp_print_flush ppf_rules ();
  (* Function for printing the types of function symbols. *)
  let pp_syms : string SymMap.t pp = fun ppf syms ->
    let sym_decl : string pp = fun ppf n -> out ppf "\n%s : t" n in
    let sym_decl _ n = sym_decl ppf n in SymMap.iter sym_decl syms
=======
open Timed
open Core open Term open Print

(** [print_sym ppf s] outputs the fully qualified name of [s] to [ppf]. The
   name is prefixed by ["c_"], and modules are separated with ["_"], not
   ["."]. *)
let print_sym : sym pp = fun ppf s ->
  let print_path = List.pp string "_" in
  out ppf "c_%a_%s" print_path s.sym_path s.sym_name

(** [print_patt ppf p] outputs TPDB format corresponding to the pattern [p],
   to [ppf]. *)
let print_term : bool -> term pp = fun lhs ->
  let rec pp ppf t =
    match unfold t with
    (* Forbidden cases. *)
    | Meta(_,_)    -> assert false
    | Plac _       -> assert false
    | TRef(_)      -> assert false
    | TEnv(_,_)    -> assert false
    | Wild         -> assert false
    | Kind         -> assert false
    (* Printing of atoms. *)
    | Vari(x)      -> out ppf "%a" var x
    | Type         -> out ppf "TYPE"
    | Symb(s)      -> print_sym ppf s
    | Patt(i,n,ts) ->
        if ts = [||] then out ppf "$%s" n else
          pp ppf (Array.fold_left (fun t u -> mk_Appl(t,u))
                   (mk_Patt(i,n,[||])) ts)
    | Appl(t,u)    -> out ppf "app(%a,%a)" pp t pp u
    | Abst(a,t)    ->
        let (x, t) = Bindlib.unbind t in
        if lhs then out ppf "lam(m_typ,\\%a.%a)" var x pp t
        else out ppf "lam(%a,\\%a.%a)" pp a var x pp t
    | Prod(a,b)    ->
        let (x, b) = Bindlib.unbind b in
        out ppf "pi(%a,\\%a.%a)" pp a var x pp b
    | LLet(_,t,u)  -> pp ppf (Bindlib.subst u t)
  in pp

(** [print_rule ppf lhs rhs] outputs the rule declaration [lhs]->[rhs]
    to [ppf] *)
let print_rule : Format.formatter -> term -> term -> unit =
  fun ppf lhs rhs ->
  (* gets pattern and binded variable names *)
  let add_var_names : StrSet.t -> term -> StrSet.t = fun ns t ->
    let names = Stdlib.ref ns in
    let fn t =
      match t with
      | Patt(_,n,_) -> Stdlib.(names := StrSet.add ("$" ^ n) !names)
      | Abst(_,b) ->
        let (x, _) = Bindlib.unbind b in
        Stdlib.(names := StrSet.add (Bindlib.name_of x) !names)
      | _ -> ()
    in
    LibTerm.iter fn t;
    Stdlib.(!names)
  in
  let names = add_var_names StrSet.empty lhs in
  let names = add_var_names names rhs in
  if not (StrSet.is_empty names) then
    begin
      let print_name ppf x = out ppf "  %s : term\n" x in
      let strset ppf = StrSet.iter (print_name ppf) in
      out ppf "(VAR\n%a)\n" strset names
    end;
  (* Print the rewriting rule. *)
  out ppf "(RULES %a" (print_term true) lhs;
  out ppf "\n    -> %a)\n" (print_term false) rhs

(** [print_sym_rule ppf s r] outputs the rule declaration corresponding [r]
   (on the symbol [s]), to [ppf]. *)
let print_sym_rule : Format.formatter -> sym -> rule -> unit = fun ppf s r ->
  let x = s,r in print_rule ppf (lhs x) (rhs x)

(** [to_HRS ppf sign] outputs a TPDB representation of the rewriting system of
    the signature [sign] to [ppf]. *)
let to_HRS : Format.formatter -> Sign.t -> unit = fun ppf sign ->
  (* Get all the dependencies (every needed symbols and rewriting rules). *)
  let deps = Sign.dependencies sign in
  (* Function to iterate over every symbols. *)
  let iter_symbols : (sym -> unit) -> unit = fun fn ->
    let not_on_ghosts _ s = if not (Ghost.mem s) then fn s in
    let iter_symbols sign =
      StrMap.iter not_on_ghosts Sign.(!(sign.sign_symbols))
    in
    List.iter (fun (_, sign) -> iter_symbols sign) deps
  in
  (* Print the prelude. *)
  let prelude =
    [ "(FUN"
    ; "  lam  : term -> (term -> term) -> term"
    ; "  app  : term -> term -> term"
    ; "  pi   : term -> (term -> term) -> term"
    ; "  type : term"
    ; ")"
    ; ""
    ; "(COMMENT beta-reduction)"
    ; "(VAR"
    ; "  v_x   : term"
    ; "  m_typ : term"
    ; "  m_B   : term"
    ; "  m_F   : term -> term"
    ; ")"
    ; "(RULES app(lam(m_typ,\\v_x. m_F v_x), m_B) -> m_F(m_B))"
    ; ""
    ; "(COMMENT TYPE keyword)"
    ; "(FUN TYPE : term)" ]
>>>>>>> 5dd5ef9e
  in
  (* Function for printing the types of pattern variables. *)
  let pp_pvars = fun ppf pvars ->
    let typ : int pp = fun ppf k ->
      for _i=1 to k do string ppf "t -> " done; out ppf "t" in
    let pvar_decl (n,i) k = out ppf "\n$%d_%d : %a" n i typ k in
    VMap.iter pvar_decl pvars in
  (* Function for printing the types of abstracted variables. *)
  let pp_bvars : IntSet.t pp = fun ppf bvars ->
    let bvar_decl : int pp = fun ppf n -> out ppf "\n%d : t" n in
    IntSet.iter (bvar_decl ppf) bvars
  in
  (* Finally, generate the whole hrs file. Note that the variables $x, $y and
     $z used in the rules for beta and let cannot clash with user-defined
     pattern variables which are integers. *)
  out ppf "\
(FUN
A : t -> t -> t
L : t -> (t -> t) -> t
P : t -> (t -> t) -> t
B : t -> t -> (t -> t) -> t%a
)
(VAR
$x : t
$y : t -> t
$z : t%a%a
)
(RULES
A(L($x,$y),$z) -> $y($z),
B($x,$z,$y) -> $y($z)%s
)\n" pp_syms !syms pp_pvars !pvars pp_bvars !bvars (Buffer.contents buf_rules)<|MERGE_RESOLUTION|>--- conflicted
+++ resolved
@@ -41,7 +41,6 @@
 - Optim: output only the symbols used in the rules. *)
 
 open Lplib open Base open Extra
-<<<<<<< HEAD
 open Core open Term
 
 (** [syms] maps every symbol to a name. *)
@@ -132,7 +131,7 @@
 
 (** Translate the rules of a dependency except if it is a ghost signature. *)
 let rules_of_sign : Sign.t pp = fun ppf sign ->
-  if sign != Unif_rule.sign then
+  if sign != Ghost.sign then
     StrMap.iter (fun _ -> rules_of_sym ppf) Timed.(!(sign.sign_symbols))
 
 (** [sign ppf s] translates the Lambdapi signature [s]. *)
@@ -147,117 +146,6 @@
   let pp_syms : string SymMap.t pp = fun ppf syms ->
     let sym_decl : string pp = fun ppf n -> out ppf "\n%s : t" n in
     let sym_decl _ n = sym_decl ppf n in SymMap.iter sym_decl syms
-=======
-open Timed
-open Core open Term open Print
-
-(** [print_sym ppf s] outputs the fully qualified name of [s] to [ppf]. The
-   name is prefixed by ["c_"], and modules are separated with ["_"], not
-   ["."]. *)
-let print_sym : sym pp = fun ppf s ->
-  let print_path = List.pp string "_" in
-  out ppf "c_%a_%s" print_path s.sym_path s.sym_name
-
-(** [print_patt ppf p] outputs TPDB format corresponding to the pattern [p],
-   to [ppf]. *)
-let print_term : bool -> term pp = fun lhs ->
-  let rec pp ppf t =
-    match unfold t with
-    (* Forbidden cases. *)
-    | Meta(_,_)    -> assert false
-    | Plac _       -> assert false
-    | TRef(_)      -> assert false
-    | TEnv(_,_)    -> assert false
-    | Wild         -> assert false
-    | Kind         -> assert false
-    (* Printing of atoms. *)
-    | Vari(x)      -> out ppf "%a" var x
-    | Type         -> out ppf "TYPE"
-    | Symb(s)      -> print_sym ppf s
-    | Patt(i,n,ts) ->
-        if ts = [||] then out ppf "$%s" n else
-          pp ppf (Array.fold_left (fun t u -> mk_Appl(t,u))
-                   (mk_Patt(i,n,[||])) ts)
-    | Appl(t,u)    -> out ppf "app(%a,%a)" pp t pp u
-    | Abst(a,t)    ->
-        let (x, t) = Bindlib.unbind t in
-        if lhs then out ppf "lam(m_typ,\\%a.%a)" var x pp t
-        else out ppf "lam(%a,\\%a.%a)" pp a var x pp t
-    | Prod(a,b)    ->
-        let (x, b) = Bindlib.unbind b in
-        out ppf "pi(%a,\\%a.%a)" pp a var x pp b
-    | LLet(_,t,u)  -> pp ppf (Bindlib.subst u t)
-  in pp
-
-(** [print_rule ppf lhs rhs] outputs the rule declaration [lhs]->[rhs]
-    to [ppf] *)
-let print_rule : Format.formatter -> term -> term -> unit =
-  fun ppf lhs rhs ->
-  (* gets pattern and binded variable names *)
-  let add_var_names : StrSet.t -> term -> StrSet.t = fun ns t ->
-    let names = Stdlib.ref ns in
-    let fn t =
-      match t with
-      | Patt(_,n,_) -> Stdlib.(names := StrSet.add ("$" ^ n) !names)
-      | Abst(_,b) ->
-        let (x, _) = Bindlib.unbind b in
-        Stdlib.(names := StrSet.add (Bindlib.name_of x) !names)
-      | _ -> ()
-    in
-    LibTerm.iter fn t;
-    Stdlib.(!names)
-  in
-  let names = add_var_names StrSet.empty lhs in
-  let names = add_var_names names rhs in
-  if not (StrSet.is_empty names) then
-    begin
-      let print_name ppf x = out ppf "  %s : term\n" x in
-      let strset ppf = StrSet.iter (print_name ppf) in
-      out ppf "(VAR\n%a)\n" strset names
-    end;
-  (* Print the rewriting rule. *)
-  out ppf "(RULES %a" (print_term true) lhs;
-  out ppf "\n    -> %a)\n" (print_term false) rhs
-
-(** [print_sym_rule ppf s r] outputs the rule declaration corresponding [r]
-   (on the symbol [s]), to [ppf]. *)
-let print_sym_rule : Format.formatter -> sym -> rule -> unit = fun ppf s r ->
-  let x = s,r in print_rule ppf (lhs x) (rhs x)
-
-(** [to_HRS ppf sign] outputs a TPDB representation of the rewriting system of
-    the signature [sign] to [ppf]. *)
-let to_HRS : Format.formatter -> Sign.t -> unit = fun ppf sign ->
-  (* Get all the dependencies (every needed symbols and rewriting rules). *)
-  let deps = Sign.dependencies sign in
-  (* Function to iterate over every symbols. *)
-  let iter_symbols : (sym -> unit) -> unit = fun fn ->
-    let not_on_ghosts _ s = if not (Ghost.mem s) then fn s in
-    let iter_symbols sign =
-      StrMap.iter not_on_ghosts Sign.(!(sign.sign_symbols))
-    in
-    List.iter (fun (_, sign) -> iter_symbols sign) deps
-  in
-  (* Print the prelude. *)
-  let prelude =
-    [ "(FUN"
-    ; "  lam  : term -> (term -> term) -> term"
-    ; "  app  : term -> term -> term"
-    ; "  pi   : term -> (term -> term) -> term"
-    ; "  type : term"
-    ; ")"
-    ; ""
-    ; "(COMMENT beta-reduction)"
-    ; "(VAR"
-    ; "  v_x   : term"
-    ; "  m_typ : term"
-    ; "  m_B   : term"
-    ; "  m_F   : term -> term"
-    ; ")"
-    ; "(RULES app(lam(m_typ,\\v_x. m_F v_x), m_B) -> m_F(m_B))"
-    ; ""
-    ; "(COMMENT TYPE keyword)"
-    ; "(FUN TYPE : term)" ]
->>>>>>> 5dd5ef9e
   in
   (* Function for printing the types of pattern variables. *)
   let pp_pvars = fun ppf pvars ->
