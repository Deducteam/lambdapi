(** Toplevel commands. *)

open Extra
open Timed
open Console
open Terms
open Print
open Sign
open Pos
open Files
open Syntax
open New_scope
open New_parser

let log_tact = Handle.log_tact

(** [handle_tactic ps tac] tries to apply the tactic [tac] (in the proof state
    [ps]), and returns the new proof state.  This function fails gracefully in
    case of error. *)
let handle_tactic : sig_state -> Proof.t -> p_tactic -> Proof.t =
    fun ss ps tac ->
  (* First handle the tactics that are independant from the goal. *)
  match tac.elt with
  | P_tac_print         ->
      (* Just print the current proof state. *)
      Console.out 1 "%a" Proof.pp ps; ps
  | P_tac_proofterm     ->
      (* Just print the current proof term. *)
      let t = Eval.snf (Meta(Proof.(ps.proof_term), [||])) in
      let name = Proof.(ps.proof_name).elt in
      Console.out 1 "Proof term for [%s]: [%a]\n" name Print.pp t; ps
  | P_tac_focus(i)      ->
      (* Put the [i]-th goal in focus (if possible). *)
      let rec swap i acc gs =
        match (i, gs) with
        | (0, g::gs) -> g :: List.rev_append acc gs
        | (i, g::gs) -> swap (i-1) (g::acc) gs
        | (_, _    ) -> fatal tac.pos "Invalid goal index."
      in
      Proof.{ps with proof_goals = swap i [] ps.proof_goals}
  | _                   ->
  (* Other tactics need to act on the goal / goals. *)
  let (g, gs) =
    match Proof.(ps.proof_goals) with
    | []    -> fatal tac.pos "There is nothing left to prove.";
    | g::gs -> (g, gs)
  in
  let handle_refine : term -> Proof.t = fun t ->
    (* Obtaining the goals environment and type. *)
    let (env, a) = Proof.Goal.get_type g in
    (* Check if the goal metavariable appears in [t]. *)
    let m = Proof.Goal.get_meta g in
    log_tact "refining [%a] with term [%a]" pp_meta m pp t;
    if occurs m t then fatal tac.pos "Circular refinement.";
    (* Check that [t] is well-typed. *)
    let ctx = Ctxt.of_env env in
    log_tact "proving [%a ⊢ %a : %a]" Ctxt.pp ctx pp t pp a;
    if not (Solve.check ctx t a) then fatal tac.pos "Ill-typed refinement.";
    (* Instantiation. *)
    let vs = Array.of_list (List.map (fun (_,(x,_)) -> x) env) in
    m.meta_value := Some(Bindlib.unbox (Bindlib.bind_mvar vs (lift t)));
    (* New subgoals and focus. *)
    let metas = get_metas t in
    let new_goals = List.rev_map Proof.Goal.of_meta_decomposed metas in
    Proof.({ps with proof_goals = new_goals @ gs})
  in
  match tac.elt with
  | P_tac_print
  | P_tac_proofterm
  | P_tac_focus(_)      -> assert false (* Handled above. *)
  | P_tac_refine(t)     ->
      (* Scoping the term in the goal's environment. *)
      let env = fst (Proof.Goal.get_type g) in
      let t = fst (New_scope.scope_term StrMap.empty ss env t) in
      (* Refine using the given term. *)
      handle_refine t
  | P_tac_intro(xs)     ->
      (* Scoping a sequence of abstraction in the goal's environment. *)
      let env = fst (Proof.Goal.get_type g) in
      let xs = List.map (fun x -> (x, None)) xs in
      let t = Pos.none (P_Abst(xs, Pos.none P_Wild)) in
      let t = fst (New_scope.scope_term StrMap.empty ss env t) in
      (* Refine using the built term. *)
      handle_refine t
  | P_tac_apply(t)      ->
      (* Scoping the term in the goal's environment. *)
      let env = fst (Proof.Goal.get_type g) in
      let t = Pos.none (P_Appl(t, Pos.none P_Wild)) in
      let t = fst (New_scope.scope_term StrMap.empty ss env t) in
      (* Refine using the built term. *)
      handle_refine t
  | P_tac_simpl         ->
      Proof.({ps with proof_goals = Proof.Goal.simpl g :: gs})
  | P_tac_rewrite(po,t) ->
      (* Scoping the term in the goal's environment. *)
      let env = fst (Proof.Goal.get_type g) in
      let t = fst (New_scope.scope_term StrMap.empty ss env t) in
      (* Scoping the rewrite pattern if given. *)
      let po = Option.map (New_scope.scope_rw_patt ss env) po in
      (* Calling rewriting, and refining. *)
      handle_refine (Rewrite.rewrite ps po t)
  | P_tac_refl          ->
      handle_refine (Rewrite.reflexivity ps)
<<<<<<< HEAD
  | P_tac_sym           ->
      handle_refine (Rewrite.symmetry ps)
  | P_tac_focus(i)      ->
      (* Put the [i]-th goal in focus (if possible). *)
      let rec swap i acc gs =
        match (i, gs) with
        | (0, g::gs) -> g :: List.rev_append acc gs
        | (i, g::gs) -> swap (i-1) (g::acc) gs
        | (_, _    ) -> fatal tac.pos "Invalid goal index."
      in
      Proof.{ps with proof_goals = swap i [] (g::gs)}
  | P_tac_print         ->
      (* Just print the current proof state. *)
      Console.out 1 "%a" Proof.pp ps; ps
=======
>>>>>>> 3df5bf08

(** [new_handle_cmd ss cmd] tries to handle the command [cmd], updating module
    state [ss] at the same time. This function fails gracefully on errors. *)
let rec new_handle_cmd : sig_state -> p_cmd loc -> sig_state = fun ss cmd ->
  let scope_basic ss t = New_scope.scope_term StrMap.empty ss Env.empty t in
  let handle ss =
    match cmd.elt with
    | P_require(p, m)            ->
        (* Check that the module has not already been required. *)
        if PathMap.mem p !(ss.signature.deps) then
          fatal cmd.pos "Module [%a] is already required." pp_path p;
        (* Add the dependency and compile the module. *)
        ss.signature.deps := PathMap.add p [] !(ss.signature.deps);
        new_compile false p;
        (* Open or alias if necessary. *)
        begin
          match m with
          | P_require_default -> ss
          | P_require_open    ->
              let sign =
                try PathMap.find p !(Sign.loaded)
                with Not_found -> assert false (* Cannot happen. *)
              in
              open_sign ss sign
          | P_require_as(id)  ->
              let aliases = StrMap.add id.elt p ss.aliases in
              {ss with aliases}
        end
    | P_open(m)                  ->
        (* Obtain the signature corresponding to [m]. *)
        let sign =
          try PathMap.find m !(Sign.loaded) with Not_found ->
          (* The signature has nob been required... *)
          fatal cmd.pos "Module [%a] has not been required." pp_path m
        in
        (* Open the module. *)
        open_sign ss sign
    | P_symbol(ts, x, a)         ->
        (* We first build the symbol declaration mode from the tags. *)
        let m =
          match ts with
          | []              -> Defin
          | Sym_const :: [] -> Const
          | Sym_inj   :: [] -> Injec
          | _               -> fatal cmd.pos "Multiple symbol tags."
        in
        (* We scope the type of the declaration. *)
        let a = fst (scope_basic ss a) in
        (* We check that [x] is not already used. *)
        if Sign.mem ss.signature x.elt then
          fatal x.pos "Symbol [%s] already exists." x.elt;
        (* We check that [a] is typable by a sort. *)
        Solve.sort_type Ctxt.empty a;
        (* Actually add the symbol to the signature and the state. *)
        let s = Sign.add_symbol ss.signature m x a in
        {ss with in_scope = StrMap.add x.elt (s, x.pos) ss.in_scope}
    | P_rules(rs)                ->
        (* Scoping and checking each rule in turn. *)
        let handle_rule r =
          let (s,_,_) as r = scope_rule ss r in
          if !(s.sym_def) <> None then
            fatal_no_pos "Symbol [%s] cannot be (re)defined." s.sym_name;
          Sr.check_rule r; r
        in
        let rs = List.map handle_rule rs in
        (* Adding the rules all at once. *)
        List.iter (fun (s,h,r) -> Sign.add_rule ss.signature s h r.elt) rs; ss
    | P_definition(x, xs, ao, t) ->
        (* Desugaring of arguments and scoping of [t]. *)
        let t = if xs = [] then t else Pos.none (P_Abst(xs, t)) in
        let t = fst (scope_basic ss t) in
        (* Desugaring of arguments and scoping of [ao] (if not [None]). *)
        let fn a = if xs = [] then a else Pos.none (P_Prod(xs, a)) in
        let ao = Option.map fn ao in
        let ao = Option.map (fun a -> fst (scope_basic ss a)) ao in
        (* We check that [x] is not already used. *)
        if Sign.mem ss.signature x.elt then
          fatal x.pos "Symbol [%s] already exists." x.elt;
        (* We check that [t] has a type [a], and return it. *)
        let a =
          match ao with
          | Some(a) ->
              Solve.sort_type Ctxt.empty a;
              if Solve.check Ctxt.empty t a then a else
              fatal cmd.pos "Term [%a] does not have type [%a]." pp t pp a
          | None    ->
              match Solve.infer Ctxt.empty t with
              | Some(a) -> a
              | None    -> fatal cmd.pos "Cannot infer the type of [%a]." pp t
        in
        (* Actually add the symbol to the signature. *)
        let s = Sign.add_symbol ss.signature Defin x a in
        s.sym_def := Some(t);
        {ss with in_scope = StrMap.add x.elt (s, x.pos) ss.in_scope}
    | P_theorem(x, a, ts, pe)    ->
        (* Scoping the type (statement) of the theorem, check sort. *)
        let a = fst (scope_basic ss a) in
        Solve.sort_type Ctxt.empty a;
        (* We check that [x] is not already used. *)
        if Sign.mem ss.signature x.elt then
          fatal x.pos "Symbol [%s] already exists." x.elt;
        (* Act according to the ending state. *)
        begin
          match pe with
          | P_proof_abort ->
              (* Just ignore the command, with a warning. *)
              wrn cmd.pos "Proof aborted."; ss
          | P_proof_admit ->
              (* Initialize the proof and plan the tactics. *)
              let st = Proof.init ss.builtins x a in
              let st = List.fold_left (handle_tactic ss) st ts in
              (* If the proof is finished, display a warning. *)
              if Proof.finished st then wrn cmd.pos "You should add QED.";
              (* Add a symbol corresponding to the proof, with a warning. *)
              let s = Sign.add_symbol ss.signature Const x a in
              wrn cmd.pos "Proof admitted.";
              {ss with in_scope = StrMap.add x.elt (s, x.pos) ss.in_scope}
          | P_proof_QED   ->
              (* Initialize the proof and plan the tactics. *)
              let st = Proof.init ss.builtins x a in
              let st = List.fold_left (handle_tactic ss) st ts in
              (* Check that the proof is indeed finished. *)
              if not (Proof.finished st) then
                fatal cmd.pos "The proof is not finished.";
              (* Add a symbol corresponding to the proof. *)
              let s = Sign.add_symbol ss.signature Const x a in
              {ss with in_scope = StrMap.add x.elt (s, x.pos) ss.in_scope}
        end
    | P_assert(must_fail, asrt)  ->
        let test_type =
          match asrt with
          | P_assert_typing(t,a) ->
              let t = fst (scope_basic ss t) in
              let a = fst (scope_basic ss a) in
              Handle.HasType(t, a)
          | P_assert_conv(t,u)   ->
              let t = fst (scope_basic ss t) in
              let u = fst (scope_basic ss u) in
              Handle.Convert(t, u)
        in
        let cfg = Handle.{is_assert = true; must_fail; test_type} in
        Handle.handle_test cmd.pos cfg; ss
    | P_set(cfg)                 ->
        begin
          match cfg with
          | P_config_debug(e,s)     ->
              (* Just update the option, state not modified. *)
              Console.set_debug e s; ss
          | P_config_verbose(i)     ->
              (* Just update the option, state not modified. *)
              Console.verbose := i; ss
          | P_config_builtin(s,qid) ->
              (* Set the builtin symbol [s]. *)
              let sym = find_sym false ss qid in
              {ss with builtins = StrMap.add s sym ss.builtins}
        end
  in
  handle ss

(** [compile force path] compiles the file corresponding to [path], when it is
    necessary (the corresponding object file does not exist,  must be updated,
    or [force] is [true]).  In that case,  the produced signature is stored in
    the corresponding object file. *)
and new_compile : bool -> Files.module_path -> unit =
  fun force path ->
  let base = String.concat "/" path in
  let src = base ^ Files.new_src_extension in
  let obj = base ^ Files.new_obj_extension in
  if not (Sys.file_exists src) then fatal_no_pos "File [%s] not found." src;
  if List.mem path !loading then
    begin
      fatal_msg "Circular dependencies detected in [%s].\n" src;
      fatal_msg "Dependency stack for module [%a]:\n" Files.pp_path path;
      List.iter (fatal_msg "  - [%a]\n" Files.pp_path) !loading;
      fatal_no_pos "Build aborted."
    end;
  if PathMap.mem path !loaded then
    out 2 "Already loaded [%s]\n%!" src
  else if force || Files.more_recent src obj then
    begin
      let forced = if force then " (forced)" else "" in
      out 2 "Loading [%s]%s\n%!" src forced;
      loading := path :: !loading;
      let sign = Sign.create path in
      let sig_st = empty_sig_state sign in
      loaded := PathMap.add path sign !loaded;
      ignore (List.fold_left new_handle_cmd sig_st (parse_file src));
      if Pervasives.(!Handle.gen_obj) then Sign.write sign obj;
      loading := List.tl !loading;
      out 1 "Checked [%s]\n%!" src;
    end
  else
    begin
      out 2 "Loading [%s]\n%!" src;
      let sign = Sign.read obj in
      PathMap.iter (fun mp _ -> new_compile false mp) !(sign.deps);
      loaded := PathMap.add path sign !loaded;
      Sign.link sign;
      out 2 "Loaded  [%s]\n%!" obj;
    end<|MERGE_RESOLUTION|>--- conflicted
+++ resolved
@@ -101,23 +101,8 @@
       handle_refine (Rewrite.rewrite ps po t)
   | P_tac_refl          ->
       handle_refine (Rewrite.reflexivity ps)
-<<<<<<< HEAD
   | P_tac_sym           ->
       handle_refine (Rewrite.symmetry ps)
-  | P_tac_focus(i)      ->
-      (* Put the [i]-th goal in focus (if possible). *)
-      let rec swap i acc gs =
-        match (i, gs) with
-        | (0, g::gs) -> g :: List.rev_append acc gs
-        | (i, g::gs) -> swap (i-1) (g::acc) gs
-        | (_, _    ) -> fatal tac.pos "Invalid goal index."
-      in
-      Proof.{ps with proof_goals = swap i [] (g::gs)}
-  | P_tac_print         ->
-      (* Just print the current proof state. *)
-      Console.out 1 "%a" Proof.pp ps; ps
-=======
->>>>>>> 3df5bf08
 
 (** [new_handle_cmd ss cmd] tries to handle the command [cmd], updating module
     state [ss] at the same time. This function fails gracefully on errors. *)
