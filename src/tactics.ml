(** Toplevel commands. *)

open Extra
open Console
open Terms
open Print
open Pos
open Syntax
open Scope

(** Logging function for tactics. *)
let log_tact = new_logger 't' "tact" "tactics"
let log_tact = log_tact.logger

(** [handle_tactic ss ps tac] tries to apply the tactic [tac] (in the proof
     state [ps]), and returns the new proof state.  This function fails
     gracefully in case of error. *)
let handle_tactic : sig_state -> Proof.t -> p_tactic -> Proof.t =
    fun ss ps tac ->
    (* First handle the tactics that do not change the goals. *)
  match tac.elt with
  | P_tac_print         ->
      (* Just print the current proof state. *)
      Console.out 1 "%a" Proof.pp ps; ps
  | P_tac_proofterm     ->
      (* Just print the current proof term. *)
      let t = Meta(ps.Proof.proof_term, [||]) in
      let name = ps.Proof.proof_name.elt in
      Console.out 1 "Proof term for [%s]: [%a]\n" name Print.pp t; ps
  | P_tac_query(q)      ->
      Queries.handle_query ss (Some ps) q; ps
  | _                   ->
  (* The other tactics may change the goals. *)
  (* Get the focused goal and the other goals. *)
  let (g, gs) =
    match ps.Proof.proof_goals with
    | []    -> fatal tac.pos "There is nothing left to prove.";
    | g::gs -> (g, gs)
  in
  (* Obtaining the goal environment and type. *)
  let (env, a) = Proof.Goal.get_type g in

  let scope = scope_term Public ss env in
  let infer t = Typing.infer ss.builtins (Env.to_ctxt env) t in
  let check t a = Typing.check ss.builtins (Env.to_ctxt env) t a in

  let handle_refine : term -> Proof.t = fun t ->
    (* Check if the goal metavariable appears in [t]. *)
    let m = Proof.Goal.get_meta g in
    log_tact "refining [%a] with term [%a]" pp_meta m pp t;
    if Basics.occurs m t then fatal tac.pos "Circular refinement.";
    (* Check that [t] is well-typed. *)
<<<<<<< HEAD
    log_tact "proving [%a ⊢ %a : %a]" pp_ctxt (Env.to_ctxt env) pp t pp a;
=======
    log_tact "proving [%a%a : %a]" wrap_ctxt (Env.to_ctxt env) pp t pp a;
>>>>>>> 3048c064
    if not (check t a) then fatal tac.pos "Ill-typed refinement.";
    (* Instantiation. *)
    set_meta m (Bindlib.unbox (Bindlib.bind_mvar (Env.vars env) (lift t)));
    (* New subgoals and focus. *)
    let metas = Basics.get_metas true t in
    let new_goals = List.map Proof.Goal.of_meta metas in
    Proof.({ps with proof_goals = new_goals @ gs})
  in
  match tac.elt with
  | P_tac_print
  | P_tac_proofterm
  | P_tac_query(_)      -> assert false (* Handled above. *)
  | P_tac_focus(i)      ->
     (* Put the [i]-th goal in focus (if possible). *)
     let rec swap i acc gs =
       match (i, gs) with
       | (0, g::gs) -> g :: List.rev_append acc gs
       | (i, g::gs) -> swap (i-1) (g::acc) gs
       | (_, _    ) -> fatal tac.pos "Invalid goal index."
     in
     Proof.{ps with proof_goals = swap i [] ps.proof_goals}
  | P_tac_refine(t)     ->
      handle_refine (scope t)
  | P_tac_intro(xs)     ->
      let t = Pos.none (P_Abst([(xs,None,false)], Pos.none P_Wild)) in
      handle_refine (scope t)
  | P_tac_apply(pt)      ->
      let t = scope pt in
      (* Infer the type of [t] and count the number of products. *)
      (* NOTE there is room for improvement here. *)
      let nb =
        match infer t with
        | Some(a) -> Basics.count_products a
        | None    -> fatal pt.pos "Cannot infer the type of [%a]." Print.pp t
      in
      (* Refine using [t] applied to [nb] wildcards (metavariables). *)
      (* NOTE it is scoping that handles wildcards as metavariables. *)
      let rec add_wilds pt n =
        match n with
        | 0 -> scope pt
        | _ -> add_wilds (Pos.none (P_Appl(pt, Pos.none P_Wild))) (n-1)
      in
      handle_refine (add_wilds pt nb)
  | P_tac_simpl         ->
      Proof.({ps with proof_goals = Proof.Goal.simpl g :: gs})
  | P_tac_rewrite(po,t) ->
      let po = Option.map (scope_rw_patt ss env) po in
      handle_refine (Rewrite.rewrite tac.pos ps po (scope t))
  | P_tac_refl          ->
      handle_refine (Rewrite.reflexivity tac.pos ps)
  | P_tac_sym           ->
      handle_refine (Rewrite.symmetry tac.pos ps)
  | P_tac_why3(config)  ->
      handle_refine (Why3_tactic.handle tac.pos ps ss config g)

let handle_tactic : sig_state -> Proof.t -> p_tactic -> Proof.t =
    fun ss ps tac ->
  try handle_tactic ss ps tac
  with Fatal(_,_) as e->
    let _ = handle_tactic ss ps (none P_tac_print) in
    raise e<|MERGE_RESOLUTION|>--- conflicted
+++ resolved
@@ -50,11 +50,7 @@
     log_tact "refining [%a] with term [%a]" pp_meta m pp t;
     if Basics.occurs m t then fatal tac.pos "Circular refinement.";
     (* Check that [t] is well-typed. *)
-<<<<<<< HEAD
-    log_tact "proving [%a ⊢ %a : %a]" pp_ctxt (Env.to_ctxt env) pp t pp a;
-=======
     log_tact "proving [%a%a : %a]" wrap_ctxt (Env.to_ctxt env) pp t pp a;
->>>>>>> 3048c064
     if not (check t a) then fatal tac.pos "Ill-typed refinement.";
     (* Instantiation. *)
     set_meta m (Bindlib.unbox (Bindlib.bind_mvar (Env.vars env) (lift t)));
