(** Implementation of the rewrite tactic. *)

open Timed
open Extra
open Pos
open Terms
open Basics
open Console
open Proof
open Print

(** Logging function for the rewrite tactic. *)
let log_rewr = new_logger 'r' "rewr" "the rewrite tactic"
let log_rewr = log_rewr.logger

(** Rewrite patterns as in Coq/SSReflect. See "A Small Scale
   Reflection Extension for the Coq system", by Georges Gonthier,
   Assia Mahboubi and Enrico Tassi, INRIA Research Report 6455, 2016,
   http://hal.inria.fr/inria-00258384, section 8, p. 48. *)
type rw_patt =
  | RW_Term           of term
  | RW_InTerm         of term
  | RW_InIdInTerm     of (term, term) Bindlib.binder
  | RW_IdInTerm       of (term, term) Bindlib.binder
  | RW_TermInIdInTerm of term * (term, term) Bindlib.binder
  | RW_TermAsIdInTerm of term * (term, term) Bindlib.binder

(** Equality configuration. *)
type eq_config =
  { symb_P     : sym (** Encoding of propositions.        *)
  ; symb_T     : sym (** Encoding of types.               *)
  ; symb_eq    : sym (** Equality proposition.            *)
  ; symb_eqind : sym (** Induction principle on equality. *)
  ; symb_refl  : sym (** Reflexivity of equality.         *) }

(** [get_eq_config pos builtins] returns the current configuration for
   equality, used by tactics such as “rewrite” or “reflexivity”. *)
let get_eq_config : popt -> sym StrMap.t -> eq_config = fun pos builtins ->
  let builtin = Sign.builtin pos builtins in
  { symb_P     = builtin "P"
  ; symb_T     = builtin "T"
  ; symb_eq    = builtin "eq"
  ; symb_eqind = builtin "eqind"
  ; symb_refl  = builtin "refl" }

(** [check_builtin pos sign s sym] checks that symbol [sym] has the correct
   type for being declared builtin for [s]:

T : U ⇒ TYPE
P : Prop ⇒ TYPE
eq : ∀ (a:U), T a ⇒ T a ⇒ Prop
refl : ∀ (a:U) (x:T a), P (eq a x x)
eqind : ∀ (a:U) (x y:T a), P (x = y) ⇒ ∀ (p:T a⇒Prop), P (p y) ⇒ P (p x)
*)
let check_builtin : popt -> sym StrMap.t -> string -> sym -> unit
  = fun pos builtins s sym ->
  let builtin = Sign.builtin pos builtins in
  match s with
  | "T" | "P" ->
     begin
       let exception Invalid_type in
       try match Eval.whnf !(sym.sym_type) with
           | Prod (_, b) ->
              let _, b = Bindlib.unbind b in
              if b <> Type then raise Invalid_type
           | _ -> raise Invalid_type
       with Invalid_type ->
         fatal pos "The type of [%s] is not of the form [_ ⇒ TYPE]"
           sym.sym_name
     end
  | "eq" ->
     begin
       let symb_T = builtin "T" and symb_P = builtin "P" in
       let term_U =
         match !(symb_T.sym_type) with
         | Prod (a, _) -> a
         | _ -> assert false (* cannot happen *)
       and term_Prop =
         match !(symb_P.sym_type) with
         | Prod (a, _) -> a
         | _ -> assert false (* cannot happen *)
       in
       let a = Bindlib.new_var mkfree "a"
       and x = Bindlib.new_var mkfree "x"
       and y = Bindlib.new_var mkfree "y" in
       let ta = Appl (symb symb_T, Vari a) in
<<<<<<< HEAD
       let c = Ctxt.assume [(y, ta); (x, ta); (a, term_U)] Ctxt.empty in
=======
       let c = [(y, ta, None); (x, ta, None); (a, term_U, None)] in
>>>>>>> 3048c064
       let eq_type = Ctxt.to_prod c term_Prop in
       if not (Basics.eq eq_type !(sym.sym_type)) then
         fatal pos "The type of [%s] is not of the form [%a]"
           sym.sym_name pp eq_type
     end
  | "refl" ->
     begin
       let symb_T = builtin "T" and symb_P = builtin "P"
       and symb_eq = builtin "eq" in
       let term_U =
         match !(symb_T.sym_type) with
         | Prod (a, _) -> a
         | _ -> assert false (* cannot happen *)
       in
       let a = Bindlib.new_var mkfree "a"
       and x = Bindlib.new_var mkfree "x" in
       let c =
<<<<<<< HEAD
         Ctxt.assume
           [(x, Appl (symb symb_T, Vari a))
           ;(a, term_U)]
           Ctxt.empty
=======
           [(x, Appl(symb symb_T, Vari a), None)
           ;(a, term_U, None)]
>>>>>>> 3048c064
       in
       let t = Basics.add_args (symb symb_eq) [Vari a; Vari x; Vari x] in
       let refl_type = Ctxt.to_prod c (Appl (symb symb_P, t)) in
       if not (Basics.eq refl_type !(sym.sym_type))
       then fatal pos "The type of [%s] is not of the form [%a]."
              sym.sym_name pp refl_type
     end
  | "eqind" ->
     begin
       let symb_T = builtin "T" and symb_P = builtin "P"
       and symb_eq = builtin "eq" in
       let term_U =
         match !(symb_T.sym_type) with
         | Prod (a, _) -> a
         | _ -> assert false (* cannot happen *)
       and term_Prop =
         match !(symb_P.sym_type) with
         | Prod (a, _) -> a
         | _ -> assert false (* cannot happen *)
       in
       let a = Bindlib.new_var mkfree "a"
       and x = Bindlib.new_var mkfree "x"
       and y = Bindlib.new_var mkfree "y"
       and xy = Bindlib.new_var mkfree "xy"
       and p = Bindlib.new_var mkfree "p"
       and py = Bindlib.new_var mkfree "py"
       and z = Bindlib.new_var mkfree "z" in
       let ta = Appl (symb symb_T, Vari a) in
<<<<<<< HEAD
       let c = Ctxt.assume [(z, ta)] Ctxt.empty in
=======
       let c = [(z, ta, None)] in
>>>>>>> 3048c064
       let typ_p = Ctxt.to_prod c term_Prop in
       let eqaxy = Basics.add_args (symb symb_eq) [Vari a; Vari x; Vari y] in
       let p_of y = Appl (symb symb_P, Appl (Vari p, Vari y)) in
       let c =
<<<<<<< HEAD
         Ctxt.assume
           [(py, p_of y)
           ;(p, typ_p)
           ;(xy, Appl (symb symb_P, eqaxy))
           ;(y, ta)
           ;(x, ta)
           ;(a, term_U)] Ctxt.empty
=======
         [(py, p_of y                  , None)
         ;(p , typ_p                   , None)
         ;(xy, Appl(symb symb_P, eqaxy), None)
         ;(y , ta                      , None)
         ;(x , ta                      , None)
         ;(a , term_U                  , None)]
>>>>>>> 3048c064
       in
       let eqind_type = Ctxt.to_prod c (p_of x) in
       if not (Basics.eq eqind_type !(sym.sym_type))
       then fatal pos "The type of [%s] is not of the form [%a]."
              sym.sym_name pp eqind_type
     end
  | _ -> ()

(** [get_eq_data cfg a] extra data from an equality type [a]. It consists of a
    triple containing the type in which equality is used and the equated terms
    (LHS and RHS). *)
let get_eq_data : popt -> eq_config -> term -> term * term * term =
  fun pos cfg t ->
  match get_args t with
  | (p, [u]) when is_symb cfg.symb_P p ->
      begin
        match get_args u with
        | (eq, [a;l;r]) when is_symb cfg.symb_eq eq -> (a, l, r)
        | _ ->
           fatal pos "Expected an equality type, found [%a]." pp t
      end
  | _ -> fatal pos "Expected an equality type, found [%a]." pp t

(** Type of a term with the free variables that need to be substituted (during
    some unification process).  It is usually used to store the LHS of a proof
    of equality, together with the variables that were quantified over. *)
type to_subst = tvar array * term

(** [add_refs t] substitutes each wildcard of [t] using a fresh reference cell
    ([TRef] constructor). This is used for unification, by performing  all the
    substitutions in-place. *)
let rec add_refs : term -> term = fun t ->
  match unfold t with
  | Wild        -> TRef(ref None)
  | Appl(t1,t2) -> Appl(add_refs t1, add_refs t2)
  | _           -> t

(** [break_prod a] eliminates the products at the surface of [a],  and returns
    the remaining term the variables that used to correspond to the eliminated
    products. These variables may appear free in the returned term. *)
let break_prod : term -> term * tvar array = fun a ->
  let rec aux : term -> tvar list -> term * tvar array = fun a vs ->
    match Eval.whnf a with
    | Prod(_,b) -> let (v,b) = Bindlib.unbind b in aux b (v::vs)
    | a         -> (a, Array.of_list (List.rev vs))
  in aux a []

(** [match_pattern (xs,p) t] attempts to match the pattern [p] (containing the
    “pattern variables” of [xs]) with the term [t]. If successful,  it returns
    [Some(ts)] where [ts] is an array of terms such that substituting elements
    of [xs] by the corresponding elements of [ts] in [p] yields a term that is
    equal to [t] (in terms of [eq]). *)
let match_pattern : to_subst -> term -> term array option = fun (xs,p) t ->
  let ts = Array.map (fun _ -> TRef(ref None)) xs in
  let p = Bindlib.msubst (Bindlib.unbox (Bindlib.bind_mvar xs (lift p))) ts in
  if Basics.eq p t then Some(Array.map unfold ts) else None

(** [find_subst t (xs,p)] is given a term [t] and a pattern [p] (with “pattern
    variables” of [xs]),  and it finds the first instance of (a term matching)
    [p] in [t] (if there is any). If successful, the function returns an array
    of terms corresponding to the substitution (see [match_pattern]). *)
let find_subst : term -> to_subst -> term array option = fun t (xs,p) ->
  let time = Time.save () in
  let rec find_sub_aux : term -> term array option = fun t ->
    match match_pattern (xs,p) t with
    | None ->
        begin
          Time.restore time;
          match unfold t with
            | Appl(t,u) ->
                begin
                  match find_sub_aux t with
                  | None -> Time.restore time; find_sub_aux u
                  | sub  -> sub
                end
            | _         -> None
        end
    | sub  -> sub
  in find_sub_aux t

(** [make_pat t p] is given a term [t], and a pattern [p] containing reference
    cells (that are not instantiated) and wildcards.  It then tries to find  a
    subterm of [t] that matches [p], using (instantiating) syntactic equality.
    In case of success, the function returns [true],  and the matching term is
    [p] itself (through instantiation). *)
let make_pat : term -> term -> bool = fun t p ->
  let time = Time.save () in
  let rec make_pat_aux : term -> bool = fun t ->
    if Basics.eq t p then true else
      begin
        Time.restore time;
        match unfold t with
        | Appl(t,u) ->
            begin
              match make_pat_aux t with
              | false -> Time.restore time; make_pat_aux u
              | true  -> true
            end
        | _         -> false
      end
  in make_pat_aux t

(** [bind_match p t] binds every occurence of the pattern [p] in the term [t].
    We require [t] not to contain products, abstractions, metavariables or any
    other awkward term constructor. *)
let bind_match : term -> term -> tbinder =  fun p t ->
  let x = Bindlib.new_var mkfree "X" in
  let rec lift_subst : term -> tbox = fun t ->
    if Basics.eq p t then _Vari x else
    match unfold t with
    | Vari(y)     -> _Vari y
    | Type        -> _Type
    | Kind        -> _Kind
    | Symb(s,h)   -> _Symb s h
    | Appl(t,u)   -> _Appl (lift_subst t) (lift_subst u)
    (* For now, we fail on products, abstractions and metavariables. *)
    | Prod(_)     -> fatal None "Cannot rewrite under products."
    | Abst(_)     -> fatal None "Cannot rewrite under abstractions."
    | Meta(_)     -> fatal None "Cannot rewrite metavariables."
    | LLet(_)     -> fatal None "Cannot rewrite in let"
    (* Forbidden cases. *)
    | Patt(_,_,_) -> assert false
    | TEnv(_,_)   -> assert false
    | Wild        -> assert false
    | TRef(_)     -> assert false
  in
  Bindlib.(unbox (bind_var x (lift_subst t)))

(* NOTE in [bind_match] we lift while matching for efficiency. *)

(** [rewrite ps po t] rewrites according to the equality proved by [t] in  the
    current goal of [ps].  The term [t] should have a type corresponding to an
    equality. Every occurrence of the first instance of the left-hand side  is
    replaced by the right-hand side of the obtained proof. It also handles the
    full set of SSReflect patterns. *)
let rewrite : popt -> Proof.t -> rw_patt option -> term -> term =
  fun pos ps p t ->
  (* Obtain the required symbols from the current signature. *)
  let cfg = get_eq_config pos ps.proof_builtins in

  (* Get the focused goal. *)
  let (g_env, g_type) = Proof.focus_goal pos ps in

  (* Infer the type of [t] (the argument given to the tactic). *)
  let g_ctxt = Env.to_ctxt g_env in
  let t_type =
    match Typing.infer ps.proof_builtins g_ctxt t with
    | Some(a) -> a
    | None    -> fatal pos "Cannot infer the type of [%a]." pp t
  in

  (* Check that the type of [t] is of the form “P (eq a l r)”. *)
  let (t_type, vars) = break_prod t_type in
  let (a, l, r)  = get_eq_data pos cfg t_type in

  (* Apply [t] to the variables of [vars] to get a witness of the equality. *)
  let t_args = Array.fold_left (fun t x -> Appl(t, Vari(x))) t vars in

  (* Bind the variables in this new witness. *)
  let bound =
    let triple = Bindlib.box_triple (lift t_args) (lift l) (lift r) in
    Bindlib.unbox (Bindlib.bind_mvar vars triple)
  in

  (* Extract the term from the goal type (get “t” from “P t”). *)
  let g_term =
    match get_args g_type with
    | (p, [t]) when is_symb cfg.symb_P p -> t
    | _                                        ->
        fatal pos "Goal type [%a] is not of the form “P t”." pp g_type
  in

  (* Obtain the different components depending on the pattern. *)
  let (pred_bind, new_term, t, l, r) =
    match p with
    (* Simple rewrite, no pattern. *)
    | None                         ->
        (* Build a substitution from the first instance of [l] in the goal. *)
        let sigma =
          match find_subst g_term (vars, l) with
          | Some(sigma) -> sigma
          | None        -> fatal pos "No subterm of [%a] matches [%a]."
                             pp g_term pp l
        in
        (* Build the required data from that substitution. *)
        let (t, l, r) = Bindlib.msubst bound sigma in
        let pred_bind = bind_match l g_term in
        (pred_bind, Bindlib.subst pred_bind r, t, l, r)

    (* Basic patterns. *)
    | Some(RW_Term(p)            ) ->
        (* Find a subterm [match_p] of the goal that matches [p]. *)
        let match_p =
          let p_refs = add_refs p in
          if not (make_pat g_term p_refs) then
            fatal pos "No subterm of [%a] matches [%a]." pp g_term pp p;
          p_refs (* [TRef] cells have been instantiated here. *)
        in
        (* Build a substitution by matching [match_p] with the LHS [l]. *)
        let sigma =
          match match_pattern (vars,l) match_p with
          | Some(sigma) -> sigma
          | None        -> fatal pos "No subterm of [%a] matches [%a]."
                             pp match_p pp l
        in
        (* Build the data from the substitution. *)
        let (t, l, r) = Bindlib.msubst bound sigma in
        let pred_bind = bind_match l g_term in
        (pred_bind, Bindlib.subst pred_bind r, t, l, r)

    (* Nested patterns. *)
    | Some(RW_InTerm(p)          ) ->
        (* Find a subterm [match_p] of the goal that matches [p]. *)
        let match_p =
          let p_refs = add_refs p in
          if not (make_pat g_term p_refs) then
            fatal pos "No subterm of [%a] matches [%a]." pp g_term pp p;
          p_refs (* [TRef] cells have been instantiated here. *)
        in
        (* Build a substitution from a subterm of [match_p] matching [l]. *)
        let sigma =
          match find_subst match_p (vars,l) with
          | Some(sigma) -> sigma
          | None        ->
              fatal pos "No subterm of the pattern [%a] matches [%a]."
                pp match_p pp l
        in
        (* Build the data from the substitution. *)
        let (t, l, r) = Bindlib.msubst bound sigma in
        let p_x = bind_match l match_p in
        let p_r = Bindlib.subst p_x r in
        let pred_bind = bind_match match_p g_term in
        let new_term = Bindlib.subst pred_bind p_r in
        let (x, p_x) = Bindlib.unbind p_x in
        let pred_box = lift (Bindlib.subst pred_bind p_x) in
        let pred_bind = Bindlib.unbox (Bindlib.bind_var x pred_box) in
        (pred_bind, new_term, t, l, r)

    | Some(RW_IdInTerm(p)        ) ->
        (* The code here works as follows: *)
        (* 1 - Try to match [p] with some subterm of the goal. *)
        (* 2 - If we succeed we do two things, we first replace [id] with its
               value, [id_val], the value matched to get [pat_l] and  try to
               match [id_val] with the LHS of the lemma. *)
        (* 3 - If we succeed we create the "RHS" of the pattern, which is [p]
               with [sigma r] in place of [id]. *)
        (* 4 - We then construct the following binders:
               a - [pred_bind_l] : A binder with a new variable replacing each
                   occurrence of [pat_l] in g_term.
               b - [pred_bind] : A binder with a new variable only replacing
                   the subterms where a rewrite happens. *)
        (* 5 - The new goal [new_term] is constructed by substituting [r_pat]
               in [pred_bind_l]. *)
        let (id,p) = Bindlib.unbind p in
        let p_refs = add_refs p in
        let id_val =
          match find_subst g_term ([|id|],p_refs) with
          | Some(id_val) -> id_val.(0)
          | None         ->
              fatal pos "The pattern [%a] does not match [%a]." pp p pp l
        in
        let pat = Bindlib.unbox (Bindlib.bind_var id (lift p_refs)) in
        (* The LHS of the pattern, i.e. the pattern with id replaced by *)
        (* id_val. *)
        let pat_l = Bindlib.subst pat id_val in

        (* This must match with the LHS of the equality proof we use. *)
        let sigma =
          match match_pattern (vars,l) id_val with
          | Some(sigma) -> sigma
          | None        ->
              fatal pos
                "The value of [%s], [%a], in [%a] does not match [%a]."
                (Bindlib.name_of id) pp id_val pp p pp l
        in
        (* Build t, l, using the substitution we found. Note that r  *)
        (* corresponds to the value we get by applying rewrite to *)
        (* id val. *)
        let (t,l,r) = Bindlib.msubst bound sigma in

        (* The RHS of the pattern, i.e. the pattern with id replaced *)
        (* by the result of rewriting id_val. *)
        let pat_r = Bindlib.subst pat r in

        (* Build the predicate, identifying all occurrences of pat_l *)
        (* substituting them, first with pat_r, for the new goal and *)
        (* then with l_x for the lambda term. *)
        let pred_bind_l = bind_match pat_l g_term in

        (* This will be the new goal. *)
        let new_term = Bindlib.subst pred_bind_l pat_r in

        (* [l_x] is the pattern with [id] replaced by the variable X *)
        (* that we use for building the predicate. *)
        let (x, l_x) = Bindlib.unbind pat in
        let pred_box = lift (Bindlib.subst pred_bind_l l_x) in
        let pred_bind = Bindlib.unbox (Bindlib.bind_var x pred_box) in
        (pred_bind, new_term, t, l, r)

    (* Combinational patterns. *)
    | Some(RW_TermInIdInTerm(s,p)) ->
        (* This pattern combines the previous.  First, we identify the subterm
           of [g_term] that matches with [p] where [p] contains an identifier.
           Once we have the value that the identifier in [p] has been  matched
           to, we find a subterm of it that matches with [s].  Then in all the
           occurrences of the first instance of [p] in [g_term] we rewrite all
           occurrences of the first instance of [s] in the subterm of [p] that
           was matched with the identifier. *)
        let (id,p) = Bindlib.unbind p in
        let p_refs = add_refs p in
        let id_val =
          match find_subst g_term ([|id|],p_refs) with
          | Some(id_val) -> id_val
          | None         ->
              fatal pos "The pattern [%a] does not match [%a]." pp p pp l
        in
        (* Once we get the value of id, we work with that as our main term
           since this is where s will appear and will be substituted in. *)
        let id_val = id_val.(0) in
        (* [pat] is the full value of the pattern, with the wildcards now
           replaced by subterms of the goal and [id]. *)
        let pat = Bindlib.unbox (Bindlib.bind_var id (lift p_refs)) in
        let pat_l = Bindlib.subst pat id_val in

        (* We then try to match the wildcards in [s] with subterms of
           [id_val]. *)
        let s_refs = add_refs s in
        if not (make_pat id_val s_refs) then
          fatal pos "The value of [%s], [%a], in [%a] does not match [%a]."
            (Bindlib.name_of id) pp id_val pp p pp s;
        (* Now we must match s, which no longer contains any TRef's
           with the LHS of the lemma,*)
        let s = s_refs in
        let sigma =
          match match_pattern (vars,l) s with
          | Some(sigma) -> sigma
          | None        ->
              fatal pos "The term [%a] does not match the LHS [%a]"
                pp s pp l
        in
        let (t,l,r) = Bindlib.msubst bound sigma in

        (* First we work in [id_val], that is, we substitute all
           the occurrences of [l] in [id_val] with [r]. *)
        let id_bind = bind_match l id_val in

        (* [new_id] is the value of [id_val] with [l] replaced
           by [r] and [id_x] is the value of [id_val] with the
           free variable [x]. *)
        let new_id = Bindlib.subst id_bind r in
        let (x, id_x) = Bindlib.unbind id_bind in

        (* Then we replace in pat_l all occurrences of [id]
           with [new_id]. *)
        let pat_r = Bindlib.subst pat new_id in

        (* To get the new goal we replace all occurrences of
          [pat_l] in [g_term] with [pat_r]. *)
        let pred_bind_l = bind_match pat_l g_term in

        (* [new_term] is the type of the new goal meta. *)
        let new_term = Bindlib.subst pred_bind_l pat_r in

        (* Finally we need to build the predicate. First we build
           the term l_x, in a few steps. We substitute all the
           rewrites in new_id with x and we repeat some steps. *)
        let l_x = Bindlib.subst pat id_x in

        (* The last step to build the predicate is to substitute
           [l_x] everywhere we find [pat_l] and bind that x. *)
        let pred = Bindlib.subst pred_bind_l l_x in
        let pred_bind = Bindlib.bind_var x (lift pred) in
        (Bindlib.unbox pred_bind, new_term, t, l, r)

    | Some(RW_TermAsIdInTerm(s,p)) ->
        (* This pattern is essentially a let clause.  We first match the value
           of [pat] with some subterm of the goal, and then rewrite in each of
           the occurences of [id]. *)
        let (id,pat) = Bindlib.unbind p in
        let s = add_refs s in
        let p_s = Bindlib.subst p s in
        (* Try to match p[s/id] with a subterm of the goal. *)
        let p_refs = add_refs p_s in
        if not (make_pat g_term p_refs) then
            fatal pos "No subterm of [%a] matches the pattern [%a]"
              pp g_term pp p_s;
        let p = p_refs in
        let pat_refs = add_refs pat in
        (* Here we have already asserted tat an instance of p[s/id] exists
           so we know that this will match something. The step is repeated
           in order to get the value of [id]. *)
        let sub =
          match match_pattern ([|id|], pat_refs) p with
          | Some(sub) -> sub
          | None      -> assert false
        in
        let id_val = sub.(0) in
        (* This part of the term-building is similar to the previous
           case, as we are essentially rebuilding a term, with some
           subterms that are replaced by new ones. *)
        let sigma =
          match match_pattern (vars, l) id_val with
          | Some(sigma) -> sigma
          | None        ->
              fatal pos
                "The value of X, [%a], does not match the LHS, [%a]"
                pp id_val pp l
        in
        let (t,l,r) = Bindlib.msubst bound sigma in

        (* Now to do some term building. *)
        let p_x = bind_match l p in
        let p_r = Bindlib.subst p_x r in
        let pred_bind = bind_match p g_term in
        let new_term = Bindlib.subst pred_bind p_r in
        let (x, p_x) = Bindlib.unbind p_x in
        let pred_box = lift (Bindlib.subst pred_bind p_x) in
        let pred_bind = Bindlib.(unbox (bind_var x pred_box)) in
        (pred_bind, new_term, t, l, r)

    | Some(RW_InIdInTerm(p)      ) ->
        (* This is very similar to the [RW_IdInTerm] case. Instead of matching
           [id_val] with [l],  we try to match a subterm of [id_val] with [l],
           and then we rewrite this subterm. As a consequence,  we just change
           the way we construct a [pat_r]. *)
        let (id,p) = Bindlib.unbind p in
        let p_refs = add_refs p in
        let id_val =
          match find_subst g_term ([|id|],p_refs) with
          | Some(id_val) -> id_val
          | None         ->
              fatal pos "The pattern [%a] does not match [%a]."
                pp p pp g_term
        in
        let id_val = id_val.(0) in
        let pat = Bindlib.unbox (Bindlib.bind_var id (lift p_refs)) in
        let pat_l = Bindlib.subst pat id_val in
        let sigma =
          match find_subst id_val (vars,l) with
          | Some(sigma) -> sigma
          | None        ->
              fatal pos
                "The value of [%s], [%a], in [%a] does not match [%a]."
                (Bindlib.name_of id) pp id_val pp p pp l
        in
        let (t,l,r) = Bindlib.msubst bound sigma in

        (* Rewrite in id. *)
        let id_bind = bind_match l id_val in
        let id_val = Bindlib.subst id_bind r in
        let (x, id_x) = Bindlib.unbind id_bind in

        (* The new RHS of the pattern is obtained by rewriting in [id_val]. *)
        let r_val = Bindlib.subst pat id_val in
        let pred_bind_l = bind_match pat_l g_term in
        let new_term = Bindlib.subst pred_bind_l r_val in
        let l_x = Bindlib.subst pat id_x in
        let pred_box = lift (Bindlib.subst pred_bind_l l_x) in
        let pred_bind = Bindlib.unbox (Bindlib.bind_var x pred_box) in
        (pred_bind, new_term, t, l, r)
  in

  (* Construct the predicate (context). *)
  let pred = Abst(Appl(symb cfg.symb_T, a), pred_bind) in

  (* Construct the new goal and its type. *)
  let goal_type = Appl(symb cfg.symb_P, new_term) in
  let goal_term = Ctxt.make_meta g_ctxt goal_type in

  (* Build the final term produced by the tactic, and check its type. *)
  let eqind = symb cfg.symb_eqind in
  let term = add_args eqind [a; l; r; t; pred; goal_term] in

  (* Debugging data to the log. *)
  if !log_enabled then
    begin
      log_rewr "Rewriting with:";
      log_rewr "  goal           = [%a]" pp g_type;
      log_rewr "  equality proof = [%a]" pp t;
      log_rewr "  equality type  = [%a]" pp t_type;
      log_rewr "  equality LHS   = [%a]" pp l;
      log_rewr "  equality RHS   = [%a]" pp r;
      log_rewr "  pred           = [%a]" pp pred;
      log_rewr "  new goal       = [%a]" pp goal_type;
      log_rewr "  produced term  = [%a]" pp term;
    end;

  (* Return the proof-term. *)
  term

(** [reflexivity ps] applies the reflexivity of equality on the focused  goal.
    If successful, the corresponding proof term is returned. *)
let reflexivity : popt -> Proof.t -> term = fun pos ps ->
  (* Obtain the required symbols from the current signature. *)
  let cfg = Proof.(get_eq_config pos ps.proof_builtins) in
  (* Get the type of the focused goal. *)
  let _, g_type = Proof.focus_goal pos ps in
  (* Check that the type of [g] is of the form “P (eq a t t)”. *)
  let (a, l, r)  = get_eq_data pos cfg (Eval.whnf g_type) in
  if not (Eval.eq_modulo [] l r) then fatal pos "Cannot apply reflexivity.";
  (* Build the witness. *)
  add_args (symb cfg.symb_refl) [a; l]

(** [symmetry ps] attempts to use symmetry of equality on the focused goal. If
    successful,  a new goal is generated,  and the corresponding proof term is
    returned. The proof of symmetry is built from the axioms of equality. *)
let symmetry : popt -> Proof.t -> term = fun pos ps ->
  (* Obtain the required symbols from the current signature. *)
  let cfg = Proof.(get_eq_config pos ps.proof_builtins) in
  (* Get the type of the focused goal. *)
  let (g_env, g_type) = Proof.focus_goal pos ps in
  (* Check that the type of [g] is of the form “P (eq a l r)”. *)
  let (a, l, r) = get_eq_data pos cfg g_type in
  (* NOTE The proofterm is “eqind a r l M (λx,eq a l x) (refl a l)”. *)
  (* We create a new metavariable (“M” in the above). *)
  let meta_type =
    Appl(symb cfg.symb_P, (add_args (symb cfg.symb_eq) [a; r; l])) in
  let meta_term = Ctxt.make_meta (Env.to_ctxt g_env) meta_type in
  (* We build the predicate (“λx, eq a r x” in the above). *)
  let pred =
    let x = Bindlib.new_var mkfree "X" in
    let pred = add_args (symb cfg.symb_eq) [a; l; Vari(x)] in
    let pred = Bindlib.unbox (Bindlib.bind_var x (lift pred)) in
    Abst(Appl(symb cfg.symb_T, a), pred)
  in
  (* We build the proof term. *)
  let refl_a_l = add_args (symb cfg.symb_refl) [a; l] in
  let term =
    add_args (symb cfg.symb_eqind) [a; r; l; meta_term; pred; refl_a_l] in
  (* Debugging data to the log. *)
  if !log_enabled then
    begin
      log_rewr "Symmetry with:";
      log_rewr "  goal       = [%a]" pp g_type;
      log_rewr "  new goal   = [%a]" pp meta_type;
      log_rewr "  predicate  = [%a]" pp pred;
      log_rewr "  proof term = [%a]" pp term
    end;
  (* Return the proof-term. *)
  term<|MERGE_RESOLUTION|>--- conflicted
+++ resolved
@@ -84,11 +84,7 @@
        and x = Bindlib.new_var mkfree "x"
        and y = Bindlib.new_var mkfree "y" in
        let ta = Appl (symb symb_T, Vari a) in
-<<<<<<< HEAD
-       let c = Ctxt.assume [(y, ta); (x, ta); (a, term_U)] Ctxt.empty in
-=======
        let c = [(y, ta, None); (x, ta, None); (a, term_U, None)] in
->>>>>>> 3048c064
        let eq_type = Ctxt.to_prod c term_Prop in
        if not (Basics.eq eq_type !(sym.sym_type)) then
          fatal pos "The type of [%s] is not of the form [%a]"
@@ -106,15 +102,8 @@
        let a = Bindlib.new_var mkfree "a"
        and x = Bindlib.new_var mkfree "x" in
        let c =
-<<<<<<< HEAD
-         Ctxt.assume
-           [(x, Appl (symb symb_T, Vari a))
-           ;(a, term_U)]
-           Ctxt.empty
-=======
            [(x, Appl(symb symb_T, Vari a), None)
            ;(a, term_U, None)]
->>>>>>> 3048c064
        in
        let t = Basics.add_args (symb symb_eq) [Vari a; Vari x; Vari x] in
        let refl_type = Ctxt.to_prod c (Appl (symb symb_P, t)) in
@@ -143,31 +132,17 @@
        and py = Bindlib.new_var mkfree "py"
        and z = Bindlib.new_var mkfree "z" in
        let ta = Appl (symb symb_T, Vari a) in
-<<<<<<< HEAD
-       let c = Ctxt.assume [(z, ta)] Ctxt.empty in
-=======
        let c = [(z, ta, None)] in
->>>>>>> 3048c064
        let typ_p = Ctxt.to_prod c term_Prop in
        let eqaxy = Basics.add_args (symb symb_eq) [Vari a; Vari x; Vari y] in
        let p_of y = Appl (symb symb_P, Appl (Vari p, Vari y)) in
        let c =
-<<<<<<< HEAD
-         Ctxt.assume
-           [(py, p_of y)
-           ;(p, typ_p)
-           ;(xy, Appl (symb symb_P, eqaxy))
-           ;(y, ta)
-           ;(x, ta)
-           ;(a, term_U)] Ctxt.empty
-=======
          [(py, p_of y                  , None)
          ;(p , typ_p                   , None)
          ;(xy, Appl(symb symb_P, eqaxy), None)
          ;(y , ta                      , None)
          ;(x , ta                      , None)
          ;(a , term_U                  , None)]
->>>>>>> 3048c064
        in
        let eqind_type = Ctxt.to_prod c (p_of x) in
        if not (Basics.eq eqind_type !(sym.sym_type))
