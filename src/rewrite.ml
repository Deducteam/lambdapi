(** Implementation of the REWRITE tactic. *)

open Timed
open Terms
open Console
open Proof
open Solve
open Print

(** Logging function for the rewrite tactic. *)
let log_rewr = new_logger 'w' "rewr" "informations for the rewrite tactic"
let log_rewr = log_rewr.logger

(** Rewrite pattern. *)
type rw_patt =
  | RW_Term           of term
  | RW_InTerm         of term
  | RW_InIdInTerm     of (term, term) Bindlib.binder
  | RW_IdInTerm       of (term, term) Bindlib.binder
  | RW_TermInIdInTerm of term * (term, term) Bindlib.binder
  | RW_TermAsIdInTerm of term * (term, term) Bindlib.binder

(** Type of a term with the free variables that need to be substituted (during
    some unification process).  It is usually used to store the LHS of a proof
    of equality, together with the variables that were quantified over. *)
type to_subst = tvar array * term

(** [add_refs t] substitutes each wildcard of [t] using a fresh reference cell
    ([TRef] constructor). This is used for unification, by performing  all the
    substitutions in-place. *)
let rec add_refs : term -> term = fun t ->
  match unfold t with
  | Wild        -> TRef(ref None)
  | Appl(t1,t2) -> Appl(add_refs t1, add_refs t2)
  | _           -> t

(** [break_prod a] eliminates the products at the surface of [a],  and returns
    the remaining term the variables that used to correspond to the eliminated
    products. These variables may appear free in the returned term. *)
let break_prod : term -> term * tvar list = fun a ->
  let rec aux : term -> tvar list -> term * tvar list = fun a vs ->
    match unfold a with
    | Prod(_,b) -> let (v,b) = Bindlib.unbind b in aux b (v::vs)
    | a         -> (a, List.rev vs)
  in aux a []

(** [match_pattern (xs,p) t] attempts to match the pattern [p] (containing the
    “pattern variables” of [xs]) with the term [t]. If successful,  it returns
    [Some(ts)] where [ts] is an array of terms such that substituting elements
    of [xs] by the corresponding elements of [ts] in [p] yields a term that is
    equal to [t] (in terms of [eq]). *)
let match_pattern : to_subst -> term -> term array option = fun (xs,p) t ->
  let ts = Array.map (fun _ -> TRef(ref None)) xs in
  let p = Bindlib.msubst (Bindlib.unbox (Bindlib.bind_mvar xs (lift p))) ts in
  if Terms.eq p t then Some(Array.map unfold ts) else None

(** [find_subst t (xs,p)] is given a term [t] and a pattern [p] (with “pattern
    variables” of [xs]),  and it finds the first instance of (a term matching)
    [p] in [t] (if there is any). If successful, the function returns an array
    of terms corresponding to the substitution (see [match_pattern]). *)
let find_subst : term -> to_subst -> term array option = fun t (xs,p) ->
  let time = Time.save () in
  let rec find_sub_aux : term -> term array option = fun t ->
    match match_pattern (xs,p) t with
    | None ->
        begin
          Time.restore time;
          match unfold t with
            | Appl(t,u) ->
                begin
                  match find_sub_aux t with
                  | None -> Time.restore time; find_sub_aux u
                  | sub  -> sub
                end
            | _         -> None
        end
    | sub  -> sub
  in find_sub_aux t

(** [make_pat t p] is given a term [t], and a pattern [p] containing reference
    cells (that are not instantiated) and wildcards.  It then tries to find  a
    subterm of [t] that matches [p], using (instantiating) syntactic equality.
    In case of success, the matching term is returned (it is actually equal to
    [p]). The value [None] is returned in case of failure. *)
let make_pat : term -> term -> term option = fun t p ->
  let time = Time.save () in
  let rec make_pat_aux : term -> term option = fun t ->
    if Terms.eq t p then Some p else
      begin
        Time.restore time;
        match unfold t with
        | Appl(t,u) ->
            begin
              match make_pat_aux t with
              | None -> Time.restore time; make_pat_aux u
              | res  -> res
            end
        | _         -> None
      end
  in make_pat_aux t

<<<<<<< HEAD
(** [bind_match t1 t2] produces a box that abstracts away all the occurences
    of the term [t1] in the term [t2].  We require that [t2] does not contain
    products, abstraction, metavariables, or other awkward terms. *)
let bind_match : term * tvar -> term -> (term, term) Bindlib.binder =
  fun (t1,x) t2 ->
=======
(* FIXME make [make_pat] return a boolean? *)

(** [match_box x p t] replaces every occurence of the pattern [p] using [x] in
    the term [t]. The produced term is boxed, and it does not necessarily have
    occurences of [x].  We require [t] not to contain  products,  abstraction,
    metavariables, or other awkward terms. *)
let match_box : tvar -> term -> term -> tbox =  fun x p ->
>>>>>>> 2d428a51
  (* NOTE we lift to the bindbox while matching (for efficiency). *)
  let rec lift_subst : term -> tbox = fun t ->
    if Terms.eq p t then _Vari x else
    match unfold t with
    | Vari(y)     -> _Vari y
    | Type        -> _Type
    | Kind        -> _Kind
    | Symb(s)     -> _Symb s
    | Appl(t,u)   -> _Appl (lift_subst t) (lift_subst u)
    (* For now, we fail on products, abstractions and metavariables. *)
    | Prod(_)     -> fatal_no_pos "Cannot rewrite under products."
    | Abst(_)     -> fatal_no_pos "Cannot rewrite under abstractions."
    | Meta(_)     -> fatal_no_pos "Cannot rewrite metavariables."
    (* Forbidden cases. *)
    | Patt(_,_,_) -> assert false
    | TEnv(_,_)   -> assert false
    | Wild        -> assert false
    | TRef(_)     -> assert false
<<<<<<< HEAD
  in
  Bindlib.(unbox (bind_var x (lift_subst t2)))
=======
  in lift_subst

(* FIXME [match_box] should probably also take care of the binding. *)
>>>>>>> 2d428a51

(** [rewrite ps po t] rewrites according to the equality proved by [t] in  the
    current goal of [ps].  The term [t] should have a type corresponding to an
    equality. Every occurrence of the first instance of the left-hand side  is
    replaced by the right-hand side of the obtained proof. It also handles the
    full set of SSReflect patterns. *)
let rewrite : Proof.t -> rw_patt option -> term -> term = fun ps p t ->
  (* Obtain the required symbols from the current signature. *)
  (* FIXME use a parametric notion of equality. *)
  let sign = Sign.current_sign () in
  let find_sym : string -> sym = fun name ->
    try Sign.find sign name with Not_found ->
    fatal_no_pos "Current signature does not define symbol [%s]." name
  in
  let sign_P  = find_sym "P"  in
  let sign_T  = find_sym "T"  in
  let sign_eq = find_sym "eq" in
  let sign_eqind = find_sym "eqind" in

  (* Get the focused goal, and related data. *)
  let g =
    try List.hd Proof.(ps.proof_goals) with Failure _  ->
    fatal_no_pos "No remaining goals..."
  in

  (* Infer the type of [t] (the argument given to the tactic). *)
  let g_ctxt = Ctxt.of_env (fst (Goal.get_type g)) in
  let t_type =
    match Solve.infer g_ctxt t with
    | Some(a) -> a
    | None    ->
        fatal_no_pos "Cannot infer the type of [%a] (given to rewrite)." pp t
  in
  (* Check that the type of [t] is of the form “P (Eq a l r)”. and return the
   * parameters. *)
  let (t_type, vars) = break_prod t_type in

  let (a, l, r)  =
    match get_args t_type with
    | (p,[eq]) when is_symb sign_P p ->
        begin
          match get_args eq with
          | (e,[a;l;r]) when is_symb sign_eq e -> (a, l, r)
          | _                                  ->
              fatal_no_pos "Rewrite expected equality type (found [%a])." pp t
        end
    | _                              ->
        fatal_no_pos "Rewrite expected equality type (found [%a])." pp t
  in

  let t_args = add_args t (List.map mkfree vars) in
  let triple = Bindlib.box_triple (lift t_args) (lift l) (lift r)  in
  let bound = Bindlib.unbox (Bindlib.bind_mvar (Array.of_list vars) triple) in

  (* Extract the term from the goal type (get “t” from “P t”). *)
  let g_term =
    match get_args (snd (Goal.get_type g)) with
    | (p, [t]) when is_symb sign_P p -> t
    | _                              ->
        fatal_no_pos "Rewrite expects a goal of the form “P t” (found [%a])."
          pp (snd (Goal.get_type g))
  in
  (* Distinguish between possible paterns. *)
  let (pred_bind, new_term, t, l, r) =
    match p with
    | None                         ->
        begin
        match find_subst g_term  ((Array.of_list vars),l) with
        | None       ->
          fatal_no_pos "No subterm of [%a] matches [%a]." pp g_term pp l
        | Some sigma ->
            let (t,l,r) = Bindlib.msubst bound sigma in
            let x = Bindlib.new_var mkfree "X" in
<<<<<<< HEAD
            let pred_bind = bind_match (l,x) g_term in
=======
            let pred = match_box x l g_term in
            let pred_bind = Bindlib.unbox (Bindlib.bind_var x pred) in
>>>>>>> 2d428a51
            (pred_bind, Bindlib.subst pred_bind r, t, l, r)
        end
    (* Basic patterns. *)
    | Some(RW_Term(p)            ) ->
        begin
        (* Substitute every wildcard in [p] with a new TRef. *)
        let p_refs = add_refs p in

        (* Try to match this new p with some subterm of the goal. *)
        match make_pat g_term p_refs with
        | None   ->
          fatal_no_pos "No subterm of [%a] matches [%a]." pp g_term pp p
        | Some p ->
        (* Here [p] no longer has any TRefs and we try to match p with l, to
         * get the substitution [sigma]. *)
            match match_pattern (Array.of_list vars,l) p with
            | None       ->
                fatal_no_pos "The pattern [%a] does not match [%a]." pp p pp l
            | Some sigma ->
                let (t,l,r) = Bindlib.msubst bound sigma in
                let x = Bindlib.new_var mkfree "X" in
<<<<<<< HEAD
                let pred_bind = bind_match (l,x) g_term in
=======
                let pred = match_box x l g_term in
                let pred_bind = Bindlib.unbox (Bindlib.bind_var x pred) in
>>>>>>> 2d428a51
                (pred_bind, Bindlib.subst pred_bind r, t, l, r)
        end
    | Some(RW_IdInTerm(p)      ) ->
        (* The code here works as follows: *)
        (* 1 - Try to match [p] with some subterm of the goal. *)
        (* 2 - If we succeed we do two things, we first replace [id] with its
               value, [id_val], the value matched to get [pat_l] and  try to
               match [id_val] with the LHS of the lemma. *)
        (* 3 - If we succeed we create the "RHS" of the pattern, which is [p]
               with [sigma r] in place of [id]. *)
        (* 4 - We then construct the following binders:
               a - [pred_bind_l] : A binder with a new variable replacing each
                   occurrence of [pat_l] in g_term.
               b - [pred_bind] : A binder with a new variable only replacing
                   the subterms where a rewrite happens. *)
        (* 5 - The new goal [new_term] is constructed by substituting [r_pat]
               in [pred_bind_l]. *)
        begin
        let (id,p) = Bindlib.unbind p in
        let p_refs = add_refs p in
        match find_subst g_term ([|id|],p_refs)  with
        | None       ->
            fatal_no_pos "The pattern [%a] does not match [%a]." pp p pp l
        | Some id_val ->
            let id_val = id_val.(0) in
            let pat = Bindlib.unbox (Bindlib.bind_var id (lift p_refs)) in
            (* The LHS of the pattern, i.e. the pattern with id replaced by *)
            (* id_val. *)
            let pat_l = Bindlib.subst pat id_val in

            (* This must match with the LHS of the equality proof we use. *)
            match match_pattern (Array.of_list vars,l) id_val with
            | None       ->
                fatal_no_pos
                "The value of [%s], [%a], in [%a] does not match [%a]."
                  (Bindlib.name_of id) pp id_val pp p pp l
            | Some sigma ->
                (* Build t, l, using the substitution we found. Note that r  *)
                (* corresponds to the value we get by applying rewrite to *)
                (* id val. *)
                let (t,l,r) = Bindlib.msubst bound sigma in

                (* The RHS of the pattern, i.e. the pattern with id replaced *)
                (* by the result of rewriting id_val. *)
                let pat_r = Bindlib.subst pat r in

                (* Build the predicate, identifying all occurrences of pat_l *)
                (* substituting them, first with pat_r, for the new goal and *)
                (* then with l_x for the lambda term. *)
                let x = Bindlib.new_var mkfree "X" in
<<<<<<< HEAD
                let pred_bind_l = bind_match (pat_l,x) g_term in
=======
                let pred_l = match_box x pat_l g_term in
                let pred_bind_l = Bindlib.unbox (Bindlib.bind_var x pred_l) in
>>>>>>> 2d428a51

                (* This will be the new goal. *)
                let new_term = Bindlib.subst pred_bind_l pat_r in

                (* [l_x] is the pattern with [id] replaced by the variable X *)
                (* that we use for building the predicate. *)
                let l_x = Bindlib.subst pat (Vari(x)) in
                let pred_box = lift (Bindlib.subst pred_bind_l l_x) in
                let pred_bind = Bindlib.unbox (Bindlib.bind_var x pred_box) in

                (pred_bind, new_term, t, l, r)
        end

    (* Combinational patterns. *)
    | Some(RW_TermInIdInTerm(s,p)) ->
        (* This pattern combines the previous. First we identify the subterm of
           [g_term] that matches with [p], where [p] contains an identifier.
           Once we have the value that the identifier in [p] has been matched
           to we find a subterm of it that matches with [s].
           Then in all occurrences of the first instance of [p] in [g_term] we
           rewrite all occurrences of the first instance of [s] in the subterm
           of [p] that was matched with the identifier. *)
        begin
        let (id,p) = Bindlib.unbind p in
        let p_refs = add_refs p in
        match find_subst g_term ([|id|],p_refs) with
        | None        ->
            fatal_no_pos "The pattern [%a] does not match [%a]." pp p pp l
        | Some id_val ->
            (* Once we get the value of id, we work with that as our main term
               since this is where s will appear and will be substituted in. *)
            let id_val = id_val.(0) in
            (* [pat] is the full value of the pattern, with the wildcards now
               replaced by subterms of the goal and [id]. *)
            let pat = Bindlib.unbox (Bindlib.bind_var id (lift p_refs)) in
            let pat_l = Bindlib.subst pat id_val in

            (* We then try to match the wildcards in [s] with subterms of
               [id_val]. *)
            let s_refs = add_refs s in
            match make_pat id_val s_refs with
            | None   ->
                fatal_no_pos
                "The value of [%s], [%a], in [%a] does not match [%a]."
                  (Bindlib.name_of id) pp id_val pp p pp s
            | Some s ->
                (* Now we must match s, which no longer contains any TRef's
                   with the LHS of the lemma,*)
                begin
                  match match_pattern (Array.of_list vars,l) s with
                  | None       ->
                      fatal_no_pos "The term [%a] does not match the LHS [%a]"
                          pp s pp l
                  | Some sigma ->
                      begin
                      let (t,l,r) = Bindlib.msubst bound sigma in

                      let x = Bindlib.new_var mkfree "X" in

                      (* First we work in [id_val], that is, we substitute all
                         the occurrences of [l] in [id_val] with [r]. *)
<<<<<<< HEAD
                      let id_bind = bind_match (l,x) id_val in
=======
                      let id_box = match_box x l id_val in
                      let id_bind = Bindlib.bind_var x id_box in
>>>>>>> 2d428a51

                      (* [new_id] is the value of [id_val] with [l] replaced
                         by [r] and [id_x] is the value of [id_val] with the
                         free variable [x]. *)
                      let new_id = Bindlib.subst id_bind r in
                      let id_x = Bindlib.subst id_bind (Vari(x)) in

                      (* Then we replace in pat_l all occurrences of [id]
                         with [new_id]. *)
                      let pat_r = Bindlib.subst pat new_id in

                      (* To get the new goal we replace all occurrences of
                        [pat_l] in [g_term] with [pat_r]. *)
<<<<<<< HEAD
                      let pred_bind_l = bind_match (pat_l, x) g_term in
=======
                      let pred_l = match_box x pat_l g_term in
                      let pred_bind_l = Bindlib.(unbox (bind_var x pred_l)) in
>>>>>>> 2d428a51

                      (* [new_term] is the type of the new goal meta. *)
                      let new_term = Bindlib.subst pred_bind_l pat_r in

                      (* Finally we need to build the predicate. First we build
                         the term l_x, in a few steps. We substitute all the
                         rewrites in new_id with x and we repeat some steps. *)
                      let l_x = Bindlib.subst pat id_x in

                      (* The last step to build the predicate is to substitute
                         [l_x] everywhere we find [pat_l] and bind that x. *)
                      let pred = Bindlib.subst pred_bind_l l_x in
                      let pred_bind = Bindlib.bind_var x (lift pred) in
                      (Bindlib.unbox pred_bind, new_term, t, l, r)
                      end
                end
        end
    | Some(RW_TermAsIdInTerm(s,p)) ->
        (* In this pattern we have essentially a let clause. We first match the
           value of [pat] with some subeterm of the goal and then we rewrtie in
           each occurence [id]. *)
        begin
        let (id,pat) = Bindlib.unbind p in
        let s = add_refs s in
        let p_s = Bindlib.subst p s in
        (* Try to match p[s/id] with a subterm of the goal. *)
        match make_pat g_term (add_refs p_s) with
        | None   ->
            fatal_no_pos "No subterm of [%a] matches the pattern [%a]"
                pp g_term pp p_s
        | Some p ->
            let pat_refs = add_refs pat in
            (* Here we have already asserted tat an instance of p[s/id] exists
               so we know that this will match something. The step is repeated
               in order to get the value of [id]. *)
            match match_pattern ([|id|], pat_refs) p with
            | None   -> assert false
            | Some sub ->
                let id_val = sub.(0) in
                (* This part of the term-building is similar to the previous
                   case, as we are essentially rebuilding a term, with some
                   subterms that are replaced by new ones. *)
                match match_pattern (Array.of_list vars, l) id_val with
                | None       ->
                    fatal_no_pos
                    "The value of X, [%a], does not match the LHS, [%a]"
                    pp id_val pp l
                | Some sigma ->
                    let (t,l,r) = Bindlib.msubst bound sigma in
                    let x = Bindlib.new_var mkfree "X" in

                    (* Now to do some term building. *)
<<<<<<< HEAD
                    let p_x = bind_match (l,x) p in

                    let p_r = Bindlib.subst p_x r in

                    let pred_bind = bind_match (p,x) g_term in
=======
                    let p_box = match_box x l p in
                    let p_x = Bindlib.(unbox (bind_var x p_box)) in

                    let p_r = Bindlib.subst p_x r in

                    let pred = match_box x p g_term in
                    let pred_bind = Bindlib.unbox (Bindlib.bind_var x pred) in
>>>>>>> 2d428a51

                    let new_term = Bindlib.subst pred_bind p_r in

                    let p_x = Bindlib.subst p_x (Vari(x)) in
                    let pred_box = lift (Bindlib.subst pred_bind p_x) in
                    let pred_bind = Bindlib.(unbox (bind_var x pred_box)) in

                    (pred_bind, new_term, t, l, r)
        end
    (* Nested patterns. *)
    | Some(RW_InTerm(p)          ) ->
        begin
        (* Substitute every wildcard in [p] with a new TRef. *)
        let p_refs = add_refs p in

        (* Try to match this new p with some subterm of the goal. *)
        match make_pat g_term p_refs with
        | None   ->
            fatal_no_pos "No subterm of [%a] matches [%a]." pp g_term pp p
        | Some p ->
        (* Here [p] no longer has any TRefs and we try to find a subterm of [p]
         * with [l], to get the substitution [sigma]. *)
            match find_subst p ((Array.of_list vars),l) with
            | None       ->
                fatal_no_pos "No subterm of the pattern [%a] matches [%a]."
                    pp p pp l
            | Some sigma ->
                let (t,l,r) = Bindlib.msubst bound sigma in

                let x = Bindlib.new_var mkfree "X" in
<<<<<<< HEAD
                let p_x = bind_match (l,x) p in
                let p_r = Bindlib.subst p_x r in

                let pred_bind = bind_match (p,x) g_term in
=======
                let p_x = Bindlib.(unbox (bind_var x (match_box x l p))) in
                let p_r = Bindlib.subst p_x r in

                let pred = match_box x p g_term in
                let pred_bind = Bindlib.unbox (Bindlib.bind_var x pred) in
>>>>>>> 2d428a51

                let new_term = Bindlib.subst pred_bind p_r in

                let p_x = Bindlib.subst p_x (Vari(x)) in
                let pred_box = lift (Bindlib.subst pred_bind p_x) in
                let pred_bind = Bindlib.unbox (Bindlib.bind_var x pred_box) in

                (pred_bind, new_term, t, l, r)
        end
    | Some(RW_InIdInTerm(p)      ) ->
        (* This is very similar to the RW_IdInTerm case, with a few minor
           changes. Instead of trying to match [id_val] with [l] we try to
           match a subterm of id_val with [l] and then we rewrite this subterm.
           So we just change the way we construct a [pat_r]. *)
        begin
        let (id,p) = Bindlib.unbind p in
        let p_refs = add_refs p in
        match find_subst g_term ([|id|],p_refs)  with
        | None       ->
            fatal_no_pos "The pattern [%a] does not match [%a]." pp p pp g_term
        | Some id_val ->
            let id_val = id_val.(0) in
            let pat = Bindlib.unbox (Bindlib.bind_var id (lift p_refs)) in
            let pat_l = Bindlib.subst pat id_val in
            match find_subst id_val ((Array.of_list vars),l) with
            | None       ->
                fatal_no_pos
                "The value of [%s], [%a], in [%a] does not match [%a]."
                  (Bindlib.name_of id) pp id_val pp p pp l
            | Some sigma ->
                let (t,l,r) = Bindlib.msubst bound sigma in

                (* Start building the term. *)
                let x = Bindlib.new_var mkfree "X" in

                (* Rewrite in id. *)
<<<<<<< HEAD
                let id_bind = bind_match (l, x) id_val in
=======
                let id_box = match_box x l id_val in
                let id_bind = Bindlib.(unbox (bind_var x id_box)) in
>>>>>>> 2d428a51
                let id_val = Bindlib.subst id_bind r in

                let id_x = Bindlib.subst id_bind (Vari(x)) in

                (* The new RHS of the pattern is obtained by rewriting inside
                   id_val. *)
                let r_val = Bindlib.subst pat id_val in

<<<<<<< HEAD
                let pred_bind_l = bind_match (pat_l, x) g_term in
=======
                let pred_l = match_box x pat_l g_term in
                let pred_bind_l = Bindlib.unbox (Bindlib.bind_var x pred_l) in
>>>>>>> 2d428a51

                let new_term = Bindlib.subst pred_bind_l r_val in

                let l_x = Bindlib.subst pat id_x in

                let pred_box = lift (Bindlib.subst pred_bind_l l_x) in
                let pred_bind = Bindlib.unbox (Bindlib.bind_var x pred_box) in

                (pred_bind, new_term, t, l, r)
        end
  in

  let pred = Abst(Appl(Symb(sign_T), a), pred_bind) in

  (* Construct the new goal and its type. *)
  let goal_type = Appl(Symb(sign_P), new_term) in
  let goal_term = Ctxt.make_meta g_ctxt goal_type in

  (* Build the final term produced by the tactic, and check its type. *)
  let term = add_args (Symb(sign_eqind)) [a; l; r; t; pred; goal_term] in

  if not (Solve.check g_ctxt term (snd (Goal.get_type g))) then
    begin
      match Solve.infer g_ctxt term with
      | Some(a) ->
          fatal_no_pos "The term produced by rewrite has type [%a], not [%a]."
            pp (Eval.snf a) pp (snd (Goal.get_type g))
      | None    ->
          fatal_no_pos "The term [%a] produced by rewrite is not typable."
            pp term
    end;

  (* Debugging data to the log. *)
  log_rewr "Rewriting with:";
  log_rewr "  goal           = [%a]" pp (snd (Goal.get_type g));
  log_rewr "  equality proof = [%a]" pp t;
  log_rewr "  equality type  = [%a]" pp t_type;
  log_rewr "  equality LHS   = [%a]" pp l;
  log_rewr "  equality RHS   = [%a]" pp r;
  log_rewr "  pred           = [%a]" pp pred;
  log_rewr "  new goal       = [%a]" pp goal_type;
  log_rewr "  produced term  = [%a]" pp term;

  (* Return the proof-term. *)
  term<|MERGE_RESOLUTION|>--- conflicted
+++ resolved
@@ -99,21 +99,13 @@
       end
   in make_pat_aux t
 
-<<<<<<< HEAD
-(** [bind_match t1 t2] produces a box that abstracts away all the occurences
-    of the term [t1] in the term [t2].  We require that [t2] does not contain
-    products, abstraction, metavariables, or other awkward terms. *)
-let bind_match : term * tvar -> term -> (term, term) Bindlib.binder =
-  fun (t1,x) t2 ->
-=======
 (* FIXME make [make_pat] return a boolean? *)
 
-(** [match_box x p t] replaces every occurence of the pattern [p] using [x] in
+(** [bind_match x p t] replaces every occurence of the pattern [p] using [x] in
     the term [t]. The produced term is boxed, and it does not necessarily have
     occurences of [x].  We require [t] not to contain  products,  abstraction,
     metavariables, or other awkward terms. *)
-let match_box : tvar -> term -> term -> tbox =  fun x p ->
->>>>>>> 2d428a51
+let bind_match : tvar -> term -> term -> tbinder =  fun x p t ->
   (* NOTE we lift to the bindbox while matching (for efficiency). *)
   let rec lift_subst : term -> tbox = fun t ->
     if Terms.eq p t then _Vari x else
@@ -132,14 +124,8 @@
     | TEnv(_,_)   -> assert false
     | Wild        -> assert false
     | TRef(_)     -> assert false
-<<<<<<< HEAD
-  in
-  Bindlib.(unbox (bind_var x (lift_subst t2)))
-=======
-  in lift_subst
-
-(* FIXME [match_box] should probably also take care of the binding. *)
->>>>>>> 2d428a51
+  in
+  Bindlib.(unbox (bind_var x (lift_subst t)))
 
 (** [rewrite ps po t] rewrites according to the equality proved by [t] in  the
     current goal of [ps].  The term [t] should have a type corresponding to an
@@ -213,12 +199,7 @@
         | Some sigma ->
             let (t,l,r) = Bindlib.msubst bound sigma in
             let x = Bindlib.new_var mkfree "X" in
-<<<<<<< HEAD
-            let pred_bind = bind_match (l,x) g_term in
-=======
-            let pred = match_box x l g_term in
-            let pred_bind = Bindlib.unbox (Bindlib.bind_var x pred) in
->>>>>>> 2d428a51
+            let pred_bind = bind_match x l g_term in
             (pred_bind, Bindlib.subst pred_bind r, t, l, r)
         end
     (* Basic patterns. *)
@@ -240,12 +221,7 @@
             | Some sigma ->
                 let (t,l,r) = Bindlib.msubst bound sigma in
                 let x = Bindlib.new_var mkfree "X" in
-<<<<<<< HEAD
-                let pred_bind = bind_match (l,x) g_term in
-=======
-                let pred = match_box x l g_term in
-                let pred_bind = Bindlib.unbox (Bindlib.bind_var x pred) in
->>>>>>> 2d428a51
+                let pred_bind = bind_match x l g_term in
                 (pred_bind, Bindlib.subst pred_bind r, t, l, r)
         end
     | Some(RW_IdInTerm(p)      ) ->
@@ -296,12 +272,8 @@
                 (* substituting them, first with pat_r, for the new goal and *)
                 (* then with l_x for the lambda term. *)
                 let x = Bindlib.new_var mkfree "X" in
-<<<<<<< HEAD
-                let pred_bind_l = bind_match (pat_l,x) g_term in
-=======
-                let pred_l = match_box x pat_l g_term in
-                let pred_bind_l = Bindlib.unbox (Bindlib.bind_var x pred_l) in
->>>>>>> 2d428a51
+
+                let pred_bind_l = bind_match x pat_l g_term in
 
                 (* This will be the new goal. *)
                 let new_term = Bindlib.subst pred_bind_l pat_r in
@@ -363,12 +335,7 @@
 
                       (* First we work in [id_val], that is, we substitute all
                          the occurrences of [l] in [id_val] with [r]. *)
-<<<<<<< HEAD
-                      let id_bind = bind_match (l,x) id_val in
-=======
-                      let id_box = match_box x l id_val in
-                      let id_bind = Bindlib.bind_var x id_box in
->>>>>>> 2d428a51
+                      let id_bind = bind_match x l id_val in
 
                       (* [new_id] is the value of [id_val] with [l] replaced
                          by [r] and [id_x] is the value of [id_val] with the
@@ -382,12 +349,7 @@
 
                       (* To get the new goal we replace all occurrences of
                         [pat_l] in [g_term] with [pat_r]. *)
-<<<<<<< HEAD
-                      let pred_bind_l = bind_match (pat_l, x) g_term in
-=======
-                      let pred_l = match_box x pat_l g_term in
-                      let pred_bind_l = Bindlib.(unbox (bind_var x pred_l)) in
->>>>>>> 2d428a51
+                      let pred_bind_l = bind_match x pat_l g_term in
 
                       (* [new_term] is the type of the new goal meta. *)
                       let new_term = Bindlib.subst pred_bind_l pat_r in
@@ -440,21 +402,11 @@
                     let x = Bindlib.new_var mkfree "X" in
 
                     (* Now to do some term building. *)
-<<<<<<< HEAD
-                    let p_x = bind_match (l,x) p in
+                    let p_x = bind_match x l p in
 
                     let p_r = Bindlib.subst p_x r in
 
-                    let pred_bind = bind_match (p,x) g_term in
-=======
-                    let p_box = match_box x l p in
-                    let p_x = Bindlib.(unbox (bind_var x p_box)) in
-
-                    let p_r = Bindlib.subst p_x r in
-
-                    let pred = match_box x p g_term in
-                    let pred_bind = Bindlib.unbox (Bindlib.bind_var x pred) in
->>>>>>> 2d428a51
+                    let pred_bind = bind_match x p g_term in
 
                     let new_term = Bindlib.subst pred_bind p_r in
 
@@ -485,18 +437,11 @@
                 let (t,l,r) = Bindlib.msubst bound sigma in
 
                 let x = Bindlib.new_var mkfree "X" in
-<<<<<<< HEAD
-                let p_x = bind_match (l,x) p in
+
+                let p_x = bind_match x l p in
                 let p_r = Bindlib.subst p_x r in
 
-                let pred_bind = bind_match (p,x) g_term in
-=======
-                let p_x = Bindlib.(unbox (bind_var x (match_box x l p))) in
-                let p_r = Bindlib.subst p_x r in
-
-                let pred = match_box x p g_term in
-                let pred_bind = Bindlib.unbox (Bindlib.bind_var x pred) in
->>>>>>> 2d428a51
+                let pred_bind = bind_match x p g_term in
 
                 let new_term = Bindlib.subst pred_bind p_r in
 
@@ -533,12 +478,8 @@
                 let x = Bindlib.new_var mkfree "X" in
 
                 (* Rewrite in id. *)
-<<<<<<< HEAD
-                let id_bind = bind_match (l, x) id_val in
-=======
-                let id_box = match_box x l id_val in
-                let id_bind = Bindlib.(unbox (bind_var x id_box)) in
->>>>>>> 2d428a51
+                let id_bind = bind_match x l id_val in
+
                 let id_val = Bindlib.subst id_bind r in
 
                 let id_x = Bindlib.subst id_bind (Vari(x)) in
@@ -547,12 +488,7 @@
                    id_val. *)
                 let r_val = Bindlib.subst pat id_val in
 
-<<<<<<< HEAD
-                let pred_bind_l = bind_match (pat_l, x) g_term in
-=======
-                let pred_l = match_box x pat_l g_term in
-                let pred_bind_l = Bindlib.unbox (Bindlib.bind_var x pred_l) in
->>>>>>> 2d428a51
+                let pred_bind_l = bind_match x pat_l g_term in
 
                 let new_term = Bindlib.subst pred_bind_l r_val in
 
