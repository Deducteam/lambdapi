(************************************************************************)
(* The λΠ-modulo Interactive Proof Assistant                            *)
(************************************************************************)

(************************************************************************)
(* λΠ-modulo serialization Toplevel                                     *)
(* Copyright 2018 MINES ParisTech -- Dual License LGPL 2.1 / GPL3+      *)
(* Written by: Emilio J. Gallego Arias                                  *)
(************************************************************************)
(* Status: Very Experimental                                            *)
(************************************************************************)

open! Lplib
open Lplib.Extra
open Common

open Core

module F = Format
module J = Yojson.Basic
module U = Yojson.Basic.Util

let    int_field name dict = U.to_int    List.(assoc name dict)
let   dict_field name dict = U.to_assoc  List.(assoc name dict)
let   list_field name dict = U.to_list   List.(assoc name dict)
let string_field name dict = U.to_string List.(assoc name dict)

(* Conditionals *)
let oint_field  name dict =
  Option.map_default U.to_int 0 List.(assoc_opt name dict)
let odict_field name dict =
  Option.get [] U.(to_option to_assoc
                      (Option.get `Null List.(assoc_opt name dict)))

module LIO = Lsp_io
module LSP = Lsp_base

(* Request Handling: The client expects a reply *)
let do_initialize ofmt ~id _params =
  let msg = LSP.mk_reply ~id ~result:(
      `Assoc ["capabilities",
       `Assoc [
          "textDocumentSync", `Int 1
        ; "documentSymbolProvider", `Bool true
        ; "hoverProvider", `Bool true
        ; "definitionProvider", `Bool true
        ; "codeActionProvider", `Bool false
        ]]) in
  LIO.send_json ofmt msg

let do_shutdown ofmt ~id =
  let msg = LSP.mk_reply ~id ~result:`Null in
  LIO.send_json ofmt msg

let doc_table : (string, _) Hashtbl.t = Hashtbl.create 39
let completed_table : (string, Lp_doc.t) Hashtbl.t = Hashtbl.create 39

(* Notification handling; reply is optional / asynchronous *)
let do_check_text ofmt ~doc =
  let doc, diags = Lp_doc.check_text ~doc in
  Hashtbl.replace doc_table doc.uri doc;
  Hashtbl.replace completed_table doc.uri doc;
  LIO.send_json ofmt @@ diags

let do_change ofmt ~doc change =
  let open Lp_doc in
  LIO.log_error "checking file"
    (doc.uri ^ " / version: " ^ (string_of_int doc.version));
  let doc = { doc with text = string_field "text" change; } in
  do_check_text ofmt ~doc

let do_open ofmt params =
  let document = dict_field "textDocument" params in
  let uri, version, text =
    string_field "uri" document,
    int_field "version" document,
    string_field "text" document in
  let doc = Lp_doc.new_doc ~uri ~text ~version in
  begin match Hashtbl.find_opt doc_table uri with
    | None -> ()
    | Some _ ->
        LIO.log_error "do_open"
          ("file " ^ uri ^ " not properly closed by client")
  end;
  Hashtbl.add doc_table uri doc;
  do_check_text ofmt ~doc

let do_change ofmt params =
  let document = dict_field "textDocument" params in
  let uri, version  =
    string_field "uri" document,
    int_field "version" document in
  let changes = List.map U.to_assoc @@ list_field "contentChanges" params in
  let doc = Hashtbl.find doc_table uri in
  let doc = { doc with Lp_doc.version; } in
  List.iter (do_change ofmt ~doc) changes

let do_close _ofmt params =
  let document = dict_field "textDocument" params in
  let doc_file = string_field "uri" document in
  Hashtbl.remove doc_table doc_file

let grab_doc params =
  let document = dict_field "textDocument" params in
  let doc_file = string_field "uri" document in

  let start_doc, end_doc =
    Hashtbl.(find doc_table doc_file, find completed_table doc_file) in
  doc_file, start_doc, end_doc

let mk_syminfo file (name, _path, kind, pos) : J.t =
  `Assoc [
    "name", `String name;
    "kind", `Int kind;            (* function *)
    "location", `Assoc [
                    "uri", `String file
                  ; "range", LSP.mk_range pos
                  ]
  ]

let mk_definfo file pos =
  `Assoc [
      "uri", `String file
    ; "range", LSP.mk_range pos
        ]

let kind_of_type tm =
  let open Term in
  let open Timed in
  let is_undef =
    Option.is_None !(tm.sym_def) && List.length !(tm.sym_rules) = 0 in
  match !(tm.sym_type) with
  | Vari _ ->
    13                         (* Variable *)
  | Type | Kind | Symb _ | _ when is_undef ->
    14                         (* Constant *)
  | _ ->
    12                         (* Function *)

let do_symbols ofmt ~id params =
  let file, _, doc = grab_doc params in
  let sym = Pure.get_symbols doc.final in
  let sym =
    Extra.StrMap.fold
      (fun _ (s,p) l ->
        let open Term in
        (* LIO.log_error "sym"
         ( s.sym_name ^ " | "
         ^ Format.asprintf "%a" pp_term !(s.sym_type)); *)
        Option.map_default
          (fun p -> mk_syminfo file
              (s.sym_name, s.sym_path, kind_of_type s, p) :: l) l p)
      sym [] in
  let msg = LSP.mk_reply ~id ~result:(`List sym) in
  LIO.send_json ofmt msg

let get_docTextPosition params =
  let document = dict_field "textDocument" params in
  let file = string_field "uri" document in
  let pos = dict_field "position" params in
  let line, character = int_field "line" pos, int_field "character" pos in
  file, line, character

let get_textPosition params =
  let pos = dict_field "position" params in
  let line, character = int_field "line" pos, int_field "character" pos in
  line, character

(** [closest_before (line, pos) objs] returns the element in [objs] with
largest position which is before [(line, pos)]*)
let closest_before : int * int -> ('a * Pos.popt) list ->
                     ('a * Pos.popt) option =
  fun (line, pos) (objs: ('a * Pos.popt) list) ->
  let objs =
    List.filter (fun (_, objpos) ->
        match objpos with
        | None -> false
        | Some objpos ->
            let open Pos in
            compare (objpos.start_line, objpos.start_col) (line, pos) <= 0)
      objs
  in
  let closer (acc: ('a * Pos.popt) option) (obj : 'a * Pos.popt) =
    let open Pos in
    match (snd obj) with
    | None -> acc
    | Some objpos ->
        match acc with
        | None -> Some obj
        | Some (_, accposopt) ->
            match accposopt with
            | None -> Some obj
            | Some accpos ->
                let comp =
                  compare (objpos.start_line, objpos.start_col)
                    (accpos.start_line, accpos.start_col)
                in
                if comp <= 0 then acc else Some obj
  in
  List.fold_left closer None objs

let in_range ?loc (line, pos) =
  match loc with
  | None -> false
  | Some Pos.{start_line; start_col; end_line; end_col; _} ->
    let line = line + 1 in
    (compare (start_line, start_col) (line, pos)) *
    (compare (end_line, end_col) (line, pos)) <= 0

let get_node_at_pos doc line pos =
  let open Lp_doc in
  List.find_opt (fun { ast; _ } ->
      let loc = Pure.Command.get_pos ast in
      let res = in_range ?loc (line,pos) in
      let ls = Format.asprintf "%B l:%d p:%d / %a "
                 res line pos Pos.pp loc in
      LIO.log_error "get_node_at_pos" ("call: "^ls);
      res
    ) doc.Lp_doc.nodes

let rec get_goals ~doc ~line ~pos =
  let node = get_node_at_pos doc line pos in
  let goals = match node with
    | None -> None
    | Some n ->
        closest_before (line+1, pos) n.goals in
  match goals with
    | None -> begin match node with
              | None   -> None
              | Some _ -> get_goals ~doc ~line:(line-1) ~pos:0 end
    | Some (v,_) -> Some v

(** [get_first_error doc] returns the first error inferred from doc.logs *)
let get_first_error doc =
  List.fold_left (fun acc b ->
    let ((sev, _), bpos) = b in
    if sev != 1 then acc else
      match acc with
      | None -> Some b
      | Some ((_, _), apos) ->
        let open Pos in
        match apos with None -> Some b | Some apos ->
        match bpos with None -> acc | Some bpos ->
        if compare (apos.start_line, apos.start_col)
                   (bpos.start_line, bpos.start_col) <= 0 then
          acc else Some b) None doc.Lp_doc.logs

let get_logs ~doc ~line ~pos : string =
  (* DEBUG LOG START *)
  LIO.log_error "get_logs"
    (Printf.sprintf "%s:%d,%d" doc.Lp_doc.uri line pos);
  let log_to_str ((sev, log), posopt) =
    let pos_str =
      match posopt with
      | None -> "None"
      | Some Pos.{start_line; start_col; _} ->
          Printf.sprintf "(%d, %d)" start_line start_col
    in
    let log_str =
      let len = String.length log in
      Printf.sprintf "length: %d | %s" len (String.sub log 0 (min 30 len))in
    Format.asprintf "element(severity:%d): %s -> %s\n " sev pos_str log_str
  in
  Lsp_io.log_error "get_logs"
    (List.fold_left (^) "\n" (List.map log_to_str doc.Lp_doc.logs));
  (* DEBUG LOG END *)
  let line = line+1 in
<<<<<<< HEAD
  let first_error = get_first_error doc in
  match first_error with
  | Some ((_, msg), Some loc)
      when compare (loc.start_line, loc.start_col) (line, pos) <= 0 ->
    Format.asprintf ("\n[%s]\n" ^^ (Color.red "%s")) (Pos.to_string loc) msg
  | _ ->
    match closest_before (line, pos) doc.Lp_doc.logs with
    | None -> ""
    | Some ((sev, msg), _) -> if sev = 1 then "" else msg
=======
  let end_limit = match get_first_error doc with
  | Some ((_,_), Some errpos) ->
    let errpos = (errpos.start_line, errpos.start_col) in
    if compare errpos (line, pos) <= 0 then errpos else (line, pos)
  | _ -> (line,pos)
  in
  let logs = List.filter_map (
    fun ((_,msg),loc) -> match loc with
    | Some Pos.{start_line; start_col; _} when
      compare (start_line,start_col) end_limit <= 0 -> Some msg
    | _ -> None
  ) doc.Lp_doc.logs
  in
  String.concat "" logs
>>>>>>> f4a6b8b5


let do_goals ofmt ~id params =
  let uri, line, pos = get_docTextPosition params in
  let doc = Hashtbl.find completed_table uri in
  let line, pos = match get_first_error doc with
    | Some ((_, _), Some loc) ->
      let eline, epos = loc.start_line, loc.start_col in
      if compare (eline, epos) (line, pos) <= 0 then
        eline, epos else line, pos
    | _ -> line, pos in
  let goals = get_goals ~doc ~line ~pos in
  let logs = get_logs ~doc ~line ~pos in
  let result = LSP.json_of_goals goals ~logs in
  let msg = LSP.mk_reply ~id ~result in
  LIO.send_json ofmt msg

let msg_fail hdr msg =
  LIO.log_error hdr msg;
  failwith msg

let get_symbol : Range.point ->
('a * 'b) RangeMap.t -> ('b * Range.t) option
= fun pos doc ->

  let open RangeMap in

  match (find pos doc) with
  | None -> None
  | Some(interval, (_, token)) -> Some (token, interval)


let do_definition ofmt ~id params =

  let _, _, doc = grab_doc params in
  let ln, pos = get_textPosition params in

  (* Lines send by the client start at 0 *)
  let pt = Range.make_point (ln + 1) pos in
  let sym_target =
    match get_symbol pt doc.map with
    | None -> "No symbol found"
    | Some(token, _) -> token
  in

  (*Some printing in the log*)
  LIO.log_error "token map" (RangeMap.to_string snd doc.map);
  LIO.log_error "do_definition" sym_target;

  let sym = Pure.get_symbols doc.final in
  let map_pp : string =
    Extra.StrMap.bindings sym
    |> List.map (fun (key, (sym,pos)) ->
        Format.asprintf "{%s} / %s: @[%a@]"
          key sym.Term.sym_name Pos.pp pos)
    |> String.concat "\n"
  in
  LIO.log_error "symbol map" map_pp;

  let sym_info =
    match StrMap.find_opt sym_target sym with
    | None
    | Some (_, None) -> `Null
    | Some (s, Some pos) ->
      (* A JSON with the path towards the definition of the term
         and its position is returned
         /!\ : extension is fixed, only works for .lp files *)
      mk_definfo Library.(file_of_path s.Term.sym_path ^ src_extension) pos
  in
  let msg = LSP.mk_reply ~id ~result:sym_info in
  LIO.send_json ofmt msg

let hover_symInfo ofmt ~id params =

  let _, _, doc = grab_doc params in
  let ln, pos = get_textPosition params in

  (* Positions sent by the client are one line late *)
  let pt = Range.make_point (ln + 1) pos in
  LIO.log_error "searched point" (Range.point_to_string pt);

  (* The hovered token and its start/finish positions are stored *)
  let sym_target, interval  =
  match get_symbol pt doc.map with
    | None ->
      "No symbol found", (Range.make_interval pt pt)
    (* VSCode highlights the token properly if the interval is extended to the
       character next to it. This might be handled differently in other
       editors in the future, but it is the most practical solution for
       now. *)
    | Some(token, range) ->
      token, (Range.translate range 0 1)
  in

  (* Some printing in the log *)
  (* LIO.log_error "token map" (RangeMap.to_string snd doc.map);

  LIO.log_error "hoverSymInfo" sym_target;
  LIO.log_error "hoverSymInfo" (Range.interval_to_string interval); *)

  (* The information about the tokens is stored *)
  let sym = Pure.get_symbols doc.final in

  (* The start/finish positions are used to hover the full qualified term,
     not just the token *)
  let start = Range.interval_start interval
  and finish = Range.interval_end interval in

  (* FIXME: types and typed conversion should take care of this *)
  let sl, sc, fl, fc =
    (Range.line start - 1),
    (Range.column start - 1),
    (Range.line finish - 1),
    (Range.column finish - 1)
  in

  let s = `Assoc["line", `Int sl; "character", `Int sc] in
  let f = `Assoc["line", `Int fl; "character", `Int fc] in
  let range = `Assoc["start", s; "end", f] in

  let map_pp : string =
    Extra.StrMap.bindings sym
    |> List.map (fun (key, (sym,pos)) ->
        Format.asprintf "{%s} / %s: @[%a@]"
          key sym.Term.sym_name Pos.pp pos)
    |> String.concat "\n"
  in
  LIO.log_error "symbol map" map_pp;

  try
    let sym_found =
      let open Timed in
      let open Term in
      match StrMap.find_opt sym_target sym with
      | None
      | Some (_, None) ->
        msg_fail "hover_SymInfo" "Sym not found"
      | Some (sym, Some _) ->
        !(sym.sym_type)
    in
    let sym_type = Format.asprintf "%a" Print.pp_term sym_found in
    let result : J.t =
      `Assoc [ "contents", `String sym_type; "range", range ] in
    let msg = LSP.mk_reply ~id ~result in
    LIO.send_json ofmt msg

  with _ ->
    let msg = LSP.mk_reply ~id ~result:`Null in
    LIO.send_json ofmt msg

let protect_dispatch p f x =
  try f x
  with
  | exn ->
    let bt = Printexc.get_backtrace () in
    LIO.log_error ("[error] {"^p^"}") Printexc.(to_string exn);
    LIO.log_error "[BT]" bt;
    F.pp_print_flush !LIO.debug_fmt ()

(* XXX: We could split requests and notifications but with the OCaml
   theading model there is not a lot of difference yet; something to
   think for the future. *)
let dispatch_message ofmt dict =
  let id     = oint_field "id" dict in
  let params = odict_field "params" dict in
  match string_field "method" dict with
  (* Requests *)
  | "initialize" ->
    do_initialize ofmt ~id params

  | "shutdown" ->
    do_shutdown ofmt ~id

  (* Symbols in the document *)
  | "textDocument/documentSymbol" ->
    (* XXX to investigate *)
    protect_dispatch "do_symbols"
      (do_symbols ofmt ~id) params

  | "textDocument/hover" ->
    hover_symInfo ofmt ~id params

  | "textDocument/definition" ->
    do_definition ofmt ~id params

  | "proof/goals" ->
    do_goals ofmt ~id params

  (* Notifications *)
  | "textDocument/didOpen" ->
    protect_dispatch "didOpen"
      (do_open ofmt) params

  | "textDocument/didChange" ->
    protect_dispatch "didChange"
      (do_change ofmt) params

  | "textDocument/didClose" ->
    protect_dispatch "didClose"
      (do_close ofmt) params

  | "exit" ->
    exit 0

  (* NOOPs *)
  | "initialized"
  | "workspace/didChangeWatchedModule" ->
    ()
  | msg ->
    LIO.log_error "no_handler" msg

let process_input ofmt (com : J.t) =
  try dispatch_message ofmt (U.to_assoc com)
  with
  | U.Type_error (msg, obj) ->
    LIO.log_object msg obj
  | exn ->
    let bt = Printexc.get_backtrace () in
    LIO.log_error "[BT]" bt;
    LIO.log_error "process_input" (Printexc.to_string exn)

let main std log_file =

  Printexc.record_backtrace true;
  LSP.std_protocol := std;

  let oc = F.std_formatter in

  let debug_oc = open_out_gen [Open_append;Open_creat] 511 log_file in
  LIO.debug_fmt := F.formatter_of_out_channel debug_oc;

  (* XXX: Capture better / per sentence. *)
  (* let lp_oc = open_out "log-lp.txt" in *)
  let lp_fmt = F.formatter_of_buffer Lp_doc.lp_logger in
  Console.out_fmt := lp_fmt;
  Error.err_fmt := lp_fmt;
  (* Console.verbose := 4; *)

  let rec loop () =
    let com = LIO.read_request stdin in
    LIO.log_object "read" com;
    process_input oc com;
    F.pp_print_flush lp_fmt ();
    (* flush lp_oc ;*)
    loop ()
  in
  try loop ()
  with exn ->
    let bt = Printexc.get_backtrace () in
    LIO.log_error "[fatal error]" Printexc.(to_string exn);
    LIO.log_error "[BT]" bt;
    F.pp_print_flush !LIO.debug_fmt ();
    flush_all ();
    (* close_out lp_oc; *)
    close_out debug_oc

let default_log_file : string = "/tmp/lambdapi_lsp_log.txt"<|MERGE_RESOLUTION|>--- conflicted
+++ resolved
@@ -265,33 +265,23 @@
     (List.fold_left (^) "\n" (List.map log_to_str doc.Lp_doc.logs));
   (* DEBUG LOG END *)
   let line = line+1 in
-<<<<<<< HEAD
-  let first_error = get_first_error doc in
-  match first_error with
-  | Some ((_, msg), Some loc)
-      when compare (loc.start_line, loc.start_col) (line, pos) <= 0 ->
-    Format.asprintf ("\n[%s]\n" ^^ (Color.red "%s")) (Pos.to_string loc) msg
-  | _ ->
-    match closest_before (line, pos) doc.Lp_doc.logs with
-    | None -> ""
-    | Some ((sev, msg), _) -> if sev = 1 then "" else msg
-=======
-  let end_limit = match get_first_error doc with
-  | Some ((_,_), Some errpos) ->
-    let errpos = (errpos.start_line, errpos.start_col) in
-    if compare errpos (line, pos) <= 0 then errpos else (line, pos)
-  | _ -> (line,pos)
-  in
-  let logs = List.filter_map (
-    fun ((_,msg),loc) -> match loc with
-    | Some Pos.{start_line; start_col; _} when
-      compare (start_line,start_col) end_limit <= 0 -> Some msg
-    | _ -> None
-  ) doc.Lp_doc.logs
+  let end_limit =
+    match get_first_error doc with
+    | Some ((_,_), Some errpos) ->
+      let errpos = (errpos.start_line, errpos.start_col) in
+      if compare errpos (line, pos) <= 0 then errpos else (line, pos)
+    | _ -> (line,pos)
+  in
+  let logs =
+    List.filter_map
+      (fun ((_,msg),loc) ->
+         match loc with
+         | Some Pos.{start_line; start_col; _}
+           when compare (start_line,start_col) end_limit <= 0 -> Some msg
+         | _ -> None)
+      doc.Lp_doc.logs
   in
   String.concat "" logs
->>>>>>> f4a6b8b5
-
 
 let do_goals ofmt ~id params =
   let uri, line, pos = get_docTextPosition params in
