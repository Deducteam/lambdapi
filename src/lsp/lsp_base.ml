(************************************************************************)
(* The λΠ-modulo Interactive Proof Assistant                            *)
(************************************************************************)

(************************************************************************)
(* λΠ-modulo serialization Toplevel                                     *)
(* Copyright 2018 MINES ParisTech -- Dual License LGPL 2.1 / GPL3+      *)
(* Written by: Emilio J. Gallego Arias                                  *)
(************************************************************************)
(* Status: Very Experimental                                            *)
(************************************************************************)

open Core

(* Whether to send extended lsp messages *)
let std_protocol = ref true

module J = Yojson.Basic

let mk_extra l = if !std_protocol then [] else l

(* Ad-hoc parsing for file:///foo... *)
let _parse_uri str =
  let l = String.length str - 7 in
  String.(sub str 7 l)

let mk_reply ~id ~result =
  `Assoc [ "jsonrpc", `String "2.0"; "id",     `Int id;   "result", result ]

let mk_event m p   =
  `Assoc [ "jsonrpc", `String "2.0"; "method", `String m; "params", `Assoc p ]

let mk_range (p : Pos.pos) : J.t =
  let open Pos in
  let {start_line=line1; start_col=col1; end_line=line2; end_col=col2; _} =
    Lazy.force p
  in
  `Assoc ["start", `Assoc ["line", `Int (line1 - 1); "character", `Int col1];
          "end",   `Assoc ["line", `Int (line2 - 1); "character", `Int col2]]

let json_of_goal g =
  let pr_hyp (s,(_,t,_)) =
<<<<<<< HEAD
    `Assoc ["hname", `String s;
            "htype", `String (Format.asprintf "%a" Print.term (Bindlib.unbox t))] in
=======
    let t = Format.asprintf "%a" Print.pp_term (Bindlib.unbox t) in
    `Assoc ["hname", `String s; "htype", `String t] in
>>>>>>> a8ce881f
  let open Proof in
  let g_meta = Goal.get_meta g in
  let hyp, typ = Goal.get_type g in
  let j_env = List.map pr_hyp hyp in
  `Assoc [
    "gid", `Int g_meta.meta_key
  ; "hyps", `List j_env
  ; "type", `String (Format.asprintf "%a" Print.term typ)]

let json_of_goals goals =
  match goals with
  | None ->
    `Null
  | Some goals ->
    `Assoc [
      "goals", `List List.(map json_of_goal goals)
    ]

let mk_diagnostic
      ((p : Pos.pos), (lvl : int), (msg : string), (goals : _ option)) : J.t =
  let goals = json_of_goals goals in
  let range = mk_range p in
  `Assoc (mk_extra ["goal_info", goals] @
          ["range", range;
           "severity", `Int lvl;
           "message",  `String msg;
          ])

let mk_diagnostics ~uri ~version ld : J.t =
  let extra = mk_extra ["version", `Int version] in
  mk_event "textDocument/publishDiagnostics" @@
    extra @
    ["uri", `String uri;
     "diagnostics", `List List.(map mk_diagnostic ld)]<|MERGE_RESOLUTION|>--- conflicted
+++ resolved
@@ -40,13 +40,8 @@
 
 let json_of_goal g =
   let pr_hyp (s,(_,t,_)) =
-<<<<<<< HEAD
-    `Assoc ["hname", `String s;
-            "htype", `String (Format.asprintf "%a" Print.term (Bindlib.unbox t))] in
-=======
-    let t = Format.asprintf "%a" Print.pp_term (Bindlib.unbox t) in
+    let t = Format.asprintf "%a" Print.term (*FIXME*) (Bindlib.unbox t) in
     `Assoc ["hname", `String s; "htype", `String t] in
->>>>>>> a8ce881f
   let open Proof in
   let g_meta = Goal.get_meta g in
   let hyp, typ = Goal.get_type g in
