--- conflicted
+++ resolved
@@ -15,13 +15,11 @@
 (** Flag controling the printing of implicit arguments. *)
 let print_implicits : bool ref = Console.register_flag "print_implicits" false
 
-<<<<<<< HEAD
 (** Flag controlling the printing of the context in unification. *)
 let print_contexts : bool ref = Console.register_flag "print_contexts" false
-=======
+
 (** Flag controling the printing of implicit arguments. *)
 let print_meta_type : bool ref = Console.register_flag "print_meta_type" false
->>>>>>> 09f000ef
 
 (** [pp_symbol h oc s] prints the name of the symbol [s] to channel [oc] using
     the printing hint [h] to decide qualification. *)
