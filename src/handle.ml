(** Toplevel commands. *)

open Extra
open Timed
open Console
open Terms
open Print
open Sign
open Pos
open Files
open Syntax
open Scope

(** [handle_cmd_aux ss cmd] tries to handle the command [cmd] with [ss] as the
    module state. On success, an updated module state is returned, and [Fatal]
    is raised in case of an error. *)
let handle_cmd_aux : sig_state -> command -> sig_state = fun ss cmd ->
  let scope_basic ss t = Scope.scope_term StrMap.empty ss Env.empty t in
  match cmd.elt with
  | P_require(p, m)            ->
      (* Check that the module has not already been required. *)
      if PathMap.mem p !(ss.signature.sign_deps) then
        fatal cmd.pos "Module [%a] is already required." pp_path p;
      (* Add the dependency and compile the module. *)
      ss.signature.sign_deps := PathMap.add p [] !(ss.signature.sign_deps);
      (*compile false p;*)
      (* Open or alias if necessary. *)
      begin
        match m with
        | P_require_default -> ss
        | P_require_open    ->
            let sign =
              try PathMap.find p !(Sign.loaded)
              with Not_found -> assert false (* Cannot happen. *)
            in
            open_sign ss sign
        | P_require_as(id)  ->
            let aliases = StrMap.add id.elt p ss.aliases in
            {ss with aliases}
      end
  | P_open(m)                  ->
      (* Obtain the signature corresponding to [m]. *)
      let sign =
        try PathMap.find m !(Sign.loaded) with Not_found ->
        (* The signature has nob been required... *)
        fatal cmd.pos "Module [%a] has not been required." pp_path m
      in
      (* Open the module. *)
      open_sign ss sign
  | P_symbol(ts, x, a)         ->
      (* We first build the symbol declaration mode from the tags. *)
      let m =
        match ts with
        | []              -> Defin
        | Sym_const :: [] -> Const
        | Sym_inj   :: [] -> Injec
        | _               -> fatal cmd.pos "Multiple symbol tags."
      in
      (* We scope the type of the declaration. *)
      let a = fst (scope_basic ss a) in
      (* We check that [x] is not already used. *)
      if Sign.mem ss.signature x.elt then
        fatal x.pos "Symbol [%s] already exists." x.elt;
      (* We check that [a] is typable by a sort. *)
      Solve.sort_type Ctxt.empty a;
      (* Actually add the symbol to the signature and the state. *)
      let s = Sign.add_symbol ss.signature m x a in
      out 3 "(symb) %s.\n" s.sym_name;
      {ss with in_scope = StrMap.add x.elt (s, x.pos) ss.in_scope}
  | P_rules(rs)                ->
      (* Scoping and checking each rule in turn. *)
      let handle_rule r =
        let (s,_,_) as r = scope_rule ss r in
        if !(s.sym_def) <> None then
          fatal_no_pos "Symbol [%s] cannot be (re)defined." s.sym_name;
        Sr.check_rule r; r
      in
      let rs = List.map handle_rule rs in
      (* Adding the rules all at once. *)
      let add_rule (s,h,r) =
        out 3 "(rule) %a\n" Print.pp_rule (s,h,r.elt);
        Sign.add_rule ss.signature s r.elt
      in
      List.iter add_rule rs; ss
  | P_definition(op,x,xs,ao,t) ->
      (* Desugaring of arguments and scoping of [t]. *)
      let t = if xs = [] then t else Pos.none (P_Abst(xs, t)) in
      let t = fst (scope_basic ss t) in
      (* Desugaring of arguments and scoping of [ao] (if not [None]). *)
      let fn a = if xs = [] then a else Pos.none (P_Prod(xs, a)) in
      let ao = Option.map fn ao in
      let ao = Option.map (fun a -> fst (scope_basic ss a)) ao in
      (* We check that [x] is not already used. *)
      if Sign.mem ss.signature x.elt then
        fatal x.pos "Symbol [%s] already exists." x.elt;
      (* We check that [t] has a type [a], and return it. *)
      let a =
        match ao with
        | Some(a) ->
            Solve.sort_type Ctxt.empty a;
            if Solve.check Ctxt.empty t a then a else
            fatal cmd.pos "Term [%a] does not have type [%a]." pp t pp a
        | None    ->
            match Solve.infer Ctxt.empty t with
            | Some(a) -> a
            | None    -> fatal cmd.pos "Cannot infer the type of [%a]." pp t
      in
      (* Actually add the symbol to the signature. *)
      let s = Sign.add_symbol ss.signature Defin x a in
      out 3 "(symb) %s (definition).\n" s.sym_name;
      (* Also add its definition, if it is not opaque. *)
      if not op then s.sym_def := Some(t);
      {ss with in_scope = StrMap.add x.elt (s, x.pos) ss.in_scope}
  | P_theorem(x, a, ts, pe)    ->
      (* Scoping the type (statement) of the theorem, check sort. *)
      let a = fst (scope_basic ss a) in
      Solve.sort_type Ctxt.empty a;
      (* We check that [x] is not already used. *)
      if Sign.mem ss.signature x.elt then
        fatal x.pos "Symbol [%s] already exists." x.elt;
      (* Act according to the ending state. *)
      begin
        match pe with
        | P_proof_abort ->
            (* Just ignore the command, with a warning. *)
            wrn cmd.pos "Proof aborted."; ss
        | P_proof_admit ->
            (* Initialize the proof and plan the tactics. *)
            let st = Proof.init ss.builtins x a in
            let st = List.fold_left (Tactics.handle_tactic ss) st ts in
            (* If the proof is finished, display a warning. *)
            if Proof.finished st then wrn cmd.pos "You should add QED.";
            (* Add a symbol corresponding to the proof, with a warning. *)
            let s = Sign.add_symbol ss.signature Const x a in
            out 3 "(symb) %s (admit).\n" s.sym_name;
            wrn cmd.pos "Proof admitted.";
            {ss with in_scope = StrMap.add x.elt (s, x.pos) ss.in_scope}
        | P_proof_QED   ->
            (* Initialize the proof and plan the tactics. *)
            let st = Proof.init ss.builtins x a in
            let st = List.fold_left (Tactics.handle_tactic ss) st ts in
            (* Check that the proof is indeed finished. *)
            if not (Proof.finished st) then
              fatal cmd.pos "The proof is not finished.";
            (* Add a symbol corresponding to the proof. *)
            let s = Sign.add_symbol ss.signature Const x a in
            out 3 "(symb) %s (QED).\n" s.sym_name;
            {ss with in_scope = StrMap.add x.elt (s, x.pos) ss.in_scope}
      end
  | P_assert(must_fail, asrt)  ->
      let result =
        match asrt with
        | P_assert_typing(t,a) ->
            let t = fst (scope_basic ss t) in
            let a = fst (scope_basic ss a) in
            Solve.sort_type Ctxt.empty a;
            (try Solve.check Ctxt.empty t a with _ -> false)
        | P_assert_conv(t,u)   ->
            let t = fst (scope_basic ss t) in
            let u = fst (scope_basic ss u) in
            Eval.eq_modulo t u
      in
      if result = must_fail then fatal cmd.pos "Assertion failed."; ss
  | P_set(cfg)                 ->
      begin
        match cfg with
        | P_config_debug(e,s)     ->
            (* Just update the option, state not modified. *)
            Console.set_debug e s; ss
        | P_config_verbose(i)     ->
            (* Just update the option, state not modified. *)
            Console.verbose := i; ss
        | P_config_builtin(s,qid) ->
            (* Set the builtin symbol [s]. *)
            let sym = find_sym false ss qid in
            Sign.add_builtin ss.signature s sym;
            {ss with builtins = StrMap.add s sym ss.builtins}
        | P_config_binop(s,qid)   ->
            (* Define the binary operator [s]. *)
            let sym = find_sym false ss qid in
            Sign.add_binop ss.signature s sym; ss
      end
  | P_infer(t, cfg)            ->
      (* Infer the type of [t]. *)
      let t_pos = t.pos in
      let t = fst (scope_basic ss t) in
      let a =
        match Solve.infer [] t with
        | Some(a) -> Eval.eval cfg a
        | None    -> fatal t_pos "Cannot infer the type of [%a]." pp t
      in
      out 3 "(infr) %a : %a\n" pp t pp a; ss
  | P_normalize(t, cfg)        ->
      (* Infer a type for [t], and evaluate [t]. *)
      let t_pos = t.pos in
      let t = fst (scope_basic ss t) in
      let v =
        match Solve.infer [] t with
        | Some(_) -> Eval.eval cfg t
        | None    -> fatal t_pos "Cannot infer the type of [%a]." pp t
      in
      out 3 "(eval) %a\n" pp v; ss

(** [too_long] indicates the duration after which a warning should be given to
    indicate commands that take too long to execute. *)
let too_long = Pervasives.ref infinity

<<<<<<< HEAD
(** [handle_cmd ss cmd] is similar to [handle_cmd_aux ss cmd] but it adds some
    exception handling. In particular, the position of [cmd] is used on errors
    that lack a specific position. All exceptions except [Timeout] and [Fatal]
    are captured, although they should not occur. *)
let handle_cmd : sig_state -> command -> sig_state = fun ss cmd ->
=======
(** [handle_tactic ps tac] tries to apply the tactic [tac] (in the proof state
    [ps]), and returns the new proof state.  This function fails gracefully in
    case of error. *)
let handle_tactic : sig_state -> Proof.t -> p_tactic -> Proof.t =
    fun ss ps tac ->
  (* First handle the tactics that are independant from the goal. *)
  match tac.elt with
  | P_tac_print         ->
      (* Just print the current proof state. *)
      Console.out 1 "%a" Proof.pp ps; ps
  | P_tac_proofterm     ->
      (* Just print the current proof term. *)
      let t = Eval.snf (Meta(Proof.(ps.proof_term), [||])) in
      let name = Proof.(ps.proof_name).elt in
      Console.out 1 "Proof term for [%s]: [%a]\n" name Print.pp t; ps
  | P_tac_focus(i)      ->
      (* Put the [i]-th goal in focus (if possible). *)
      let rec swap i acc gs =
        match (i, gs) with
        | (0, g::gs) -> g :: List.rev_append acc gs
        | (i, g::gs) -> swap (i-1) (g::acc) gs
        | (_, _    ) -> fatal tac.pos "Invalid goal index."
      in
      Proof.{ps with proof_goals = swap i [] ps.proof_goals}
  | _                   ->
  (* Other tactics need to act on the goal / goals. *)
  let (g, gs) =
    match Proof.(ps.proof_goals) with
    | []    -> fatal tac.pos "There is nothing left to prove.";
    | g::gs -> (g, gs)
  in
  let handle_refine : term -> Proof.t = fun t ->
    (* Obtaining the goals environment and type. *)
    let (env, a) = Proof.Goal.get_type g in
    (* Check if the goal metavariable appears in [t]. *)
    let m = Proof.Goal.get_meta g in
    log_tact "refining [%a] with term [%a]" pp_meta m pp t;
    if Basics.occurs m t then fatal tac.pos "Circular refinement.";
    (* Check that [t] is well-typed. *)
    let ctx = Ctxt.of_env env in
    log_tact "proving [%a ⊢ %a : %a]" Ctxt.pp ctx pp t pp a;
    if not (Solve.check ctx t a) then fatal tac.pos "Ill-typed refinement.";
    (* Instantiation. *)
    let vs = Array.of_list (List.map (fun (_,(x,_)) -> x) env) in
    m.meta_value := Some(Bindlib.unbox (Bindlib.bind_mvar vs (lift t)));
    (* New subgoals and focus. *)
    let metas = Basics.get_metas t in
    let new_goals = List.rev_map Proof.Goal.of_meta_decomposed metas in
    Proof.({ps with proof_goals = new_goals @ gs})
  in
  match tac.elt with
  | P_tac_print
  | P_tac_proofterm
  | P_tac_focus(_)      -> assert false (* Handled above. *)
  | P_tac_refine(t)     ->
      (* Scoping the term in the goal's environment. *)
      let env = fst (Proof.Goal.get_type g) in
      let t = fst (Scope.scope_term StrMap.empty ss env t) in
      (* Refine using the given term. *)
      handle_refine t
  | P_tac_intro(xs)     ->
      (* Scoping a sequence of abstraction in the goal's environment. *)
      let env = fst (Proof.Goal.get_type g) in
      let xs = List.map (fun x -> (x, None)) xs in
      let t = Pos.none (P_Abst(xs, Pos.none P_Wild)) in
      let t = fst (Scope.scope_term StrMap.empty ss env t) in
      (* Refine using the built term. *)
      handle_refine t
  | P_tac_apply(t)      ->
      (* Scoping the term in the goal's environment. *)
      let env = fst (Proof.Goal.get_type g) in
      let t = Pos.none (P_Appl(t, Pos.none P_Wild)) in
      let t = fst (Scope.scope_term StrMap.empty ss env t) in
      (* Refine using the built term. *)
      handle_refine t
  | P_tac_simpl         ->
      Proof.({ps with proof_goals = Proof.Goal.simpl g :: gs})
  | P_tac_rewrite(po,t) ->
      (* Scoping the term in the goal's environment. *)
      let env = fst (Proof.Goal.get_type g) in
      let t = fst (Scope.scope_term StrMap.empty ss env t) in
      (* Scoping the rewrite pattern if given. *)
      let po = Option.map (Scope.scope_rw_patt ss env) po in
      (* Calling rewriting, and refining. *)
      handle_refine (Rewrite.rewrite ps po t)
  | P_tac_refl          ->
      handle_refine (Rewrite.reflexivity ps)
  | P_tac_sym           ->
      handle_refine (Rewrite.symmetry ps)

(** [parse_file fname] selects and runs the correct parser on file [fname], by
    looking at its extension. *)
let parse_file : string -> ast = fun fname ->
  match Filename.check_suffix fname new_src_extension with
  | true  -> Parser.parse_file fname
  | false -> Legacy_parser.parse_file fname

(** [handle_cmd ss cmd] tries to handle the command [cmd], updating the module
    state [ss] at the same time. This function fails gracefully on errors. *)
let rec handle_cmd : sig_state -> command -> sig_state = fun ss cmd ->
  let scope_basic ss t = Scope.scope_term StrMap.empty ss Env.empty t in
  let handle ss =
    match cmd.elt with
    | P_require(p, m)            ->
        (* Check that the module has not already been required. *)
        if PathMap.mem p !(ss.signature.sign_deps) then
          fatal cmd.pos "Module [%a] is already required." pp_path p;
        (* Add the dependency and compile the module. *)
        ss.signature.sign_deps := PathMap.add p [] !(ss.signature.sign_deps);
        compile false p;
        (* Open or alias if necessary. *)
        begin
          match m with
          | P_require_default -> ss
          | P_require_open    ->
              let sign =
                try PathMap.find p !(Sign.loaded)
                with Not_found -> assert false (* Cannot happen. *)
              in
              open_sign ss sign
          | P_require_as(id)  ->
              let aliases = StrMap.add id.elt p ss.aliases in
              {ss with aliases}
        end
    | P_open(m)                  ->
        (* Obtain the signature corresponding to [m]. *)
        let sign =
          try PathMap.find m !(Sign.loaded) with Not_found ->
          (* The signature has nob been required... *)
          fatal cmd.pos "Module [%a] has not been required." pp_path m
        in
        (* Open the module. *)
        open_sign ss sign
    | P_symbol(ts, x, a)         ->
        (* We first build the symbol declaration mode from the tags. *)
        let m =
          match ts with
          | []              -> Defin
          | Sym_const :: [] -> Const
          | Sym_inj   :: [] -> Injec
          | _               -> fatal cmd.pos "Multiple symbol tags."
        in
        (* We scope the type of the declaration. *)
        let a = fst (scope_basic ss a) in
        (* We check that [x] is not already used. *)
        if Sign.mem ss.signature x.elt then
          fatal x.pos "Symbol [%s] already exists." x.elt;
        (* We check that [a] is typable by a sort. *)
        Solve.sort_type Ctxt.empty a;
        (* Actually add the symbol to the signature and the state. *)
        let s = Sign.add_symbol ss.signature m x a in
        out 3 "(symb) %s.\n" s.sym_name;
        {ss with in_scope = StrMap.add x.elt (s, x.pos) ss.in_scope}
    | P_rules(rs)                ->
        (* Scoping and checking each rule in turn. *)
        let handle_rule r =
          let (s,_,_) as r = scope_rule ss r in
          if !(s.sym_def) <> None then
            fatal_no_pos "Symbol [%s] cannot be (re)defined." s.sym_name;
          Sr.check_rule r; r
        in
        let rs = List.map handle_rule rs in
        (* Adding the rules all at once. *)
        let add_rule (s,h,r) =
          out 3 "(rule) %a\n" Print.pp_rule (s,h,r.elt);
          Sign.add_rule ss.signature s r.elt
        in
        List.iter add_rule rs; ss
    | P_definition(op,x,xs,ao,t) ->
        (* Desugaring of arguments and scoping of [t]. *)
        let t = if xs = [] then t else Pos.none (P_Abst(xs, t)) in
        let t = fst (scope_basic ss t) in
        (* Desugaring of arguments and scoping of [ao] (if not [None]). *)
        let fn a = if xs = [] then a else Pos.none (P_Prod(xs, a)) in
        let ao = Option.map fn ao in
        let ao = Option.map (fun a -> fst (scope_basic ss a)) ao in
        (* We check that [x] is not already used. *)
        if Sign.mem ss.signature x.elt then
          fatal x.pos "Symbol [%s] already exists." x.elt;
        (* We check that [t] has a type [a], and return it. *)
        let a =
          match ao with
          | Some(a) ->
              Solve.sort_type Ctxt.empty a;
              if Solve.check Ctxt.empty t a then a else
              fatal cmd.pos "Term [%a] does not have type [%a]." pp t pp a
          | None    ->
              match Solve.infer Ctxt.empty t with
              | Some(a) -> a
              | None    -> fatal cmd.pos "Cannot infer the type of [%a]." pp t
        in
        (* We check that no metavariable remains. *)
        let nb = List.length (Basics.get_metas t) in
        if nb > 0 then
          begin
            fatal_msg "The definition of [%s] contains [%i] metavariables.\n"
              x.elt nb;
            fatal x.pos "We have %s ≔ %a." x.elt pp t
          end;
        (* Actually add the symbol to the signature. *)
        let s = Sign.add_symbol ss.signature Defin x a in
        out 3 "(symb) %s (definition).\n" s.sym_name;
        (* Also add its definition, if it is not opaque. *)
        if not op then s.sym_def := Some(t);
        {ss with in_scope = StrMap.add x.elt (s, x.pos) ss.in_scope}
    | P_theorem(x, a, ts, pe)    ->
        (* Scoping the type (statement) of the theorem, check sort. *)
        let a = fst (scope_basic ss a) in
        Solve.sort_type Ctxt.empty a;
        (* We check that [x] is not already used. *)
        if Sign.mem ss.signature x.elt then
          fatal x.pos "Symbol [%s] already exists." x.elt;
        (* Act according to the ending state. *)
        begin
          match pe with
          | P_proof_abort ->
              (* Just ignore the command, with a warning. *)
              wrn cmd.pos "Proof aborted."; ss
          | P_proof_admit ->
              (* Initialize the proof and plan the tactics. *)
              let st = Proof.init ss.builtins x a in
              let st = List.fold_left (handle_tactic ss) st ts in
              (* If the proof is finished, display a warning. *)
              if Proof.finished st then wrn cmd.pos "You should add QED.";
              (* Add a symbol corresponding to the proof, with a warning. *)
              let s = Sign.add_symbol ss.signature Const x a in
              out 3 "(symb) %s (admit).\n" s.sym_name;
              wrn cmd.pos "Proof admitted.";
              {ss with in_scope = StrMap.add x.elt (s, x.pos) ss.in_scope}
          | P_proof_QED   ->
              (* Initialize the proof and plan the tactics. *)
              let st = Proof.init ss.builtins x a in
              let st = List.fold_left (handle_tactic ss) st ts in
              (* Check that the proof is indeed finished. *)
              if not (Proof.finished st) then
                fatal cmd.pos "The proof is not finished.";
              (* Add a symbol corresponding to the proof. *)
              let s = Sign.add_symbol ss.signature Const x a in
              out 3 "(symb) %s (QED).\n" s.sym_name;
              {ss with in_scope = StrMap.add x.elt (s, x.pos) ss.in_scope}
        end
    | P_assert(must_fail, asrt)  ->
        let result =
          match asrt with
          | P_assert_typing(t,a) ->
              let t = fst (scope_basic ss t) in
              let a = fst (scope_basic ss a) in
              Solve.sort_type Ctxt.empty a;
              (try Solve.check Ctxt.empty t a with _ -> false)
          | P_assert_conv(t,u)   ->
              let t = fst (scope_basic ss t) in
              let u = fst (scope_basic ss u) in
              Eval.eq_modulo t u
        in
        if result = must_fail then fatal cmd.pos "Assertion failed."; ss
    | P_set(cfg)                 ->
        begin
          match cfg with
          | P_config_debug(e,s)     ->
              (* Just update the option, state not modified. *)
              Console.set_debug e s; ss
          | P_config_verbose(i)     ->
              (* Just update the option, state not modified. *)
              Console.verbose := i; ss
          | P_config_builtin(s,qid) ->
              (* Set the builtin symbol [s]. *)
              let sym = find_sym false ss qid in
              Sign.add_builtin ss.signature s sym;
              {ss with builtins = StrMap.add s sym ss.builtins}
        end
    | P_infer(t, cfg)            ->
        (* Infer the type of [t]. *)
        let t_pos = t.pos in
        let t = fst (scope_basic ss t) in
        let a =
          match Solve.infer [] t with
          | Some(a) -> Eval.eval cfg a
          | None    -> fatal t_pos "Cannot infer the type of [%a]." pp t
        in
        out 3 "(infr) %a : %a\n" pp t pp a; ss
    | P_normalize(t, cfg)        ->
        (* Infer a type for [t], and evaluate [t]. *)
        let t_pos = t.pos in
        let t = fst (scope_basic ss t) in
        let v =
          match Solve.infer [] t with
          | Some(_) -> Eval.eval cfg t
          | None    -> fatal t_pos "Cannot infer the type of [%a]." pp t
        in
        out 3 "(eval) %a\n" pp v; ss
  in
>>>>>>> 27455a90
  try
    let (tm, ss) = time (handle_cmd_aux ss) cmd in
    if Pervasives.(tm >= !too_long) then
      wrn cmd.pos "It took %.2f seconds to handle the command." tm;
    ss
  with
  | Timeout                as e -> raise e
  | Fatal(Some(Some(_)),_) as e -> raise e
  | Fatal(None         ,m)      -> fatal cmd.pos "Error on command.\n%s" m
  | Fatal(Some(None)   ,m)      -> fatal cmd.pos "Error on command.\n%s" m
  | e                           ->
      fatal cmd.pos "Uncaught exception [%s]." (Printexc.to_string e)<|MERGE_RESOLUTION|>--- conflicted
+++ resolved
@@ -105,6 +105,14 @@
             | Some(a) -> a
             | None    -> fatal cmd.pos "Cannot infer the type of [%a]." pp t
       in
+      (* We check that no metavariable remains. *)
+      let nb = List.length (Basics.get_metas t) in
+      if nb > 0 then
+        begin
+          fatal_msg "The definition of [%s] contains [%i] metavariables.\n"
+            x.elt nb;
+          fatal x.pos "We have %s ≔ %a." x.elt pp t
+        end;
       (* Actually add the symbol to the signature. *)
       let s = Sign.add_symbol ss.signature Defin x a in
       out 3 "(symb) %s (definition).\n" s.sym_name;
@@ -205,305 +213,11 @@
     indicate commands that take too long to execute. *)
 let too_long = Pervasives.ref infinity
 
-<<<<<<< HEAD
 (** [handle_cmd ss cmd] is similar to [handle_cmd_aux ss cmd] but it adds some
     exception handling. In particular, the position of [cmd] is used on errors
     that lack a specific position. All exceptions except [Timeout] and [Fatal]
     are captured, although they should not occur. *)
 let handle_cmd : sig_state -> command -> sig_state = fun ss cmd ->
-=======
-(** [handle_tactic ps tac] tries to apply the tactic [tac] (in the proof state
-    [ps]), and returns the new proof state.  This function fails gracefully in
-    case of error. *)
-let handle_tactic : sig_state -> Proof.t -> p_tactic -> Proof.t =
-    fun ss ps tac ->
-  (* First handle the tactics that are independant from the goal. *)
-  match tac.elt with
-  | P_tac_print         ->
-      (* Just print the current proof state. *)
-      Console.out 1 "%a" Proof.pp ps; ps
-  | P_tac_proofterm     ->
-      (* Just print the current proof term. *)
-      let t = Eval.snf (Meta(Proof.(ps.proof_term), [||])) in
-      let name = Proof.(ps.proof_name).elt in
-      Console.out 1 "Proof term for [%s]: [%a]\n" name Print.pp t; ps
-  | P_tac_focus(i)      ->
-      (* Put the [i]-th goal in focus (if possible). *)
-      let rec swap i acc gs =
-        match (i, gs) with
-        | (0, g::gs) -> g :: List.rev_append acc gs
-        | (i, g::gs) -> swap (i-1) (g::acc) gs
-        | (_, _    ) -> fatal tac.pos "Invalid goal index."
-      in
-      Proof.{ps with proof_goals = swap i [] ps.proof_goals}
-  | _                   ->
-  (* Other tactics need to act on the goal / goals. *)
-  let (g, gs) =
-    match Proof.(ps.proof_goals) with
-    | []    -> fatal tac.pos "There is nothing left to prove.";
-    | g::gs -> (g, gs)
-  in
-  let handle_refine : term -> Proof.t = fun t ->
-    (* Obtaining the goals environment and type. *)
-    let (env, a) = Proof.Goal.get_type g in
-    (* Check if the goal metavariable appears in [t]. *)
-    let m = Proof.Goal.get_meta g in
-    log_tact "refining [%a] with term [%a]" pp_meta m pp t;
-    if Basics.occurs m t then fatal tac.pos "Circular refinement.";
-    (* Check that [t] is well-typed. *)
-    let ctx = Ctxt.of_env env in
-    log_tact "proving [%a ⊢ %a : %a]" Ctxt.pp ctx pp t pp a;
-    if not (Solve.check ctx t a) then fatal tac.pos "Ill-typed refinement.";
-    (* Instantiation. *)
-    let vs = Array.of_list (List.map (fun (_,(x,_)) -> x) env) in
-    m.meta_value := Some(Bindlib.unbox (Bindlib.bind_mvar vs (lift t)));
-    (* New subgoals and focus. *)
-    let metas = Basics.get_metas t in
-    let new_goals = List.rev_map Proof.Goal.of_meta_decomposed metas in
-    Proof.({ps with proof_goals = new_goals @ gs})
-  in
-  match tac.elt with
-  | P_tac_print
-  | P_tac_proofterm
-  | P_tac_focus(_)      -> assert false (* Handled above. *)
-  | P_tac_refine(t)     ->
-      (* Scoping the term in the goal's environment. *)
-      let env = fst (Proof.Goal.get_type g) in
-      let t = fst (Scope.scope_term StrMap.empty ss env t) in
-      (* Refine using the given term. *)
-      handle_refine t
-  | P_tac_intro(xs)     ->
-      (* Scoping a sequence of abstraction in the goal's environment. *)
-      let env = fst (Proof.Goal.get_type g) in
-      let xs = List.map (fun x -> (x, None)) xs in
-      let t = Pos.none (P_Abst(xs, Pos.none P_Wild)) in
-      let t = fst (Scope.scope_term StrMap.empty ss env t) in
-      (* Refine using the built term. *)
-      handle_refine t
-  | P_tac_apply(t)      ->
-      (* Scoping the term in the goal's environment. *)
-      let env = fst (Proof.Goal.get_type g) in
-      let t = Pos.none (P_Appl(t, Pos.none P_Wild)) in
-      let t = fst (Scope.scope_term StrMap.empty ss env t) in
-      (* Refine using the built term. *)
-      handle_refine t
-  | P_tac_simpl         ->
-      Proof.({ps with proof_goals = Proof.Goal.simpl g :: gs})
-  | P_tac_rewrite(po,t) ->
-      (* Scoping the term in the goal's environment. *)
-      let env = fst (Proof.Goal.get_type g) in
-      let t = fst (Scope.scope_term StrMap.empty ss env t) in
-      (* Scoping the rewrite pattern if given. *)
-      let po = Option.map (Scope.scope_rw_patt ss env) po in
-      (* Calling rewriting, and refining. *)
-      handle_refine (Rewrite.rewrite ps po t)
-  | P_tac_refl          ->
-      handle_refine (Rewrite.reflexivity ps)
-  | P_tac_sym           ->
-      handle_refine (Rewrite.symmetry ps)
-
-(** [parse_file fname] selects and runs the correct parser on file [fname], by
-    looking at its extension. *)
-let parse_file : string -> ast = fun fname ->
-  match Filename.check_suffix fname new_src_extension with
-  | true  -> Parser.parse_file fname
-  | false -> Legacy_parser.parse_file fname
-
-(** [handle_cmd ss cmd] tries to handle the command [cmd], updating the module
-    state [ss] at the same time. This function fails gracefully on errors. *)
-let rec handle_cmd : sig_state -> command -> sig_state = fun ss cmd ->
-  let scope_basic ss t = Scope.scope_term StrMap.empty ss Env.empty t in
-  let handle ss =
-    match cmd.elt with
-    | P_require(p, m)            ->
-        (* Check that the module has not already been required. *)
-        if PathMap.mem p !(ss.signature.sign_deps) then
-          fatal cmd.pos "Module [%a] is already required." pp_path p;
-        (* Add the dependency and compile the module. *)
-        ss.signature.sign_deps := PathMap.add p [] !(ss.signature.sign_deps);
-        compile false p;
-        (* Open or alias if necessary. *)
-        begin
-          match m with
-          | P_require_default -> ss
-          | P_require_open    ->
-              let sign =
-                try PathMap.find p !(Sign.loaded)
-                with Not_found -> assert false (* Cannot happen. *)
-              in
-              open_sign ss sign
-          | P_require_as(id)  ->
-              let aliases = StrMap.add id.elt p ss.aliases in
-              {ss with aliases}
-        end
-    | P_open(m)                  ->
-        (* Obtain the signature corresponding to [m]. *)
-        let sign =
-          try PathMap.find m !(Sign.loaded) with Not_found ->
-          (* The signature has nob been required... *)
-          fatal cmd.pos "Module [%a] has not been required." pp_path m
-        in
-        (* Open the module. *)
-        open_sign ss sign
-    | P_symbol(ts, x, a)         ->
-        (* We first build the symbol declaration mode from the tags. *)
-        let m =
-          match ts with
-          | []              -> Defin
-          | Sym_const :: [] -> Const
-          | Sym_inj   :: [] -> Injec
-          | _               -> fatal cmd.pos "Multiple symbol tags."
-        in
-        (* We scope the type of the declaration. *)
-        let a = fst (scope_basic ss a) in
-        (* We check that [x] is not already used. *)
-        if Sign.mem ss.signature x.elt then
-          fatal x.pos "Symbol [%s] already exists." x.elt;
-        (* We check that [a] is typable by a sort. *)
-        Solve.sort_type Ctxt.empty a;
-        (* Actually add the symbol to the signature and the state. *)
-        let s = Sign.add_symbol ss.signature m x a in
-        out 3 "(symb) %s.\n" s.sym_name;
-        {ss with in_scope = StrMap.add x.elt (s, x.pos) ss.in_scope}
-    | P_rules(rs)                ->
-        (* Scoping and checking each rule in turn. *)
-        let handle_rule r =
-          let (s,_,_) as r = scope_rule ss r in
-          if !(s.sym_def) <> None then
-            fatal_no_pos "Symbol [%s] cannot be (re)defined." s.sym_name;
-          Sr.check_rule r; r
-        in
-        let rs = List.map handle_rule rs in
-        (* Adding the rules all at once. *)
-        let add_rule (s,h,r) =
-          out 3 "(rule) %a\n" Print.pp_rule (s,h,r.elt);
-          Sign.add_rule ss.signature s r.elt
-        in
-        List.iter add_rule rs; ss
-    | P_definition(op,x,xs,ao,t) ->
-        (* Desugaring of arguments and scoping of [t]. *)
-        let t = if xs = [] then t else Pos.none (P_Abst(xs, t)) in
-        let t = fst (scope_basic ss t) in
-        (* Desugaring of arguments and scoping of [ao] (if not [None]). *)
-        let fn a = if xs = [] then a else Pos.none (P_Prod(xs, a)) in
-        let ao = Option.map fn ao in
-        let ao = Option.map (fun a -> fst (scope_basic ss a)) ao in
-        (* We check that [x] is not already used. *)
-        if Sign.mem ss.signature x.elt then
-          fatal x.pos "Symbol [%s] already exists." x.elt;
-        (* We check that [t] has a type [a], and return it. *)
-        let a =
-          match ao with
-          | Some(a) ->
-              Solve.sort_type Ctxt.empty a;
-              if Solve.check Ctxt.empty t a then a else
-              fatal cmd.pos "Term [%a] does not have type [%a]." pp t pp a
-          | None    ->
-              match Solve.infer Ctxt.empty t with
-              | Some(a) -> a
-              | None    -> fatal cmd.pos "Cannot infer the type of [%a]." pp t
-        in
-        (* We check that no metavariable remains. *)
-        let nb = List.length (Basics.get_metas t) in
-        if nb > 0 then
-          begin
-            fatal_msg "The definition of [%s] contains [%i] metavariables.\n"
-              x.elt nb;
-            fatal x.pos "We have %s ≔ %a." x.elt pp t
-          end;
-        (* Actually add the symbol to the signature. *)
-        let s = Sign.add_symbol ss.signature Defin x a in
-        out 3 "(symb) %s (definition).\n" s.sym_name;
-        (* Also add its definition, if it is not opaque. *)
-        if not op then s.sym_def := Some(t);
-        {ss with in_scope = StrMap.add x.elt (s, x.pos) ss.in_scope}
-    | P_theorem(x, a, ts, pe)    ->
-        (* Scoping the type (statement) of the theorem, check sort. *)
-        let a = fst (scope_basic ss a) in
-        Solve.sort_type Ctxt.empty a;
-        (* We check that [x] is not already used. *)
-        if Sign.mem ss.signature x.elt then
-          fatal x.pos "Symbol [%s] already exists." x.elt;
-        (* Act according to the ending state. *)
-        begin
-          match pe with
-          | P_proof_abort ->
-              (* Just ignore the command, with a warning. *)
-              wrn cmd.pos "Proof aborted."; ss
-          | P_proof_admit ->
-              (* Initialize the proof and plan the tactics. *)
-              let st = Proof.init ss.builtins x a in
-              let st = List.fold_left (handle_tactic ss) st ts in
-              (* If the proof is finished, display a warning. *)
-              if Proof.finished st then wrn cmd.pos "You should add QED.";
-              (* Add a symbol corresponding to the proof, with a warning. *)
-              let s = Sign.add_symbol ss.signature Const x a in
-              out 3 "(symb) %s (admit).\n" s.sym_name;
-              wrn cmd.pos "Proof admitted.";
-              {ss with in_scope = StrMap.add x.elt (s, x.pos) ss.in_scope}
-          | P_proof_QED   ->
-              (* Initialize the proof and plan the tactics. *)
-              let st = Proof.init ss.builtins x a in
-              let st = List.fold_left (handle_tactic ss) st ts in
-              (* Check that the proof is indeed finished. *)
-              if not (Proof.finished st) then
-                fatal cmd.pos "The proof is not finished.";
-              (* Add a symbol corresponding to the proof. *)
-              let s = Sign.add_symbol ss.signature Const x a in
-              out 3 "(symb) %s (QED).\n" s.sym_name;
-              {ss with in_scope = StrMap.add x.elt (s, x.pos) ss.in_scope}
-        end
-    | P_assert(must_fail, asrt)  ->
-        let result =
-          match asrt with
-          | P_assert_typing(t,a) ->
-              let t = fst (scope_basic ss t) in
-              let a = fst (scope_basic ss a) in
-              Solve.sort_type Ctxt.empty a;
-              (try Solve.check Ctxt.empty t a with _ -> false)
-          | P_assert_conv(t,u)   ->
-              let t = fst (scope_basic ss t) in
-              let u = fst (scope_basic ss u) in
-              Eval.eq_modulo t u
-        in
-        if result = must_fail then fatal cmd.pos "Assertion failed."; ss
-    | P_set(cfg)                 ->
-        begin
-          match cfg with
-          | P_config_debug(e,s)     ->
-              (* Just update the option, state not modified. *)
-              Console.set_debug e s; ss
-          | P_config_verbose(i)     ->
-              (* Just update the option, state not modified. *)
-              Console.verbose := i; ss
-          | P_config_builtin(s,qid) ->
-              (* Set the builtin symbol [s]. *)
-              let sym = find_sym false ss qid in
-              Sign.add_builtin ss.signature s sym;
-              {ss with builtins = StrMap.add s sym ss.builtins}
-        end
-    | P_infer(t, cfg)            ->
-        (* Infer the type of [t]. *)
-        let t_pos = t.pos in
-        let t = fst (scope_basic ss t) in
-        let a =
-          match Solve.infer [] t with
-          | Some(a) -> Eval.eval cfg a
-          | None    -> fatal t_pos "Cannot infer the type of [%a]." pp t
-        in
-        out 3 "(infr) %a : %a\n" pp t pp a; ss
-    | P_normalize(t, cfg)        ->
-        (* Infer a type for [t], and evaluate [t]. *)
-        let t_pos = t.pos in
-        let t = fst (scope_basic ss t) in
-        let v =
-          match Solve.infer [] t with
-          | Some(_) -> Eval.eval cfg t
-          | None    -> fatal t_pos "Cannot infer the type of [%a]." pp t
-        in
-        out 3 "(eval) %a\n" pp v; ss
-  in
->>>>>>> 27455a90
   try
     let (tm, ss) = time (handle_cmd_aux ss) cmd in
     if Pervasives.(tm >= !too_long) then
