--- conflicted
+++ resolved
@@ -16,11 +16,7 @@
   | Some([]) -> true
   | Some(cs) ->
       let fn (c,a,b) =
-<<<<<<< HEAD
-        fatal_msg "Cannot solve [%a] ⊢ [%a] ≡ [%a].\n" pp_ctxt c pp a pp b
-=======
         fatal_msg "Cannot solve %a[%a] ≡ [%a].\n" wrap_ctxt c pp a pp b
->>>>>>> 3048c064
       in
       List.iter fn cs; false
 
@@ -44,11 +40,7 @@
   | Some(a,[]) -> Some(a)
   | Some(_,cs) ->
       let fn (c,a,b) =
-<<<<<<< HEAD
-        fatal_msg "Cannot solve [%a] ⊢ [%a] ≡ [%a].\n" pp_ctxt c pp a pp b
-=======
         fatal_msg "Cannot solve %a[%a] ≡ [%a].\n" wrap_ctxt c pp a pp b
->>>>>>> 3048c064
       in
       List.iter fn cs; None
 
