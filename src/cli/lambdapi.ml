(** Main program. *)

open! Lplib
open Lplib.Extra
open Common
open Parsing
open Core
open Cmdliner
open Library
open Error
open Version
open Handle

(* NOTE only standard [Stdlib] references here. *)

(** {3 Evaluation of commands. *)

(** Running the main type-checking mode. *)
let check_cmd : Config.t -> int option -> bool -> string list -> unit =
    fun cfg timeout recompile files ->
  let run _ =
    let open Timed in
    Config.init cfg; Stdlib.(Compile.recompile := recompile);
    (* We save time to run each file in the same environment. *)
    let time = Time.save () in
    let handle file =
      Console.reset_default ();
      Time.restore time;
      let sign =
        match timeout with
        | None    -> Compile.compile_file file
        | Some(i) ->
            if i <= 0 then fatal_no_pos "Invalid timeout value [%i] (≤ 0)." i;
            try with_timeout i Compile.compile_file file
            with Timeout ->
              fatal_no_pos "Compilation timed out for [%s]." file
      in
      let run_checker prop fn chk kw =
        let run cmd =
          match Tool.External.run prop fn cmd sign with
          | Some(true ) -> ()
          | Some(false) -> fatal_no_pos "The rewrite system is not %s." kw
          | None        -> fatal_no_pos "The rewrite system may not be %s." kw
        in
        Option.iter run chk
      in
      run_checker "confluence"  Tool.Hrs.to_HRS cfg.confluence  "confluent";
      run_checker "termination" Tool.Xtc.to_XTC cfg.termination "terminating"
    in
    List.iter handle files
  in
  Error.handle_exceptions run

(** Running the parsing mode. *)
let parse_cmd : Config.t -> string list -> unit = fun cfg files ->
  let run _ =
    let open Timed in
    Config.init cfg;
    (* We save time to run each file in the same environment. *)
    let time = Time.save () in
    let handle file = Time.restore time; ignore (Compile.parse_file file) in
    List.iter handle files
  in
  Error.handle_exceptions run

(** Running the pretty-printing mode. *)
let beautify_cmd : Config.t -> string -> unit = fun cfg file ->
  let run _ =
    Config.init cfg;
    let cmds = Compile.parse_file file in
    Pretty.beautify cmds
  in Error.handle_exceptions run

(** Running the LSP server. *)
let lsp_server_cmd : Config.t -> bool -> string -> unit =
    fun cfg standard_lsp lsp_log_file ->
  let run _ = Config.init cfg; Lsp.Lp_lsp.main standard_lsp lsp_log_file in
  Error.handle_exceptions run

(** Printing a decision tree. *)
let decision_tree_cmd : Config.t -> Syntax.qident -> bool -> unit =
  fun cfg (mp, sym) ghost ->
  let run _ =
    Timed.(Console.verbose := 0);
      (* To avoid printing the "Checked ..." line *)
    (* By default, search for a package from the current working directory. *)
    let pth = Sys.getcwd () in
    let pth = Filename.concat pth "." in
    Package.apply_config pth;
    Config.init cfg;
    let sym =
      let sign = Compile.compile false mp in
      let ss = Sig_state.of_sign sign in
      if ghost then
        (* Search through ghost symbols. *)
        try fst (StrMap.find sym Timed.(!(Unif_rule.sign.sign_symbols)))
        with Not_found -> fatal_no_pos "Unknown ghost symbol %s." sym
      else
        try Sig_state.find_sym ~prt:true ~prv:true ss (Pos.none (mp, sym))
        with Not_found ->
          fatal_no_pos "Unknown symbol %a.%s." Path.pp mp sym
    in
    if Timed.(!(sym.sym_rules)) = [] then
      wrn None "Cannot print decision tree: \
                symbol %S does not have any rule." sym.sym_name
    else Console.out 0 "%a" Tool.Tree_graphviz.to_dot sym
  in
  Error.handle_exceptions run

(** {3 Command line argument parsing} *)

(** Options that are specific to the ["check"] command. *)

let timeout : int option Term.t =
  let doc =
    "Timeout after $(docv) seconds. The program is interrupted with an error \
     as soon as the specified number of seconds is elapsed."
  in
  Arg.(value & opt (some int) None & info ["timeout"] ~docv:"NUM" ~doc)

let recompile : bool Term.t =
  let doc =
    "Recompile the files even if they have an up-to-date object file."
  in
  Arg.(value & flag & info ["recompile"] ~doc)

(** Options that are specific to the ["lsp-server"] command. *)

let standard_lsp : bool Term.t =
  let doc =
    "Restrict to standard LSP protocol, avoiding interactive proof support \
     extensions that are not supported by all editors."
  in
  Arg.(value & flag & info ["standard-lsp"] ~doc)

let lsp_log_file : string Term.t =
  let default = Lsp.Lp_lsp.default_log_file in
  let doc =
    Printf.sprintf
      "Use file $(docv) as the log file for the LSP server. The default log \
       file is [%s]." default
  in
  Arg.(value & opt string default & info ["log-file"] ~docv:"FILE" ~doc)

(** Specific to the ["decision-tree"] command. *)

let qsym : Syntax.qident Term.t =
  let qsym_conv: Syntax.qident Arg.conv =
    let parse (s: string): (Syntax.qident, [>`Msg of string]) result =
      match Parser.qident_of_string s with
      | Error(p) ->
          Error(`Msg(Format.asprintf "[%a] invalid argument" Pos.pp p))
      | Ok(id) -> Ok(id)
    in
    let print fmt qid = Pretty.qident fmt (Pos.none qid) in
    Arg.conv (parse, print)
  in
  let doc = "Fully qualified symbol name with dot separated identifiers." in
  let i = Arg.(info [] ~docv:"MOD_PATH.SYM" ~doc) in
  Arg.(value & pos 0 qsym_conv ([], "") & i)

let ghost : bool Term.t =
  let doc = "Print the decision tree of a ghost symbol." in
  Arg.(value & flag & info [ "ghost" ] ~doc)

(** Remaining arguments: source files. *)

let file : string Term.t =
  let doc =
    Printf.sprintf
      "Source file with the [%s] extension (or with the [%s] extension when \
       using the Dedukti syntax)." src_extension legacy_src_extension
  in
  Arg.(required & pos 0 (some non_dir_file) None & info [] ~docv:"FILE" ~doc)

let files : string list Term.t =
  let doc =
    Printf.sprintf
      "Source file with the [%s] extension (or with the [%s] extension when \
       using the legacy Dedukti syntax)." src_extension legacy_src_extension
  in
  Arg.(value & (pos_all non_dir_file []) & info [] ~docv:"FILE" ~doc)

(** Definition of the commands. *)

let man_pkg_file =
  let sample_pkg_file =
    let lines =
      [ "# Lines whose first non-whitespace charater is # are comments"
      ; "# The end of a non-comment line cannot be commented."
      ; "# The following two fields must be defined:"
      ; "package_name = my_package_name"
      ; "root_path = a.b.c"
      ; "# Unknown fields like the following are ignored."
      ; "unknown = this is useless" ]
    in
    `Pre (String.concat "\n" (List.map (Printf.sprintf "\t%s") lines))
  in
  [ `S Manpage.s_files
  ; `P "A package configuration files $(b,lambdapi.pkg) can be placed at the \
        root of a source tree, so that Lambdapi can determine under what \
        module path the underlying modules should be registered (relative to \
        the library root). If several candidate package configuration files \
        are found in the parent folders of a source file, the one in the \
        closest parent directory is used."
  ; `P "The syntax of package configuration files is line-based. Each line \
        can either be a comment (i.e., it starts with a '#') or a key-value \
        association of the form \"key = value\". Two such entries should be \
        given for a configuration file to be valid: a $(b,package_name) \
        entry whose value is an identifier and a $(b,root_path) entry whose \
        value is a module path."
  ; `P "An example of package configuration file is given bellow."
  ; sample_pkg_file ]

let check_cmd =
  let doc = "Type-checks the given files." in
  Term.(const check_cmd $ Config.full $ timeout $ recompile $ files),
  Term.info "check" ~doc ~man:man_pkg_file

let decision_tree_cmd =
  let doc =
    "Prints decision tree of a symbol to standard output using the \
     Dot language. Piping to `dot -Tpng | display' displays the tree."
  in
  Term.(const decision_tree_cmd $ Config.full $ qsym $ ghost),
  Term.info "decision-tree" ~doc ~man:man_pkg_file

let parse_cmd =
  let doc = "Run the parser on the given files." in
  Term.(const parse_cmd $ Config.full $ files),
  Term.info "parse" ~doc ~man:man_pkg_file

let beautify_cmd =
  let doc = "Run the parser and pretty-printer on the given files." in
  Term.(const beautify_cmd $ Config.full $ file),
  Term.info "beautify" ~doc ~man:man_pkg_file

let lsp_server_cmd =
  let doc = "Runs the LSP server." in
  Term.(const lsp_server_cmd $ Config.full $ standard_lsp $ lsp_log_file),
  Term.info "lsp" ~doc ~man:man_pkg_file

let help_cmd =
  let doc = "Display the main help page for Lambdapi." in
  Term.(ret (const (`Help (`Pager, None)))),
  Term.info "help" ~doc

let version_cmd =
<<<<<<< HEAD
  let run () = Console.out 0 "Lambdapi version: %s" Version.version in
=======
  let run () = Console.out 0 "Lambdapi version: %s@." Version.version in
>>>>>>> d5d876ca
  let doc = "Display the current version of Lambdapi." in
  Term.(const run $ const ()),
  Term.info "version" ~doc

let default_cmd =
  let doc = "A type-checker for the lambdapi-calculus modulo rewriting." in
  let sdocs = Manpage.s_common_options in
  Term.(ret (const (`Help (`Pager, None)))),
  Term.info "lambdapi" ~version ~doc ~sdocs

let _ =
  Printexc.record_backtrace true;
  let cmds =
    [ check_cmd ; parse_cmd ; beautify_cmd ; lsp_server_cmd
    ; decision_tree_cmd ; help_cmd ; version_cmd
    ; Init.cmd ; Install.install_cmd ; Install.uninstall_cmd ]
  in
  Term.(exit (eval_choice default_cmd cmds))<|MERGE_RESOLUTION|>--- conflicted
+++ resolved
@@ -246,11 +246,7 @@
   Term.info "help" ~doc
 
 let version_cmd =
-<<<<<<< HEAD
   let run () = Console.out 0 "Lambdapi version: %s" Version.version in
-=======
-  let run () = Console.out 0 "Lambdapi version: %s@." Version.version in
->>>>>>> d5d876ca
   let doc = "Display the current version of Lambdapi." in
   Term.(const run $ const ()),
   Term.info "version" ~doc
