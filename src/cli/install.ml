open Cmdliner
open Common open Library open Error
open Parsing

module CLT = Cmdliner.Term

let run_command : bool -> string -> unit = fun dry_run cmd ->
  if dry_run then Console.out 1 "%s" cmd else
  match Sys.command cmd with
  | 0 -> ()
  | _ -> fatal_no_pos "Command [%s] failed." cmd
  | exception Failure(msg) ->
      fatal_msg "Command [%s] failed." cmd;
      fatal_no_pos "Reported error: %s." msg

let run_install : Config.t -> bool -> string list -> unit =
    fun cfg dry_run files ->
  let run _ =
    let open Timed in
    Config.init cfg;
    let time = Time.save () in
    let install file =
      Time.restore time;
      let dest =
        if Filename.basename file = Package.pkg_file then
          begin
            (* Install package file at the root path. *)
            let path = Package.((read file).root_path) in
            let lib_root =
              match Stdlib.(!lib_root) with
              | None -> assert false
              | Some(p) -> p
            in
            let dir = List.fold_left Filename.concat lib_root path in
            Filename.concat dir Package.pkg_file
          end
        else
          begin
            (* Source or object file, find out expected destination. *)
            Package.apply_config file;
            Library.install_path file
          end
      in
      (* Create directories as needed for [dest]. *)
      let cmd =
        let dest_dir = Filename.dirname dest in
        String.concat " " ["mkdir"; "--parents"; dest_dir]
      in
      run_command dry_run cmd;
      (* Copy files. *)
      let cmd =
        let file = Filename.quote file in
        String.concat " "
          ["cp"; "--preserve"; "--no-target-directory"; "--force"; file; dest]
      in
      run_command dry_run cmd
    in
    List.iter install files
  in
  Error.handle_exceptions run

let run_uninstall : Config.t -> bool -> string -> unit =
    fun cfg dry_run pkg_file ->
  let run _ =
    Config.init cfg;
    (* Read the package configuration file for the package to uninstall. *)
    let (pkg_name, pkg_root_path) =
      let pkg_config = Package.read pkg_file in
      Package.(pkg_config.package_name, pkg_config.root_path)
    in
    (* Compute the expected installation directory. *)
    let lib_root = match !lib_root with None -> assert false | Some(p) -> p in
    let pkg_dir = List.fold_left Filename.concat lib_root pkg_root_path in
    let pkg_file = Filename.concat pkg_dir Package.pkg_file in
    (* Check that a package is indeed installed there. *)
    if not (Sys.file_exists pkg_file) then
      fatal_no_pos "Specified package is not installed.";
    (* Check that the installed package has the expected name. *)
    let installed_name = Package.((read pkg_file).package_name) in
    if pkg_name <> installed_name then
      fatal_no_pos "Unexpected package [%s] installed under the same \
                    root path intended for specified package [%s]."
        installed_name pkg_name;
    (* Do the actual uninstallation. *)
    let cmd = "rm -r " ^ Filename.quote pkg_dir in
    run_command dry_run cmd
  in
  Error.handle_exceptions run

let dry_run : bool CLT.t =
  let doc =
    "Do not install anything, only print the command that would be executed \
     if the option was not given."
  in
  Arg.(value & flag & info ["dry-run"] ~doc)

let pkg_file : string CLT.t =
  let doc =
    Printf.sprintf
      "Path to the package configuration file $(b,%s) corresponding to the \
       package that should be uninstalled." Package.pkg_file
  in
  Arg.(required & pos 0 (some non_dir_file) None & info [] ~docv:"FILE" ~doc)

let files : string list CLT.t =
  let doc =
    Printf.sprintf
      "Source file with the [%s] extension (or with the [%s] extension when \
       using the Dedukti syntax), object file with the [%s] extension,
       or package configuration file $(b,%s)."
       lp_src_extension dk_src_extension obj_extension Package.pkg_file
  in
  Arg.(value & (pos_all non_dir_file []) & info [] ~docv:"FILE" ~doc)

let install_cmd =
  let doc = "Install the given files under the library root." in
<<<<<<< HEAD
  CLT.(const run_install $ Config.minimal $ dry_run $ files),
  CLT.info "install" ~doc

let uninstall_cmd =
  let doc = "Uninstall the files corresponding to the given package file." in
  CLT.(const run_uninstall $ Config.minimal $ dry_run $ pkg_file),
  CLT.info "uninstall" ~doc
=======
  Cmd.v (Cmd.info "install" ~doc)
    Cmdliner.Term.(const run_install $ Config.minimal $ dry_run $ files)

let uninstall_cmd =
  let doc = "Uninstall the files corresponding to the given package file." in
  Cmd.v (Cmd.info "uninstall" ~doc)
    Cmdliner.Term.(const run_uninstall $ Config.minimal $ dry_run $ pkg_file)
>>>>>>> fe4481fc
<|MERGE_RESOLUTION|>--- conflicted
+++ resolved
@@ -114,20 +114,10 @@
 
 let install_cmd =
   let doc = "Install the given files under the library root." in
-<<<<<<< HEAD
-  CLT.(const run_install $ Config.minimal $ dry_run $ files),
-  CLT.info "install" ~doc
-
-let uninstall_cmd =
-  let doc = "Uninstall the files corresponding to the given package file." in
-  CLT.(const run_uninstall $ Config.minimal $ dry_run $ pkg_file),
-  CLT.info "uninstall" ~doc
-=======
   Cmd.v (Cmd.info "install" ~doc)
     Cmdliner.Term.(const run_install $ Config.minimal $ dry_run $ files)
 
 let uninstall_cmd =
   let doc = "Uninstall the files corresponding to the given package file." in
   Cmd.v (Cmd.info "uninstall" ~doc)
-    Cmdliner.Term.(const run_uninstall $ Config.minimal $ dry_run $ pkg_file)
->>>>>>> fe4481fc
+    Cmdliner.Term.(const run_uninstall $ Config.minimal $ dry_run $ pkg_file)