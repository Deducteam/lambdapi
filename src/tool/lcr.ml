(** Incremental verification of local confluence

by checking the joinability of critical pairs.

- CP(l-->r, p, g-->d) = { (s(r), s(l[d]_p) | s = mgu(l|_p,g) } is the critical
   pair between l|_p and g.

- CP*(l-->r, g-->d) = U { CP(l-->r, p, g-->d) | p in FPos(l) }

- CP*(R,S) = U { CP*(l-->r, g-->d) | l-->r in R, g-->d in S }

The set of critical pairs of a rewrite system R is CP(R) = CP*(R,R).

We have CP(R U S) = CP*(R,R) U CP*(R,S) U CP*(S,R) U CP*(S,S).

As a consequence, assuming that we already checked the local confluence of R
   and add a new set S of rules, we do not need to check CP*(R,R) again.

Warning: we currently do not take into account the rules having higher-order
   pattern variables and critical pairs on AC symbols.

Remark: When trying to unify a subterm of a rule LHS with the LHS of another
   rule, we need to rename the pattern variables of one of the LHS to avoid
   name clashes. To this end, we use the [shift] function below which replaces
   [Patt(i,n,_)] by [Patt(-i-1,n ^ "'",_)]. The printing function [subs] below
   takes this into account. *)

open Core open Term open Print
open Timed
open Common open Error open Debug
open Lplib open Base open Extra

let log_cp = Logger.make 'k' "lcr " "local confluence"
let log_cp = log_cp.pp

(** [rule_of_pair ppf x] prints on [ppf] the pair of term [x] as a rule. *)
let rule_of_pair : (term * term) pp =
  fun ppf (l,r) -> out ppf "%a ↪ %a" term l term r

(** [is_ho r] says if [r] uses higher-order variables. *)
let is_ho : rule -> bool = fun r ->
  Array.exists (fun i -> i > 0) r.arities ||
  let rec contains_abs t =
    match unfold t with
    | Abst _ | Prod _ | LLet _ -> raise Exit
    | Appl(a,b) -> contains_abs a; contains_abs b
    | _ -> ()
  in try List.iter (contains_abs) r.lhs; false with Exit -> true

(** [is_definable s] says if [s] is definable and non opaque but not AC. *)
let is_definable : sym -> bool = fun s ->
  (match s.sym_prop with Defin | Injec -> true | _ -> false)
  && not s.sym_opaq

(** [rule_of_def s d] creates the rule [s --> d]. *)
let rule_of_def : sym -> term -> rule = fun s rhs ->
  {lhs=[]; rhs; arity=0; arities=[||]; vars_nb=0; xvars_nb=0;
   rule_pos=s.sym_pos}

(** [replace t p u] replaces the subterm of [t] at position [p] by [u]. *)
let replace : term -> subterm_pos -> term -> term = fun t p u ->
  (*if Logger.log_enabled() then log_cp "replace by %a" term u;*)
  let rec replace t p =
    (*if Logger.log_enabled() then
      log_cp "at %a in %a" subterm_pos p term t;*)
    match p with
    | [] -> u
    | 0::p ->
      begin match unfold t with
        | Appl(a,b) -> mk_Appl (replace a p, b)
        | Abst(a,b) -> mk_Abst (replace a p, b)
        | Prod(a,b) -> mk_Prod (replace a p, b)
        | _ -> assert false
      end
    | 1::p ->
      begin match unfold t with
        | Appl(a,b) -> mk_Appl (a, replace b p)
        | _ -> assert false
      end
    | _ -> assert false
  in replace t (List.rev p) (* positions are in reverse order *)

(** [occurs i t] returns [true] iff [Patt(i,_,_)] is a subterm of [t]. *)
let occurs : int -> term -> bool = fun i ->
  let rec occ t =
    match unfold t with
    | Patt(None,_,_) -> assert false
    | Patt(Some j,_,_) -> i=j
    | Vari _ | Symb _ -> false
    | Appl(u,v) -> occ u || occ v
    | Abst(a,b) | Prod(a,b) -> occ a || let _,b = unbind b in occ b
    | Type -> assert false
    | Kind -> assert false
    | Meta _ -> assert false
    | Db _ -> assert false
    | Wild -> assert false
    | Plac _ -> assert false
    | TRef _ -> assert false
    | LLet _ -> assert false
  in occ

(** [shift t] replaces in [t] every pattern index i by -i-1. *)
let rec shift : term -> term = fun t ->
  match unfold t with
  | Vari _
  | Type
  | Kind
  | Symb _
  | Wild
  | Plac _
  | TRef _ -> t
  | Prod(a,b) -> mk_Prod (shift a, shift_binder b)
  | Abst(a,b) -> mk_Abst (shift a, shift_binder b)
  | Appl(a,b) -> mk_Appl (shift a, shift b)
  | Meta(m,ts) -> mk_Meta (m, Array.map shift ts)
  | Patt(None,_,_) -> assert false
  | Patt(Some i,n,ts) -> mk_Patt (Some(-i-1), n ^ "'", Array.map shift ts)
  | Db _ -> assert false
  | LLet(a,t,b) -> mk_LLet (shift a, shift t, shift_binder b)
and shift_binder b =
  let x, t = unbind b in bind_var x (shift t)

(** Type for pattern variable substitutions. *)
type subs = term IntMap.t

let subs : term IntMap.t pp =
  let var ppf i = if i >= 0 then out ppf "$%d" i else out ppf "$%d'" (-i-1) in
  D.map IntMap.iter var " ≔ " term "; "

(** [apply_subs s t] applies the pattern substitution [s] to [t]. *)
let apply_subs : subs -> term -> term = fun s t ->
  (*if Logger.log_enabled() then log_cp "apply_subs by %a" subs s;*)
  let rec apply_subs t =
    (*if Logger.log_enabled() then log_cp "%a" term t;*)
    match unfold t with
    | Patt(None, _, _) -> assert false
    | Patt(Some i,_,[||]) ->
      begin try IntMap.find i s with Not_found -> t end
    | Patt(i,n,ts) -> mk_Patt (i, n, Array.map apply_subs ts)
    | Vari _ | Symb _ | Type | Kind -> t
    | Appl(u,v) -> mk_Appl (apply_subs u, apply_subs v)
    | Abst(a,b) ->
      let x,b = unbind b in
      mk_Abst (apply_subs a, bind_var x (apply_subs b))
    | Prod(a,b) ->
      let x,b = unbind b in
      mk_Prod (apply_subs a, bind_var x (apply_subs b))
    | LLet(a,t,b) ->
      let x,b = unbind b in
      mk_LLet (apply_subs a, apply_subs t, bind_var x (apply_subs b))
    | Meta(m,ts) -> mk_Meta (m, Array.map apply_subs ts)
    | Db _ -> assert false
    | TRef _ -> assert false
    | Wild -> assert false
    | Plac _ -> assert false
  in if IntMap.is_empty s then t else apply_subs t

(** Type of subterm iterators. *)
type iter = Pos.popt -> (sym -> subterm_pos -> term -> unit) -> term -> unit

(** [iter_subterms_eq pos f p t] iterates f on all subterms of [t] headed by a
   defined function symbol. [p] is the position of [t] in reverse order. *)
let iter_subterms_from_pos : subterm_pos -> iter =
  fun p _pos f t ->
  let rec iter p t =
    (*if Logger.log_enabled() then
      log_cp "iter_subterms_eq %a %a" subterm_pos p term t;*)
    let h, _ = get_args t in
    match unfold h with
    | Symb s -> if is_definable s then iter_app s p t else iter_args p t
    | Patt _
    | Vari _ -> iter_args p t
    | Abst(a,b)
    | Prod(a,b) -> iter (0::p) a; let _,b = unbind b in iter (1::p) b
    | Appl _ -> assert false
    | Type -> assert false
    | Kind -> assert false
    | Meta _ -> assert false
    | Db _ -> assert false
    | Wild -> assert false
    | Plac _ -> assert false
    | TRef _ -> assert false
    | LLet _ -> assert false
  and iter_app s p t =
    f s p t;
    match unfold t with
    | Appl(a,b) -> iter (1::p) b; iter_app s (0::p) a
    | _ -> ()
  and iter_args p t =
    match unfold t with
    | Appl(a,b) -> iter (1::p) b; iter_args (0::p) a
    | _ -> ()
  in iter p t

(** [iter_subterms_eq pos f t] iterates f on all subterms of [t] headed by a
   defined function symbol. *)
let iter_subterms_eq : iter = iter_subterms_from_pos []

(** [iter_subterms pos f t] iterates f on all strict subterms of [t] headed by
   a defined function symbol. *)
let iter_subterms : iter = fun pos f t ->
  (*if Logger.log_enabled() then log_cp "iter_subterms %a" term t;*)
  match unfold t with
  | Symb _
  | Patt _
  | Vari _ -> ()
  | Abst(a,b)
  | Prod(a,b) ->
    iter_subterms_from_pos [0] pos f a;
    let _,b = unbind b in iter_subterms_from_pos [1] pos f b;
  | Appl(a,b) ->
    iter_subterms_from_pos [0] pos f a; iter_subterms_from_pos [1] pos f b;
  | Type -> assert false
  | Kind -> assert false
  | Meta _ -> assert false
  | Db _ -> assert false
  | Wild -> assert false
  | Plac _ -> assert false
  | TRef _ -> assert false
  | LLet _ -> assert false

(** [unif pos t u] returns [None] if [t] and [u] are not unifiable, and [Some
   s] with [s] an idempotent mgu otherwise. Precondition: [l] and [r] must
   have distinct indexes in Patt subterms. *)
let unif : Pos.popt -> term -> term -> term IntMap.t option =
  fun _pos t u ->
  let is_patt i = function Patt(Some j,_,_) -> j=i | _ -> false in
  let exception NotUnifiable in
  let rec unif s = function
    | [] -> s
    | (t, u)::l ->
      if Logger.log_enabled() then
        log_cp "unif %a ≡ %a with %a" term t term u subs s;
      match unfold t, unfold u with
      | Symb f, Symb g -> if f == g then unif s l else raise NotUnifiable
      | Appl(a,b), Appl(c,d) -> unif s ((a,c)::(b,d)::l)
      | Abst(a,b), Abst(c,d)
      | Prod(a,b), Prod(c,d) ->
        let x,b = unbind b in
        let d = subst d (mk_Vari x) in
        unif s ((a,c)::(b,d)::l)
      | Vari x, Vari y ->
        if eq_vars x y then unif s l else raise NotUnifiable
      | Patt(None,_,_), _
      | _, Patt(None,_,_) -> assert false
      | Patt(Some i,_,ts), u
      | u, Patt(Some i,_,ts) -> unif_patt s i ts u l
      | Type, Type
      | Kind, Kind -> unif s l
      | Meta _, _ | _, Meta _ -> assert false
      | Db _, _ | _, Db _ -> assert false
      | Wild, _ | _, Wild -> assert false
      | Plac _, _ | _, Plac _ -> assert false
      | TRef _, _ | _, TRef _ -> assert false
      | LLet _, _ | _, LLet _ -> assert false
      | _ -> raise NotUnifiable
  and unif_patt s i ts u l =
    assert (Array.length ts = 0);
    if is_patt i u then unif s l
    else if occurs i u then raise NotUnifiable
    else let s0 = IntMap.singleton i u in
      let s' = IntMap.add i u (IntMap.map (apply_subs s0) s) in
      let f (a,b) = apply_subs s' a, apply_subs s' b in
      unif s' (List.map f l)
  in try Some (unif IntMap.empty [t,u]) with NotUnifiable -> None

(* Unit tests. *)
let _ =
  let var i = mk_Patt (Some i, string_of_int i, [||]) in
  let v0 = var 0
  and v1 = var 1 in
  let sym name =
    create_sym [] Public Defin Eager false (Pos.none name) None
     mk_Type [] in
  let a_ = sym "a"
  and b_ = sym "b"
  and s_ = sym "s"
  and f_ = sym "f" in
  let app s ts = add_args (mk_Symb s) ts in
  let a = app a_ []
  and b = app b_ []
  and s t = app s_ [t]
  and f t u = app f_ [t; u] in
  let open IntMap in
  let unif = unif None in
  assert (unif v0 v0 = Some empty);
  assert (unif a a = Some empty);
  assert (unif (s v0) v1 = Some (add 1 (s v0) empty));
  assert (unif (f (s v0) v1) (f v1 (s v0)) = Some (add 1 (s v0) empty));
  assert (unif a b = None);
  assert (unif v0 (s v0) = None)

(** [can_handle r] says if the sym_rule [r] can be handled. *)
let can_handle : sym_rule -> bool = fun (s,r) -> not (is_modulo s || is_ho r)

(** [iter_rules h rs] iterates function [f] on every rule of [rs]. *)
let iter_rules : (rule -> unit) -> sym -> rule list -> unit = fun h ->
  let rec iter = function
    | r::rs -> if not (is_ho r) then h r; iter rs
    | _ -> ()
  in
  fun s rs -> if not (is_modulo s) then iter rs

(** [iter_sym_rules h rs] iterates function [f] on every rule of [rs]. *)
let iter_sym_rules : (sym_rule -> unit) -> sym_rule list -> unit = fun h ->
  let rec iter = function
    | [] -> ()
    | r::rs -> if can_handle r then h r; iter rs
  in iter

(** [iter_rules_of_sym h s] iterates [f] on every rule of [s]. *)
let iter_rules_of_sym : (rule -> unit) -> sym -> unit = fun h s ->
  if not (is_modulo s) then
    match !(s.sym_def) with
    | None -> List.iter (fun r -> if not (is_ho r) then h r) !(s.sym_rules)
    | Some d -> h (rule_of_def s d)

(** Type of rule identifiers. Hack: we use the rule position to distinguish
   between user-defined and generated rules (in completion), by giving a
   unique negative start_line to every generated rule. *)
type rule_id = Pos.pos

(** [id_sym_rule r] returns the rule id of [r]. *)
let id_sym_rule : sym_rule -> rule_id = fun (_,r) ->
  match r.rule_pos with Some p -> p | _ -> assert false

(** [new_rule_id()] generates a new unique rule id. *)
let new_rule_id : unit -> rule_id =
  let open Stdlib in let n = ref 0 in fun () -> decr n;
  {fname=None; start_line=(!n); start_col=0; end_line=0; end_col=0}

(** [is_generated i] says if [i] is a generated rule id. *)
let is_generated : rule_id -> bool = fun p -> p.start_line < 0

(** [int_of_rule_id i] returns a unique integer from [i]. /!\ [i] must be a
   generated rule. *)
let int_of_rule_id : rule_id -> int = fun i ->
  assert (is_generated i); i.start_line

(** Type of functions on critical pairs. *)
type cp_fun =
  Pos.popt (* position for error messages *)
  -> rule_id -> term -> term (* rule l --> r *)
  -> subterm_pos -> term (* subterm position p and subterm l_p *)
  -> rule_id -> term -> term (* rule g --> d *)
  -> subs (* mgu(l_p,g) *)
  -> unit

(** Type of functions on critical pair candidates. *)
type cp_cand_fun =
  Pos.popt
  -> rule_id -> term -> term
  -> subterm_pos -> term
  -> rule_id -> term -> term
  -> unit

(** [cp_cand_fun] turns a cp_fun into a cp_cand_fun. *)
let cp_cand_fun : cp_fun -> cp_cand_fun = fun h pos i l r p l_p j g d ->
  Option.iter (h pos i l r p l_p j g d) (unif pos l_p g)

(** [iter_cps_with_rule iter_subterms h pos sr1 sr2] applies [h] on all the
   critical pairs between all the subterms of the [sr1] LHS and the [sr2] LHS
   using the iterator [iter_subterms]. *)
let iter_cps_with_rule :
  iter -> cp_fun -> Pos.popt -> sym_rule -> sym_rule -> unit =
  fun iter_subterms h pos lr gd ->
  (*if Logger.log_enabled() then
    log_cp "iter_cps_with_rule@.%a@.%a" Print.rule lr Print.rule gd;*)
  let l = lhs lr and r = rhs lr and g = lhs gd and d = rhs gd in
  let l = shift l and r = shift r in
  let i = id_sym_rule lr and j = id_sym_rule gd in
  let f _ p l_p = cp_cand_fun h pos i l r p l_p j g d in
  iter_subterms pos f l

(** [iter_cps_of_rules h pos rs] applies [h] on all the critical pairs of [rs]
   with itself. *)
let iter_cps_of_rules : cp_fun -> Pos.popt -> sym_rule list -> unit =
  fun h pos rs ->
  let f r rs =
    if can_handle r then begin
      iter_cps_with_rule iter_subterms h pos r r;
      iter_sym_rules (iter_cps_with_rule iter_subterms_eq h pos r) rs
    end
  in
  List.iter_head_tail f rs

(** [typability_constraints pos t] returns [None] if [t] is not typable, and
   [Some s] where [s] is a substitution implied by the typability of [t]. *)
let typability_constraints : Pos.popt -> term -> subs option = fun pos t ->
  (* Replace Patt's by Meta's. *)
  let open Stdlib in
  let p = new_problem()
  and p2m : meta IntMap.t ref = ref IntMap.empty
  and m2p : (int * string) MetaMap.t ref = ref MetaMap.empty in
  if Logger.log_enabled() then log_cp "typability_constraints %a" term t;
  let rec patt_to_meta : term -> term = fun t ->
    match unfold t with
    | Patt(Some i,n,[||]) ->
      let m =
        match IntMap.find_opt i !p2m with
        | Some m -> m
        | None ->
          let m_typ = LibMeta.fresh p mk_Type 0 in
          let typ = mk_Meta(m_typ,[||]) in
          let m = LibMeta.fresh p typ 0 in
          p2m := IntMap.add i m !p2m; m2p := MetaMap.add m (i,n) !m2p; m
      in mk_Meta(m,[||])
    | Appl(a,b) -> mk_Appl_not_canonical(patt_to_meta a, patt_to_meta b)
    | Symb _ | Vari _ -> t
    | Abst(a,b) ->
      let x,b = unbind b in
      mk_Abst(patt_to_meta a, bind_var x (patt_to_meta b))
    | _ -> assert false
  in
  let t = patt_to_meta t in
  match Infer.infer_noexn p [] t with
  | None -> if Logger.log_enabled() then log_cp "not typable"; None
  | _ ->
  (* Replace unsolved metas by symbols. *)
  let s2p : int SymMap.t ref = ref SymMap.empty in
  let meta_to_sym : meta -> unit = fun m ->
    try
      let i,n = MetaMap.find m !m2p in
      let s = create_sym (Sign.current_path())
<<<<<<< HEAD
          Public Defin Eager false (Pos.none n) mk_Kind [] in
      let t = bind_mvar [||] (mk_Symb s) in
=======
          Public Defin Eager false (Pos.none n) None mk_Kind [] in
      let t = Bindlib.unbox (Bindlib.bind_mvar [||] (_Symb s)) in
>>>>>>> e1689366
      Timed.(m.meta_value := Some t);
      s2p := SymMap.add s i !s2p
    with Not_found -> ()
  in
  MetaSet.iter meta_to_sym Timed.(!p).metas;
  if Logger.log_enabled() then log_cp "meta_to_sym %a" problem p;
  (* Try to solve constraints. *)
  match Unif.solve_noexn ~type_check:false p with
  | false ->
    if Logger.log_enabled() then log_cp "unsolvable constraints"; None
  | true ->
  if Logger.log_enabled() then log_cp "after solve %a" problem p;
  (* Function replacing generated symbols by their corresponding Patt. *)
  let rec sym_to_patt : term -> term = fun t ->
    match unfold t with
    | Symb s ->
      begin match SymMap.find_opt s !s2p with
        | Some i -> mk_Patt(Some i, s.sym_name, [||])
        | None -> t
      end
    | Appl(a,b) -> mk_Appl_not_canonical(sym_to_patt a, sym_to_patt b)
    | _ -> t
  in
  (* Function converting a pair of terms into a rule, if possible. *)
  let rule_of_terms : term -> term -> sym_rule option = fun l rhs ->
    match get_args_len l with
    | Symb s, lhs, arity ->
      let r = {lhs; rhs; arity; arities=[||]; vars_nb=0; xvars_nb=0;
               rule_pos=Some (new_rule_id())} in
      Some (s,r)
    | _ -> None
  in
  (* Turn constraints into rules. *)
  let add_constr : sym_rule IntMap.t -> constr -> sym_rule IntMap.t =
    fun rule_map (_,l,r) ->
    let l,r = if Term.cmp l r > 0 then l,r else r,l in
    match rule_of_terms l r with
    | Some x ->
      let i = id_sym_rule x in IntMap.add (int_of_rule_id i) x rule_map
    | _ -> rule_map
  in
  let rule_map =
    List.fold_left add_constr IntMap.empty Timed.(!p).unsolved in
  (* [completion_step rule_map] computes a possibly new rule map by
     simplifying [rule_map]. In case no rule has been removed or added, the
     resulting map is physically equal to [rule_map]. *)
  let completion_step : sym_rule IntMap.t -> sym_rule IntMap.t =
    fun rule_map ->
    if Logger.log_enabled() then
      log_cp "completion_step %a" (D.intmap sym_rule) rule_map;
    let new_rule_map = ref rule_map and modified = ref false in
    let remove_rule i =
      new_rule_map := IntMap.remove (int_of_rule_id i) !new_rule_map;
      modified := true
    in
    let add_rule l r =
      match rule_of_terms l r with
      | Some x ->
        let i = id_sym_rule x in
        new_rule_map := IntMap.add (int_of_rule_id i) x !new_rule_map;
        modified := true
      | None -> ()
    in
    let cp_fun _pos i l r p _l_p _j _g d s =
      assert (s = IntMap.empty);
      remove_rule i;
      let l' = replace l p d in
      match cmp l' r with
      | 0 -> ()
      | n when n > 0 -> add_rule l' r
      | _ -> add_rule r l'
    in
    let rs = IntMap.fold (fun _ r rs -> r::rs) rule_map [] in
    iter_cps_of_rules cp_fun pos rs;
    if !modified then !new_rule_map else rule_map
  in
  (* Completion. *)
  let rec complete : sym_rule IntMap.t -> sym_rule IntMap.t =
    fun rule_map ->
    let new_rule_map = completion_step rule_map in
    if new_rule_map == rule_map then rule_map else complete new_rule_map
  in
  let rule_map = complete rule_map in
  (* Turn completed rules into a substitution. *)
  let f _ ((s,_) as x) subs =
    match SymMap.find_opt s !s2p with
    | Some i -> IntMap.add i (sym_to_patt (rhs x)) subs
    | None -> subs
  in
  let s = IntMap.fold f rule_map IntMap.empty in
  if Logger.log_enabled() then log_cp "typing subs %a" subs s;
  Some s

(** [check_cp pos _ l r p l_p _ g d s] checks that, if [l_p] and [g] are
   unifiable with mgu [s], then [s(r)] and [s(l[d]_p)] are
   joinable. Precondition: [l] and [r] must have distinct indexes in Patt
   subterms. *)
let check_cp : cp_fun = fun pos _ l r p l_p _ g d s ->
  if Logger.log_enabled() then
    log_cp (Color.blu "check_cp \
      @[<v>l ≔ %a@ r ≔ %a@ p ≔ %a@ l_p ≔ %a@ g ≔ %a@ d ≔ %a@ s ≔ %a@]")
      term l term r subterm_pos p term l_p term g term d subs s;
  let t = apply_subs s l in
  match typability_constraints pos t with
  | None -> ()
  | Some s' ->
  let t = apply_subs s' t in
  let r1 = apply_subs s' (apply_subs s r)
  and r2 = apply_subs s' (apply_subs s (replace l p d)) in
  Console.out 2 "@[<v>Critical pair:@ \
                 t ≔ %a@ \
                 t ↪[] %a@   \
                   with %a@ \
                 t ↪%a %a@   \
                   with %a@]"
    term t term r1 rule_of_pair (l,r)
    subterm_pos p term r2 rule_of_pair (g,d);
  if not (Eval.eq_modulo [] r1 r2) then
    wrn pos "@[<v>Unjoinable critical pair:@ \
             t ≔ %a@ \
             t ↪[] %a ↪* %a@   \
               with %a@ \
             t ↪%a %a ↪* %a@   \
               with %a@]"
      term t term r1 term (Eval.snf [] r1) rule_of_pair (l,r)
      subterm_pos p term r2 term (Eval.snf [] r2) rule_of_pair (g,d)

(** [check_cps_subterms_eq pos sr1] checks the critical pairs between
   all the subterms of the [sr1] LHS and all the possible rule LHS's. *)
let check_cps_subterms_eq : Pos.popt -> sym_rule -> unit =
  fun pos ((_,x) as lr) ->
  (*if Logger.log_enabled() then
    log_cp "check_cps_subterms_eq@.%a@.%a" Print.rule lr Print.rule gd;*)
  let l = shift (lhs lr) and r = shift (rhs lr) in
  let i = id_sym_rule lr in
  let f s p l_p =
    match !(s.sym_def) with
    | Some d ->
      let j = match s.sym_pos with Some p -> p | None -> assert false in
      cp_cand_fun check_cp pos i l r p l_p j (mk_Symb s) d
    (*FIXME? what if s is applied to some arguments? *)
    | None ->
      let h y =
        let gd = (s, y) in let j = id_sym_rule gd in
        cp_cand_fun check_cp pos i l r p l_p j (lhs gd) (rhs gd)
      in
      match p with
      | [] -> let h y = if y != x then h y in iter_rules h s !(s.sym_rules);
      | _ -> iter_rules h s !(s.sym_rules)
  in
  iter_subterms_eq pos f l

(** [check_cps_sign_with pos rs'] checks all the critical pairs between all
   the rules of the signature and [rs']. *)
let check_cps_sign_with : Pos.popt -> Sign.t -> rule list SymMap.t -> unit =
  fun pos sign sym_map ->
  let f s' rs' =
    match SymMap.find_opt s' !(sign.Sign.sign_cp_pos) with
    | None -> ()
    | Some cps ->
      let h (i,l,r,p,l_p) =
        let h' r' =
          let i = match i with Some p -> p | None -> assert false in
          let gd = (s',r') in let j = id_sym_rule gd in
          cp_cand_fun check_cp pos i l r p l_p j (lhs gd) (rhs gd)
        in List.iter h' rs'
      in
      List.iter h cps
  in
  SymMap.iter f sym_map

(** [check_cps rs] checks all the critical pairs generated by adding [rs]. *)
let check_cps :
  Pos.popt -> Sign.t -> sym_rule list -> rule list SymMap.t -> unit =
  fun pos sign srs sym_map ->
  (* Verification of CP*(S,S). *)
  iter_cps_of_rules check_cp pos srs;
  (* Verification of CP*(S,R). /!\ Here, we use the fact that decision trees
     include new rules for testing joinability, but new rules have not been
     added in the symbols yet. *)
  iter_sym_rules (check_cps_subterms_eq pos) srs;
  (* Verification of CP*(R,S). *)
  check_cps_sign_with pos sign sym_map;
  let f path str_map =
    if path != Ghost.sign.sign_path && str_map <> StrMap.empty then
      let sign =
        try Path.Map.find path !Sign.loaded with Not_found -> assert false
      in
      check_cps_sign_with pos sign sym_map
  in
  Path.Map.iter f !(sign.sign_deps)

(** [update_cp_pos pos map rs] extends [map] by mapping every definable symbol
   s' such that there is a rule l-->r of [rs] and a position p of l such that
   l_p is headed by s' to (l,r,p,l_p). *)
let update_cp_pos : Pos.popt -> cp_pos list SymMap.t -> rule list SymMap.t ->
  cp_pos list SymMap.t =
  let add_elt : sym -> 'a -> 'a list SymMap.t -> 'a list SymMap.t =
    fun s x map ->
    let h = function None -> Some[x] | Some xs -> Some(x::xs) in
    SymMap.update s h map
  in
  fun pos cp_pos_map rules_map ->
  let open Stdlib in
  let map = ref cp_pos_map in
  let f s rs =
    let h ({rule_pos=i;_} as r) =
      let lr = (s,r) in let l = lhs lr and r = rhs lr in
      let h' s' p l_p = map := add_elt s' (i,l,r,p,l_p) !map
        (*if Logger.log_enabled() then
          log_cp "add_cp_pos %a ↪ %a, %a, %a"
            term l term r subterm_pos p term l_p*)
      in
      iter_subterms_eq pos h' l
    in
    iter_rules h s rs
  in
  SymMap.iter f rules_map; !map<|MERGE_RESOLUTION|>--- conflicted
+++ resolved
@@ -422,13 +422,8 @@
     try
       let i,n = MetaMap.find m !m2p in
       let s = create_sym (Sign.current_path())
-<<<<<<< HEAD
-          Public Defin Eager false (Pos.none n) mk_Kind [] in
+          Public Defin Eager false (Pos.none n) None mk_Kind [] in
       let t = bind_mvar [||] (mk_Symb s) in
-=======
-          Public Defin Eager false (Pos.none n) None mk_Kind [] in
-      let t = Bindlib.unbox (Bindlib.bind_mvar [||] (_Symb s)) in
->>>>>>> e1689366
       Timed.(m.meta_value := Some t);
       s2p := SymMap.add s i !s2p
     with Not_found -> ()
