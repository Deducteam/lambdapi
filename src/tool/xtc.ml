(** This module provides a function to translate a signature to the XTC format
    used in the termination competition.
    @see <http://cl2-informatik.uibk.ac.at/mercurial.cgi/TPDB/file/tip/xml/xtc.xsd>
*)

open! Lplib
open Lplib.Base
open Lplib.Extra
open Timed
open Core
open Term
open Print

(** [print_sym oc s] outputs the fully qualified name of [s] to [oc]. Modules
    are separated with ["."]. *)
let print_sym : sym pp = fun oc s ->
  Format.fprintf oc "%a.%a" pp_path s.sym_path pp_uid s.sym_name

type symb_status = Object_level | Basic_type | Type_cstr

(** [status s] returns [Type_cstr] if [s] has a type of the form
    T1 -> ... -> Tn -> [TYPE] with n > 0, [Basic_type] if [s] has type [TYPE]
    and [Object_level] otherwise. *)
let status : sym -> symb_status = fun s ->
  (* the argument [b] of [is_arrow_kind] is a boolean saying if we have
     already gone under a product *)
  let rec is_arrow_kind : Term.term -> bool -> symb_status = fun t b ->
    match t with
    | Prod(_,b) -> is_arrow_kind (snd (Bindlib.unbind b)) true
    | Type      -> if b then Type_cstr else Basic_type
    | _         -> Object_level
  in is_arrow_kind !(s.sym_type) false

(** [print_term oc p] outputs XTC format corresponding to the term [t], to
    the channel [oc]. *)
let rec print_term : int -> string -> term pp = fun i s oc t ->
  let out fmt = Format.fprintf oc fmt in
  match unfold t with
  (* Forbidden cases. *)
  | Meta(_,_)               -> assert false
  | TRef(_)                 -> assert false
  | TEnv(_,_)               -> assert false
  | Wild                    -> assert false
  | Plac _                  -> assert false
  | Kind                    -> assert false
  (* [TYPE] and products are necessarily at type level *)
  | Type                    -> assert false
  | Prod(_,_)               -> assert false
  (* Printing of atoms. *)
  | Vari(x)                 -> out "<var>v_%a</var>@." pp_var x
  | Symb(s)                 ->
     out "<funapp>@.<name>%a</name>@.</funapp>@." print_sym s
  | Patt(j,n,ts)            ->
     if ts = [||] then out "<var>%s_%i_%s</var>@." s i n else
       print_term i s oc
         (Array.fold_left (fun t u -> mk_Appl(t,u)) (mk_Patt(j,n,[||])) ts)
  | Appl(t,u)               -> out "<application>@.%a%a</application>@."
                                 (print_term i s) t (print_term i s) u
  | Abst(a,t)               ->
     let (x, t) = Bindlib.unbind t in
     out "<lambda>@.<var>v_%a</var>@.<type>%a<type>@.%a</lambda>@."
       pp_var x (print_type i s) a (print_term i s) t
  | LLet(_,t,u)             -> print_term i s oc (Bindlib.subst u t)

and print_type : int -> string -> term pp = fun i s oc t ->
  let out fmt = Format.fprintf oc fmt in
  match unfold t with
  (* Forbidden cases. *)
  | Meta(_,_)               -> assert false
  | TRef(_)                 -> assert false
  | TEnv(_,_)               -> assert false
  | Wild                    -> assert false
  | Plac _                  -> assert false
  | Kind                    -> assert false
  (* Variables are necessarily at object level *)
  | Vari(_)                 -> assert false
  | Patt(_,_,_)             -> assert false
  (* Printing of atoms. *)
  | Type                    -> out "<TYPE/>@."
  | Symb(s)                 -> out "<basic>%a</basic>@." print_sym s
  | Appl(t,u)               -> out "<application>@.%a%a</application>@."
                      (print_type i s) t (print_term i s) u
  | Abst(a,t)               ->
     let (x, t) = Bindlib.unbind t in
     out "<lambda>@.<var>v_%a</var>@.<type>%a<type>@.%a</lambda>@."
       pp_var x (print_type i s) a (print_type i s) t
  | Prod(a,b)               ->
     if Bindlib.binder_constant b
     then
       out "<arrow>@.<type>@.%a</type>@.<type>@.%a</type>@.</arrow>@."
         (print_type i s) a
         (print_type i s) (snd (Bindlib.unbind b))
     else
       let (x, b) = Bindlib.unbind b in
       out "<arrow>@.<var>v_%a</var>@." pp_var x;
       out "<type>@.%a</type>@.<type>@.%a</type>@.</arrow>"
         (print_type i s) a (print_type i s) b
  | LLet(_,t,u)             -> print_type i s oc (Bindlib.subst u t)

(** [print_rule oc s r] outputs the rule declaration corresponding [r] (on the
    symbol [s]), to the output channel [oc]. *)
let print_rule : Format.formatter -> int -> sym -> rule -> unit =
  fun oc i s r ->
  (* Print the rewriting rule. *)
  let lhs = add_args (mk_Symb s) r.lhs in
  Format.fprintf oc "<rule>@.<lhs>@.%a</lhs>@." (print_term i s.sym_name) lhs;
  let rhs = LibTerm.term_of_rhs r in
  Format.fprintf oc "<rhs>@.%a</rhs>@.</rule>@." (print_term i s.sym_name) rhs

(** [print_tl_rule] is identical to [print_rule] but for type-level rule  *)
let print_tl_rule : Format.formatter -> int -> sym -> rule -> unit =
  fun oc i s r ->
  (* Print the type level rewriting rule. *)
  let lhs = add_args (mk_Symb s) r.lhs in
  Format.fprintf oc "<typeLevelRule>@.<TLlhs>@.%a</TLlhs>@."
    (print_type i s.sym_name) lhs;
  let rhs = LibTerm.term_of_rhs r in
  Format.fprintf oc "<TLrhs>@.%a</TLrhs>@.</typeLevelRule>@."
    (print_type i s.sym_name) rhs

(** [get_vars s r] returns the list of variables used in the rule [r],
    in the form of a pair containing the name of the variable and its type,
    inferred by the solver. *)
let get_vars : sym -> rule -> (string * Term.term) list = fun s r ->
  let rule_ctx : tvar option array = Array.make (Array.length r.vars) None in
  let var_list : tvar list ref = ref [] in
  let rec subst_patt v t =
    match t with
    | Type
    | Kind
    | TEnv (_, _)
    | Meta (_, _)
    | TRef _
    | Wild
    | Plac _
    | Prod (_, _)
    | LLet(_) (* No let in LHS *)
    | Vari _              -> assert false
    | Symb (_)            -> t
    | Abst (t1, b)        ->
       let (x,t2) = Bindlib.unbind b in
       mk_Abst(
           subst_patt v t1,
           Bindlib.unbox (Bindlib.bind_var x (lift (subst_patt v t2)))
         )
    | Appl (t1, t2)        -> mk_Appl(subst_patt v t1, subst_patt v t2)
    | Patt (None, x, a)    ->
       let v_i = new_tvar x in
       var_list := v_i :: !var_list;
       Array.fold_left (fun acc t -> mk_Appl(acc,t)) (mk_Vari v_i) a
    | Patt (Some(i), x, a) ->
       if v.(i) = None
       then
         (let v_i = new_tvar x in
          var_list := v_i :: !var_list;
          v.(i) <- Some(v_i));
       let v_i =
         match v.(i) with
         |Some(vi) -> vi
         |None -> assert false
       in
       Array.fold_left (fun acc t -> mk_Appl(acc,t)) (mk_Vari v_i) a
  in
  let lhs =
    List.fold_left
      (fun t h -> mk_Appl(t, subst_patt rule_ctx (unfold h)))
      (mk_Symb s) r.lhs
  in
  let ctx =
    let p = new_problem() in
    let f l x = (x, (mk_Meta(LibMeta.fresh p mk_Type 0,[||])), None) :: l in
    List.fold_left f [] !var_list
  in
<<<<<<< HEAD
  let module Infer = (val Unif.typechecker [(* FIXME coercions?*)]) in
  match Infer.infer_noexn [] ctx lhs with
  | None -> assert false (*FIXME?*)
  | Some (_, _,cs) ->
  let cs = List.rev_map (fun (_,t,u) -> (t,u)) cs in
  let ctx = List.map (fun (x,a,_) -> (x,a)) ctx in
  let f (v, ty) =
    let ty = try List.assoc ty cs (*FIXME?*) with Not_found -> ty in
    (Bindlib.name_of v, ty)
  in
  List.map f ctx
=======
  let p = new_problem() in
  match Infer.infer_noexn p ctx lhs with
  | None -> assert false
  | Some _ ->
  let cs = List.rev_map (fun (_,t,u) -> (t,u)) p.to_solve in
  let ctx = List.map (fun (x,a,_) -> (x,a)) ctx in
  List.map (fun (v,ty) -> Bindlib.name_of v, List.assoc ty cs) ctx
>>>>>>> 4d12e7dd

(** [to_XTC oc sign] outputs a XTC representation of the rewriting system of
    the signature [sign] to the output channel [oc]. *)
let to_XTC : Format.formatter -> Sign.t -> unit = fun oc sign ->
  (* Get all the dependencies (every needed symbols and rewriting rules). *)
  let deps = Sign.dependencies sign in
  (* Function to iterate over every symbols. *)
  let iter_symbols : (sym -> unit) -> unit = fun fn ->
    (* Iterate on all symbols of a signature, excluding ghost symbols. *)
    let iter_symbols sign =
      let not_on_ghosts _ (s, _) =
        if not (Unif_rule.is_ghost s) then fn s
      in
      StrMap.iter not_on_ghosts Sign.(!(sign.sign_symbols))
    in
    List.iter (fun (_, sign) -> iter_symbols sign) deps
  in
  (* Print the prelude and the postlude. *)
  let prelude =
    [ "<?xml version=\"1.0\" encoding=\"UTF-8\"?>"
    ; "<?xml-stylesheet href=\"xtc2tpdb.xsl\" type=\"text/xsl\"?>"
    ; "<problem xmlns:xsi=\"http://www.w3.org/2001/XMLSchema-instance\""
    ; "type=\"termination\""
    ; "xsi:noNamespaceSchemaLocation=\"http://dev.aspsimon.org/xtc.xsd\">"
    ; "<trs>" ]
  in
  let postlude =
    [ "</trs>"
    ; "<strategy>FULL</strategy>"
    ; "<metainformation>"
    ; "<originalfilename>Produced from a Dedukti file</originalfilename>"
    ; "</metainformation>"
    ; "</problem>" ]
  in
  (* Print the object level rewrite rules. *)
  let print_object_rules : sym -> unit = fun s ->
    if status s = Object_level then
      match !(s.sym_def) with
      | Some(d) ->
         Format.fprintf oc
           "<rule>@.<lhs>@.<funapp>@.<name>%a</name>@.</funapp>@.</lhs>@."
           print_sym s;
         Format.fprintf oc
           "<rhs>@.%a</rhs>@.</rule>@." (print_term 0 s.sym_name) d
      | None    ->
         let c = ref 0 in
         List.iter (fun x -> incr c; print_rule oc !c s x) !(s.sym_rules)
  in
  (* Print the type level rewrite rules. *)
  let print_type_rules : sym -> unit = fun s ->
    if status s != Object_level then
      match !(s.sym_def) with
      | Some(d) ->
         Format.fprintf oc
           "<rule>@.<lhs>@.<funapp>@.<name>%a</name>@.</funapp>@.</lhs>@."
           print_sym s;
         Format.fprintf oc
           "<rhs>@.%a</rhs>@.</rule>@." (print_term 0 s.sym_name) d
      | None    ->
         let c = ref 0 in
         List.iter (incr c; print_tl_rule oc !c s) !(s.sym_rules)
  in
  (* Print the variable declarations *)
  let print_vars : sym -> unit = fun s ->
    let c = ref 0 in
    List.iter
      (fun r ->
        incr c;
        List.iter
          (fun (x,ty) ->
            Format.fprintf oc
              "<varDeclaration>@.<var>%s_%i_%s</var>@." s.sym_name !c x;
            Format.fprintf oc
              "<type>@.%a</type>@.</varDeclaration>@."
              (print_type !c s.sym_name) ty
          )
          (get_vars s r)
      )
      !(s.sym_rules)
  in
  (* Print the symbol declarations at object level. *)
  let print_symbol : sym -> unit = fun s ->
    if status s = Object_level then (
      Format.fprintf oc "<funcDeclaration>@.<name>%a</name>@." print_sym s;
      Format.fprintf oc
        "<typeDeclaration>@.<type>@.%a</type>@."
        (print_type 0 s.sym_name) !(s.sym_type);
      Format.fprintf oc "</typeDeclaration>@.</funcDeclaration>@."
    )
  in
  (* Print the type constructor declarations. *)
  let print_type_cstr : sym -> unit = fun s ->
    (* We don't declare type constant which do not take arguments for
       compatibility issue with simply-typed higher order category of the
       competition. *)
    if status s = Type_cstr then (
      Format.fprintf oc "<typeConstructorDeclaration>@.<name>%a</name>@."
        print_sym s;
      Format.fprintf oc "<typeDeclaration>@.<type>@.%a</type>@."
        (print_type 0 s.sym_name) !(s.sym_type);
      Format.fprintf oc "</typeDeclaration>@.</typeConstructorDeclaration>@."
    )
  in
  List.iter (Format.fprintf oc "%s@.") prelude;
  Format.fprintf oc "<rules>@.";
  iter_symbols print_object_rules;
  Format.fprintf oc "</rules>@.";
  let type_rule_presence = ref false in
  iter_symbols
    (fun s ->
      if status s != Object_level && !(s.sym_def) != None
         && !(s.sym_rules) != []
      then type_rule_presence := true);
  if !type_rule_presence then (
    Format.fprintf oc "<typeLevelRules>@.";
    iter_symbols print_type_rules;
    Format.fprintf oc "</typeLevelRules>@."
  );
  Format.fprintf oc "<higherOrderSignature>@.";
  Format.fprintf oc "<variableTypeInfo>@.";
  iter_symbols print_vars;
  Format.fprintf oc "</variableTypeInfo>@.";
  Format.fprintf oc "<functionSymbolTypeInfo>@.";
  iter_symbols print_symbol;
  Format.fprintf oc "</functionSymbolTypeInfo>@.";
  let type_cstr_presence = ref false in
  iter_symbols
    (fun s -> if status s = Type_cstr then type_cstr_presence := true);
  if !type_cstr_presence then (
    Format.fprintf oc "<typeConstructorTypeInfo>@.";
    iter_symbols print_type_cstr;
    Format.fprintf oc "</typeConstructorTypeInfo>@."
  );
  Format.fprintf oc "</higherOrderSignature>@.";
  List.iter (Format.fprintf oc "%s@.") postlude<|MERGE_RESOLUTION|>--- conflicted
+++ resolved
@@ -171,27 +171,14 @@
     let f l x = (x, (mk_Meta(LibMeta.fresh p mk_Type 0,[||])), None) :: l in
     List.fold_left f [] !var_list
   in
-<<<<<<< HEAD
+  let p = new_problem () in
   let module Infer = (val Unif.typechecker [(* FIXME coercions?*)]) in
-  match Infer.infer_noexn [] ctx lhs with
-  | None -> assert false (*FIXME?*)
-  | Some (_, _,cs) ->
-  let cs = List.rev_map (fun (_,t,u) -> (t,u)) cs in
-  let ctx = List.map (fun (x,a,_) -> (x,a)) ctx in
-  let f (v, ty) =
-    let ty = try List.assoc ty cs (*FIXME?*) with Not_found -> ty in
-    (Bindlib.name_of v, ty)
-  in
-  List.map f ctx
-=======
-  let p = new_problem() in
   match Infer.infer_noexn p ctx lhs with
   | None -> assert false
   | Some _ ->
   let cs = List.rev_map (fun (_,t,u) -> (t,u)) p.to_solve in
   let ctx = List.map (fun (x,a,_) -> (x,a)) ctx in
   List.map (fun (v,ty) -> Bindlib.name_of v, List.assoc ty cs) ctx
->>>>>>> 4d12e7dd
 
 (** [to_XTC oc sign] outputs a XTC representation of the rewriting system of
     the signature [sign] to the output channel [oc]. *)
