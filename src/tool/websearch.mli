<<<<<<< HEAD
val start : Core.Sig_state.sig_state -> port:int -> string -> unit -> unit
=======
val start : string -> Core.Sig_state.sig_state -> port:int -> unit -> unit
>>>>>>> 4f22b700
<|MERGE_RESOLUTION|>--- conflicted
+++ resolved
@@ -1,5 +1,2 @@
-<<<<<<< HEAD
-val start : Core.Sig_state.sig_state -> port:int -> string -> unit -> unit
-=======
-val start : string -> Core.Sig_state.sig_state -> port:int -> unit -> unit
->>>>>>> 4f22b700
+val start : string -> Core.Sig_state.sig_state
+    -> port:int -> string -> unit -> unit