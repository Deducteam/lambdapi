open Core open Term
open Common open Pos
open Timed

let lsp_input = Stdlib.ref ("","")

type sym_name = Common.Path.t * string

let string_of_path x = Format.asprintf "%a" Common.Path.pp x
let string_of_sym_name (p,n) = string_of_path p ^ "." ^ n

let is_path_prefix patt p =
 Lplib.String.is_prefix patt (string_of_path p)

let re_matches_sym_name re sym_name =
 try
  ignore (Str.search_forward re (string_of_sym_name sym_name) 0) ;
  true
 with Not_found -> false

let name_of_sym s = (s.sym_path, s.sym_name)

(* Tail recursive implementation of List.append for
   OCaml < 5.1 *)
let (@) l1 l2 = List.rev_append (List.rev l1) l2

let dump_to ~filename i =
 let ch = open_out_bin filename in
 Marshal.to_channel ch i [] ;
 close_out ch

let restore_from ~filename =
  let ch = open_in_bin filename in
  let i = Marshal.from_channel ch in
  close_in ch ;
  i

(* discrimination tree *)
(* substitution trees would be best *)

(* - all variables are indexed equally, ignoring the name
   - let-ins are expanded when indexed, but not when computing subterms
     to index
   - patterns (e.g. $x.[t1 .. tn]) are indexed as HOLES, ignoring the
     arguments t1 .. tn
   - we consider t1 ... tn as subterms when computing the subterms to index
   - flexible terms, i.e. applyed HOLES (i.e. applied patterns $x.[t1 .. tn])
     are not indexed as subterms
   - when computing the subterms to index, when entering a product the
     bound variable is replaced with a pattern to simulate modus-ponens
     e.g. "pi x : T. x + x"  has as subterm "$x + $x"
*)

module Index = struct

type 'a index =
 | Leaf of 'a list
 | Choice of 'a node list

and 'a node =
 | IHOLE of 'a index
 | IRigid of rigid * 'a index

and rigid =
 | IVar
 | IKind
 | IType
 | ISymb of sym_name
 | IAppl
 | IAbst
 | IProd

type 'a db = 'a list Lplib.Extra.StrMap.t * 'a index

let empty : 'a db =  Lplib.Extra.StrMap.empty, Choice []

let rec node_of_stack t s v =
 match unfold t with
 | Kind -> IRigid(IKind, index_of_stack s v)
 | Type -> IRigid(IType, index_of_stack s v)
 | Vari _ -> IRigid(IVar, index_of_stack s v)
 | Symb sym  -> IRigid(ISymb (name_of_sym sym), index_of_stack s v)
 | Appl(t1,t2) -> IRigid(IAppl, index_of_stack (t1::t2::s) v)
 | Abst(t1,bind) ->
    let _, t2 = unbind bind in
    IRigid(IAbst, index_of_stack (t1::t2::s) v)
 | Prod(t1,bind) ->
    let _, t2 = unbind bind in
    IRigid(IProd, index_of_stack (t1::t2::s) v)
 | Patt (_var,_varname,_args) ->
    IHOLE (index_of_stack s v)
 | LLet (_typ, bod, bind) ->
    (* Let-ins are expanded during indexing *)
    node_of_stack (subst bind bod) s v
 | Meta _ -> assert false
 | Plac _ ->
    (* this may happen in a rewriting rule that uses a _ in the r.h.s.
       that is NOT instantiated; the rule is meant to open a proof
       obligation.

       Tentative implementation: a placeholder is seen as a variable *)
    IRigid(IVar, index_of_stack s v)
 | Wild -> assert false (* used only by tactics and reduction *)
 | TRef _  -> assert false (* destroyed by unfold *)
 | Bvar _ -> assert false

and index_of_stack stack v =
 match stack with
 | [] -> Leaf [v]
 | t::s -> Choice [node_of_stack t s v]

exception NoMatch

(* match a rigid with a term, either raising NoMatch or returning the
   (ordered) list of immediate subterms of the term *)
let rec match_rigid r term =
 match r, unfold term with
 | IKind, Kind -> []
 | IType, Type -> []
 | IVar, Vari _ -> []
 | ISymb n, Symb sym  when n = name_of_sym sym -> []
 | IAppl, Appl(t1,t2) -> [t1;t2]
 | IAbst, Abst(t1,bind) -> let _, t2 = unbind bind in [t1;t2]
 | IProd, Prod(t1,bind) -> let _, t2 = unbind bind in [t1;t2]
 | _, LLet (_typ, bod, bind) -> match_rigid r (subst bind bod)
 | IVar, Plac _ ->
    (* this may happen in a rewriting rule that uses a _ in the r.h.s.
       that is NOT instantiated; the rule is meant to open a proof
       obligation.

       Tentative implementation: a placeholder is seen as a variable *)
    []
 | _, (Meta _ | Wild | TRef _) -> assert false
 | _, _ -> raise NoMatch

(* match anything with a flexible term *)
let rec match_flexible =
 function
    IHOLE i -> [i]
  | IRigid(r,i) ->
     match r with
      | IVar
      | IKind
      | IType
      | ISymb _ -> [i]
      | IAppl
      | IAbst
      | IProd ->
          List.concat (List.map match_flexible_index (match_flexible_index i))

and match_flexible_index =
 function
    Leaf _ -> assert false (* ill-typed term *)
  | Choice nodes ->
     List.concat (List.map match_flexible nodes)

let rec insert_index index stack v =
 match index,stack with
 | Leaf vs, [] -> Leaf(v::vs)
 | Choice l, t::s ->
    let rec aux =
     function
     | [] -> [node_of_stack t s v]
     | n::nl ->
       try
        insert_node n t s v :: nl
       with
        NoMatch -> n :: aux nl
    in Choice(aux l)
 | _, _ -> assert false (* ill-typed term *)

and insert_node node term s v =
 match node,term with
 (* Patterns are holes, holes are patterns *)
 | IHOLE i, Patt _ -> IHOLE (insert_index i s v)
 | IRigid(r,i), t ->
    let s' = match_rigid r t in
    IRigid(r,insert_index i (s'@s) v)
 | _, _ -> raise NoMatch

let insert (namemap,index) term v =
 namemap, insert_index index [term] v

let insert_name (namemap,index) name v =
 let vs =
  match Lplib.Extra.StrMap.find_opt name namemap with
     None -> []
   | Some l -> l in
 Lplib.Extra.StrMap.add name (v::vs) namemap, index

let rec remove_index ~what =
 function
  | Leaf l ->
     let l' = List.filter what l in
     (match l' with
       | [] -> Choice []
       | _::_ -> Leaf l')
  | Choice l ->
     Choice (List.filter_map (remove_node ~what) l)

and remove_node ~what =
 function
  | IHOLE i ->
     (match remove_index ~what i with
       | Choice [] -> None
       | i' -> Some (IHOLE i'))
  | IRigid (r,i) ->
     (match remove_index ~what i with
       | Choice [] -> None
       | i' -> Some (IRigid (r,i')))

let remove_from_name_index ~what i =
 Lplib.Extra.StrMap.filter_map
  (fun _ l ->
    let f x = if what x then Some x else None in
    match List.filter_map f l with
     | [] -> None
     | l' -> Some l') i

let remove ~what (dbname, index) =
 remove_from_name_index ~what dbname, remove_index ~what index

let rec search_index ~generalize index stack =
 match index,stack with
 | Leaf vs, [] -> vs
 | Choice l, t::s ->
    List.fold_right
     (fun n res -> search_node ~generalize n t s @ res) l []
 | _, _ -> assert false (* ill-typed term *)

and search_node ~generalize node term s =
 match node,term with
 | _, Patt _ ->
     List.concat
      (List.map
        (fun i -> search_index ~generalize i s) (match_flexible node))
 | IHOLE i, _ when generalize -> search_index ~generalize i s
 | IHOLE i, t -> search_node ~generalize (IRigid(IVar,i)) t s
 | IRigid(r,i), t ->
     match match_rigid r t with
     | s' -> search_index ~generalize i (s'@s)
     | exception NoMatch -> []

(* when [~generalize] is false, all holes in the index are matched
   only by variables, i.e. the pattern is not matched up to generalization *)
let search ~generalize (_,index) term =
 search_index ~generalize index [term]

let locate_name (namemap,_) name =
  match Lplib.Extra.StrMap.find_opt name namemap with None -> [] | Some l -> l

end

module DB = struct
 (* fix codomain type *)

 type side = Parsing.Syntax.side = Lhs | Rhs

 type relation = Parsing.Syntax.relation = Exact | Inside

 type 'relation where = 'relation Parsing.Syntax.where =
  | Spine of 'relation
  | Conclusion of 'relation
  | Hypothesis of 'relation

 type position =
  | Name
  | Type of relation where
  | Xhs  of relation * side

 type item = sym_name * Common.Pos.pos option
 (* the "name" in the sym_name of rules is just the printed position of
    the rule; the associated position is never None *)

 let pp_side fmt =
  function
   | Lhs -> Lplib.Base.out fmt "lhs"
   | Rhs -> Lplib.Base.out fmt "rhs"

 let pp_relation fmt =
  function
    | Exact -> Lplib.Base.out fmt "as the exact"
    | Inside -> Lplib.Base.out fmt "inside the"

 let pp_where fmt =
  function
   | Spine ins -> Lplib.Base.out fmt "%a spine of" pp_relation ins
   | Hypothesis ins -> Lplib.Base.out fmt "%a hypothesis of" pp_relation ins
   | Conclusion ins -> Lplib.Base.out fmt "%a conclusion of" pp_relation ins

 module ItemSet =
  struct
   include Map.Make(struct type t = item let compare = compare end)

   let of_list l =
    List.fold_left
     (fun m (k,v) ->
       update k
        (function
          | None -> Some v
          | Some l -> Some (v@l))
        m) empty l
  end

 module Sym_nameMap =
   Map.Make(struct type t = sym_name let compare = compare end)

 type answer = ((*generalized:*)bool * term * position) list

 (* disk persistence *)

 let the_dbpath : string Stdlib.ref = Stdlib.ref Path.default_dbpath

 let rwpaths = Stdlib.ref []

 let restore_from_disk () =
  try restore_from ~filename:Stdlib.(!the_dbpath)
  with Sys_error msg ->
     Common.Error.wrn None "%s.\n\
      Type \"lambdapi index --help\" to learn how to create the index." msg ;
     Sym_nameMap.empty, Index.empty

 (* The persistent database *)
 let db :
  ((string * string * int * int) Sym_nameMap.t *
   (item * position list) Index.db) Lazy.t ref =
   ref (lazy (restore_from_disk ()))

 let preserving_index f x =
   let saved_db = !db in
   let res = f x in
   db := saved_db ;
   res

 let empty () = db := lazy (Sym_nameMap.empty,Index.empty)

 let insert k v =
   let sidx,idx = Lazy.force !db in
   let db' = sidx, Index.insert idx k v in
   db := lazy db'

 let insert_name k v =
   let sidx,idx = Lazy.force !db in
   let db' = sidx, Index.insert_name idx k v in
   db := lazy db'

 let remove path =
   let sidx,idx = Lazy.force !db in
   let keep sym_path = not (is_path_prefix path sym_path) in
   let idx =
     Index.remove
      ~what:(fun (((sym_path,_),_),_) -> keep sym_path ) idx in
   let sidx =
    Sym_nameMap.filter (fun (sym_path,_) _ -> keep sym_path) sidx in
   db := lazy (sidx,idx)

 let set_of_list ~generalize k l =
  (* rev_map is used because it is tail recursive *)
  ItemSet.of_list
   (List.rev_map
     (fun (i,pos) ->
       i, List.map (fun x -> generalize,k,x) pos) l)

 let search ~generalize k =
  set_of_list ~generalize k
   (Index.search ~generalize (snd (Lazy.force !db)) k)

 let dump ~dbpath () =
  dump_to ~filename:dbpath (Lazy.force !db)

 let locate_name name =
  let k = Term.mk_Wild (* dummy, unused *) in
  set_of_list ~generalize:false k
   (Index.locate_name (snd (Lazy.force !db)) name)

 let parse_source_map filename =
  let sidx,idx = Lazy.force !db in
  let sidx = ref sidx in
  let ch = open_in filename in
  (try
   while true do
     let line = input_line ch in
     match String.split_on_char ' ' line with
      | [fname; start_line; end_line; sourceid; lpid] ->
          let rec sym_name_of =
           function
             | [] -> assert false
             | [name] -> [],name
             | hd::tl -> let path,name = sym_name_of tl in hd::path,name in
          let lpid = sym_name_of (String.split_on_char '.' lpid) in
          let start_line = int_of_string start_line in
          let end_line = int_of_string end_line in
          sidx :=
           Sym_nameMap.add lpid (sourceid,fname,start_line,end_line) !sidx
      | _ ->
         raise
          (Common.Error.Fatal
            (None,"wrong file format for source map file", ""))
   done ;
  with
   | Failure _ as exn ->
      close_in ch;
      raise
       (Common.Error.Fatal(None,"wrong file format for source map file: " ^
         Printexc.to_string exn, ""))
   | End_of_file -> close_in ch) ;
  db := lazy (!sidx,idx)


 type ho_pp = { run : 'a. 'a Lplib.Base.pp -> 'a Lplib.Base.pp }

 let identity_escaper : ho_pp =
  { run = fun x -> x }

 let html_escaper : ho_pp =
  { run  = fun pp fmt x ->
     let res = Dream.html_escape (Format.asprintf "%a" pp x) in
     Format.pp_print_string fmt res
  }

 let source_infos_of_sym_name sym_name =
  match Sym_nameMap.find_opt sym_name (fst (Lazy.force !db)) with
   | None -> None, None
   | Some (sourceid, fname, start_line, end_line) ->
      let start_col = 0 in
      let end_col = -1 in (* to the end of line *)
      (* FIX ME *)
      let start_offset, end_offset = 0, 0 in
      Some sourceid,
       Some { fname=Some fname; start_line; start_col; end_line;
              end_col; start_offset; end_offset }

 let generic_pp_of_position_list ~escaper ~sep =
  Lplib.List.pp
   (fun ppf position ->
     Print.no_qualif (fun () ->
     match position with
      | _,_,Name ->
         Lplib.Base.out ppf "Name"
      | generalize,term,Type where ->
         Lplib.Base.out ppf "%a occurs %s%a the type"
          (escaper.run Print.term) term
          (if generalize then "generalized " else "")
          pp_where where
      | generalize,term,Xhs (relation,side) ->
         Lplib.Base.out ppf "%a occurs %s %a %a"
          (escaper.run Print.term) term
          (if generalize then "generalized" else "")
          pp_relation relation pp_side side))
   sep

 (* given a filename/URI it returns the stream of lines
    and a function to close the resources *)
 let parse_file fname =
  if String.starts_with ~prefix:"file:///" fname then
   (assert (fst Stdlib.(!lsp_input) = fname) ;
   let text = snd Stdlib.(!lsp_input) in
   let lines = ref (String.split_on_char '\n' text) in
   (fun () ->
     match !lines with
      | [] -> raise End_of_file
      | he::tl -> lines := tl ; he),
   (fun () -> ()))
  else
   let ch = open_in fname in
   (fun () -> input_line ch), (fun () -> close_in ch)

 let generic_pp_of_item_list ~escape ~escaper ~separator ~sep ~delimiters
  ~lis:(lisb,lise) ~pres:(preb,pree)
  ~bold:(boldb,bolde) ~code:(codeb,codee) ?(colorizer=Lplib.Color.default)
  fmt l =
  if l = [] then
   Lplib.Base.out fmt "Nothing found"
  else
    Lplib.List.pp (fun ppf (((p,n) as sym_name,pos),(positions : answer)) ->
      let sourceid,sourcepos = source_infos_of_sym_name sym_name in
      (* let n_pp = (Lplib.Color.red "%s") n in *)
      Lplib.Base.out ppf
      ("%s%a.%s"
      ^^
      (colorizer "%s")
      ^^ "%s@%s%s%a%s%s%s%a%s%a%s%a%s%s%s%s@.")
      lisb (escaper.run Core.Print.path) p boldb n bolde
      (popt_to_string ~print_dirname:false pos)
      separator (generic_pp_of_position_list ~escaper ~sep) positions
      separator preb codeb
      (Common.Pos.print_file_contents ~parse_file ~escape ~delimiters
      ~complain_if_location_unknown:true) pos
      separator
      (fun ppf opt ->
        match opt with
        | None -> Lplib.Base.string ppf ""
        | Some sourceid ->
          Lplib.Base.string ppf ("Translated to " ^ sourceid)) sourceid
          separator
          (Common.Pos.print_file_contents ~parse_file ~escape ~delimiters
          ~complain_if_location_unknown:false) sourcepos
          codee pree lise separator)
    "" fmt l

 let html_of_item_list =
  generic_pp_of_item_list ~escape:Dream.html_escape ~escaper:html_escaper
   ~separator:"<br>\n" ~sep:" and<br>\n" ~delimiters:("<p>","</p>")
   ~lis:("<li>","</li>") ~pres:("<pre>","</pre>") ~bold:("<b>","</b>")
   ~code:("<code>","</code>") ~colorizer: Lplib.Color.default

 let pp_item_list fmt l =
  generic_pp_of_item_list ~escape:(fun x -> x) ~escaper:identity_escaper
   ~separator:"\n" ~sep:" and\n" ~delimiters:("","")
   ~lis:("* ","") ~pres:("","")
   ~bold:("","")
    ~code:("","")
    ~colorizer:
      (if Stdlib.(!Common.Console.lsp_mod) || Unix.isatty Unix.stdout then
        Lplib.Color.red
      else
        Lplib.Color.default)
    fmt l

 let pp_results_list fmt l = pp_item_list fmt l

 let html_of_results_list from fmt l =
  Lplib.Base.out fmt "<ol start=\"%d\">%a</ol>" from html_of_item_list l

end

exception Overloaded of string * DB.answer DB.ItemSet.t

let normalize_fun = ref (fun _ -> assert false)

let mk_bogus_sym mp name pos =
 Core.Term.create_sym mp Core.Term.Public Core.Term.Defin Core.Term.Sequen
  false (Common.Pos.make pos name) None Core.Term.mk_Type []

let elim_duplicates_up_to_normalization res =
 let resl = DB.ItemSet.bindings res in
 let norm =
  List.map
   (fun ((((mp,name),sympos),l) as inp) ->
     let s = mk_bogus_sym mp name sympos in
     match !normalize_fun (Core.Term.mk_Symb s) with
     | Symb {sym_path ; sym_name ; _} ->
        (((sym_path,sym_name),sympos), l)
     | _ -> inp) resl in
 let res = List.sort (fun ((x,_),_) ((y,_),_) -> compare x y) norm in
 let res =
  let rec uniq =
   function
    | [] | [_] as l -> l
    | ((x,_),_)::(((y,_),_)::_ as l) when x=y -> uniq l
    | i::l -> i::uniq l in
   uniq res in
 DB.ItemSet.of_list res

let find_sym ~prt ~prv sig_state ({elt=(mp,name); pos} as s) =
 try
  Core.Sig_state.find_sym ~prt ~prv sig_state s
 with
  Common.Error.Fatal _ ->
   let pos,mp,name =
    match mp with
      [] ->
       let res_orig = DB.locate_name name in
       let res = elim_duplicates_up_to_normalization res_orig in
       if DB.ItemSet.cardinal res > 1 then
         raise (Overloaded (name,res_orig)) ;
       (match DB.ItemSet.choose_opt res with
         | None -> Common.Error.fatal pos "Unknown symbol %s." name
         | Some (((mp,name),sympos),[_,_,DB.Name]) -> sympos,mp,name
         | Some _ -> assert false) (* locate only returns DB.Name*)
    | _::_ -> None,mp,name
   in
    mk_bogus_sym mp name pos

module QNameMap =
 Map.Make(struct type t = sym_name let compare = Stdlib.compare end)

let no_implicits_in_term t =
 let res = ref true in
 Core.LibTerm.iter
  (function
    | Plac _ -> res := false
    | Wild | TRef _ -> assert false
    | _ -> ()) t ;
 !res

let check_rule : Parsing.Syntax.p_rule -> sym_rule = fun pr ->
 let ss = Core.Sig_state.dummy in
 let (_,r) as sr = Parsing.Scope.scope_rule ~find_sym false ss pr in
 if no_implicits_in_term r.rhs then sr
 else
  Common.Error.fatal pr.pos
   "The rule has implicit terms in the right-hand-side: %a"
   (Parsing.Pretty.rule "") pr

let load_meta_rules () =
 let rules = ref [] in
 List.iter (fun rwpath ->
  let cmdstream = Parsing.Parser.Lp.parse_file rwpath in
  Stream.iter
   (fun {elt ; _ } ->
     match elt with
       Parsing.Syntax.P_rules r -> rules := List.rev_append r !rules
     | _ -> ())
   cmdstream) Stdlib.(!DB.rwpaths) ;
 let rules = List.rev !rules in
 let handle_rule map r =
   let (s,r) = check_rule r in
   let h = function Some rs -> Some(r::rs) | None -> Some[r] in
   SymMap.update s h map in
 let map = List.fold_left handle_rule SymMap.empty rules in
 SymMap.iter Tree.update_dtree map;
 SymMap.fold
  (fun sym _rs map' ->
    QNameMap.add (name_of_sym sym) (Timed.(!(sym.sym_dtree))) map')
  map QNameMap.empty

let meta_rules = lazy (load_meta_rules ())

let force_meta_rules_loading () = ignore (Lazy.force meta_rules)

let normalize typ =
 let dtree sym =
  try QNameMap.find (name_of_sym sym) (Lazy.force meta_rules)
  with Not_found -> Core.Tree_type.empty_dtree in
 Core.Eval.snf ~dtree ~tags:[`NoExpand] [] typ

let _ = normalize_fun := normalize

let search_pterm ~generalize ~mok ss env pterm =
 let env =
  ("V#",(new_var "V#",Term.mk_Type,None))::env in
 Dream.log "QUERY before scoping: %a@." Parsing.Pretty.term pterm ;
 let query =
  Parsing.Scope.scope_search_pattern ~find_sym ~mok ss env pterm in
 Dream.log "QUERY before normalize: %a" Core.Print.term query ;
 let query = normalize query in
 Dream.log "QUERY to be executed: %a" Core.Print.term query ;
 DB.search ~generalize query

let rec is_flexible t =
 match Core.Term.unfold t with
  | Patt _ -> true
  | Appl(t,_) -> is_flexible t
  | LLet(_,_,b) -> let _, t = unbind b in is_flexible t
  | Vari _ | Type | Kind | Symb _ | Prod _ | Abst _ -> false
  | Plac _ ->
     (* this may happen in a rewriting rule that uses a _ in the r.h.s.
        that is NOT instantiated; the rule is meant to open a proof
        obligation

       Tentative implementation: a placeholder is seen as a variable *)
     false
  | Meta _ | Wild | TRef _ | Bvar _ -> assert false

let enter =
 DB.(function
  | Hypothesis _ -> Hypothesis Inside
  | Spine _
  | Conclusion _ -> Conclusion Inside)

let enter_pi_source =
 DB.(function
  | Spine _ -> Hypothesis Exact
  | Hypothesis _ -> Hypothesis Inside
  | Conclusion _ -> Conclusion Inside)

let enter_pi_target ~is_prod =
 DB.(function
  | Spine _ when is_prod -> Spine Inside
  | Spine _ -> Conclusion Exact
  | Hypothesis _ -> Hypothesis Inside
  | Conclusion _ -> Conclusion Inside)

let subterms_to_index ~is_spine t =
 let rec aux ~where t =
  let t = Core.Term.unfold t in
  [where,t] @
  match t with
  | Bvar _
  | Vari _
  | Type
  | Kind
  | Plac _
  | Symb _ -> []
  | Abst(t,b) ->
     let _, t2 = unbind b in
     aux ~where:(enter where) t @ aux ~where:(enter where) t2
  | Prod(t,b) ->
     (match where with
       | Spine _ ->
          let t2 = subst b (Core.Term.mk_Patt (None,"dummy",[||])) in
          aux ~where:(enter_pi_source where) t @
           aux ~where:(enter_pi_target ~is_prod:(Core.Term.is_prod t2) where)
            t2
       | _ ->
         let _, t2 = unbind b in
         aux ~where:(enter_pi_source where) t @
          aux ~where:(enter_pi_target ~is_prod:false where) t2)
  | Appl(t1,t2) ->
     aux ~where:(enter where) t1 @ aux ~where:(enter where) t2
  | Patt (_var,_varname,args) ->
     List.concat (List.map (aux ~where:(enter where)) (Array.to_list args))
  | LLet (t1,t2,b) ->
     (* we do not expand the let-in when indexing subterms *)
     let _, t3 = unbind b in
     aux ~where:(enter where) t1 @ aux ~where:(enter where) t2 @
      aux ~where:(enter where) t3
  | Meta _ | Wild | TRef _ -> assert false
 in aux ~where:(if is_spine then Spine Exact else Conclusion Exact) t

let insert_rigid t v =
 if not (is_flexible t) then begin
  DB.insert t v
  (* assert (List.mem v (DB.search t)); *)
 end

let index_term_and_subterms ~is_spine t item =
 let tn = normalize t in
 (*
 let pp_item ppf (((p,n),_ ), _) =
   Lplib.Base.out ppf "%a.%s" Core.Print.path p n in
 Format.printf "%a :(%a) REWRITTEN TO (%a)@."
  pp_item (item (DB.Conclusion DB.Exact))
  Core.Print.term t Core.Print.term tn ;
 *)
 let cmp (where1,t1) (where2,t2) =
  let res = compare where1 where2 in
  if res = 0 then Core.Term.cmp t1 t2 else res in
 let subterms =
  List.sort_uniq cmp (subterms_to_index ~is_spine tn) in
 List.iter (fun (where,s) -> insert_rigid s (item where)) subterms

let index_rule sym ({Core.Term.lhs=lhsargs ; rule_pos ; _} as rule) =
 let rule_pos =
   match rule_pos with
    | None -> assert false (* this probably may happen, but it is BAD!
                              I leave the assert false to detect when it
                              happens and let the team decide what to do *)
    | Some pos -> pos in
 let lhs = Core.Term.add_args (Core.Term.mk_Symb sym) lhsargs in
 let rhs = rule.rhs in
 let get_relation = function | DB.Conclusion r -> r | _ -> assert false in
 let filename = Option.get rule_pos.fname in
 let filename =
   if String.starts_with ~prefix:"file:///" filename then
    let n = String.length "file://" in
    String.sub filename n (String.length filename - n)
   else
    filename in
 let path = Library.path_of_file Parsing.LpLexer.escape filename in
 let rule_name = (path,Common.Pos.to_string ~print_fname:false rule_pos) in
 index_term_and_subterms ~is_spine:false lhs
  (fun where -> ((rule_name,Some rule_pos),[Xhs(get_relation where,Lhs)])) ;
 index_term_and_subterms ~is_spine:false rhs
  (fun where -> ((rule_name,Some rule_pos),[Xhs(get_relation where,Rhs)]))

let _ =
 Stdlib.(Core.Sign.add_rules_callback :=
   fun sym rules -> List.iter (index_rule sym) rules)

let index_sym sym =
 let qname = name_of_sym sym in
 (* Name *)
 if List.exists (fun ((sn,_),_) -> sn=qname)
     (DB.ItemSet.bindings (DB.locate_name (snd qname)))
  then
   raise
    (Common.Error.Fatal
      (None,string_of_sym_name qname ^ " already indexed", ""));
 DB.insert_name (snd qname) ((qname,sym.sym_decl_pos),[Name]) ;
 (* Type + InType *)
 let typ = Timed.(!(sym.Core.Term.sym_type)) in
 index_term_and_subterms ~is_spine:true typ
  (fun where -> ((qname,sym.sym_decl_pos),[Type where])) ;
 (* InBody??? sym.sym_def : term option ref
    but all the subterms are too much; collect only the constants? *)
 (* Rules *)
 List.iter (index_rule sym) Timed.(!(sym.Core.Term.sym_rules))

let _ = Stdlib.(Core.Sign.add_symbol_callback := index_sym)

let load_rewriting_rules rwrules =
 Stdlib.(DB.rwpaths := rwrules)

let index_sign sign =
 (*Console.set_flag "print_domains" true ;
 Console.set_flag "print_implicits" true ;
 Common.Logger.set_debug true "e" ;*)
 let syms = Timed.(!(sign.Core.Sign.sign_symbols)) in
 let deps = Timed.(!(sign.Core.Sign.sign_deps)) in
 Lplib.Extra.StrMap.iter (fun _ sym -> index_sym sym) syms ;
 Common.Path.Map.iter
  (fun path d ->
    Lplib.Extra.StrMap.iter
     (fun name sd ->
       let sym = Core.Sign.find_qualified path name in
       List.iter (index_rule sym) sd.Sign.rules)
     d.Sign.dep_symbols)
  deps

let deindex_path path = DB.remove path

(* let's flatten the interface *)
include DB

module QueryLanguage = struct

 open Parsing.Syntax

 let match_opt p x =
  match p,x with
  | None, _ -> true
  | Some x', x -> x=x'

 let match_where p x =
  match p with
  | None -> true
  | Some p ->
     match p,x with
      | Spine insp, Spine ins
      | Conclusion insp, Conclusion ins
      | Hypothesis insp, Hypothesis ins -> match_opt insp ins
      | _, _ -> false

 let filter_constr constr _ positions =
  Option.map (fun x -> [x])
   (match constr with
    | QType wherep ->
       List.find_opt
        (function
          | _,_,Type where -> match_where wherep where
          | _ -> false) positions
    | QXhs (insp,sidep) ->
       List.find_opt
        (function
          | _,_,Xhs (ins,side) -> match_opt insp ins && match_opt sidep side
          | _ -> false) positions)

 let answer_base_query ~mok ss env =
  function
   | QName s -> locate_name s
   | QSearch (patt,generalize,constr) ->
      let res = search_pterm ~generalize ~mok ss env patt in
      (match constr with
        | None -> res
        | Some constr -> ItemSet.filter_map (filter_constr constr) res)

 let perform_op =
  function
   | Intersect ->
       ItemSet.merge
        (fun _ positions1 positions2 ->
          match positions1, positions2 with
           | Some l1, Some l2 -> Some (l1@l2)
           | _,_ -> None)
   | Union ->
       ItemSet.union
        (fun _ positions1 positions2 -> Some (positions1 @ positions2))

 let filter set f =
  let g ((p',_ as name),_) _ =
   match f with
    | Path p -> is_path_prefix p p'
    | RegExp re -> re_matches_sym_name re name in
  ItemSet.filter g set

 let answer_query ~mok ss env =
  let rec aux =
   function
    | QBase bq -> answer_base_query ~mok ss env bq
    | QOp (q1,op,q2) -> perform_op op (aux q1) (aux q2)
    | QFilter (q,f) -> filter (aux q) f
  in
   aux

end

(* let's flatten the interface *)
include QueryLanguage

module UserLevelQueries = struct

<<<<<<< HEAD
  (**transform_ascii_to_unicode [s] replaces all the occurences of '->'
    and 'forall' with '→' and 'Π' in the search query [s] *)
  let transform_ascii_to_unicode : string -> string = fun s ->
    let s = Str.global_replace (Str.regexp_string " -> ") " → " s in
    Str.global_replace (Str.regexp "\\bforall\\b") "Π" s

    let search_cmd_gen
      ss
      ~from
      ~how_many
      ~(fail:(?err_desc:string -> string -> string))
      ~pp_results
      ~title_tag:(hb,he) fmt s =
  try
   let pstream = Parsing.Parser.Rocq.parse_search_query_string
    "LPSearch" s in
   let pq = Stream.next pstream in
   let mok _ = None in
   let items = answer_query ~mok ss [] pq in
   let items = ItemSet.bindings items in
=======
 let search_cmd_gen ss ~from ~how_many ~fail ~pp_results ~tag:(hb,he) q =
  try
   let mok _ = None in
   let items = ItemSet.bindings (answer_query ~mok ss [] q) in
>>>>>>> bba9c316
   let resultsno = List.length items in
   let _,items = Lplib.List.cut items from in
   let items,_ = Lplib.List.cut items how_many in
   Lplib.Base.out fmt "%sNumber of results: %d%s@.%a@."
    hb resultsno he pp_results items
  with
   | Stream.Failure ->
      Lplib.Base.out fmt "%s"
       (fail (Format.asprintf "Syntax error: a query was expected@."))
   | Common.Error.Fatal(_,msg, _) ->
      Lplib.Base.out fmt "%s" (fail (Format.asprintf "Error: %s@." msg))
   | Overloaded(name,res) ->
      Lplib.Base.out fmt "%s" (fail (Format.asprintf
       "Overloaded symbol %s. Please rewrite the query replacing %s \
        with a fully qualified identifier among the following:@."
        name name)
        ~err_desc:(Format.asprintf "%a@." pp_results (ItemSet.bindings res)))
   | Stack_overflow ->
      Lplib.Base.out fmt "%s" (fail
       (Format.asprintf
         "Error: too many results. Please refine your query.@." ))
   | exn ->
      Lplib.Base.out fmt "%s"
       (fail (Format.asprintf "Error: %s@." (Printexc.to_string exn)))

<<<<<<< HEAD
 let search_cmd_html ss ~from ~how_many s ~dbpath =
  Stdlib.(the_dbpath := dbpath);
  Format.asprintf "%a"
   (search_cmd_gen ss ~from ~how_many
    ~fail:(fun ?err_desc x -> "<font color=\"red\">" ^ x ^ "</font>"
      ^ (Option.value err_desc ~default:""))
    ~pp_results:(html_of_results_list from) ~title_tag:("<h1>","</h1>")) s

 let search_cmd_txt ss ~dbpath fmt s =
  let s = transform_ascii_to_unicode s in
  Stdlib.(the_dbpath := dbpath);
  search_cmd_gen ss ~from:0 ~how_many:999999
   ~fail:(fun ?err_desc x -> Common.Error.fatal_no_pos ?err_desc "%s" x)
   ~pp_results:pp_results_list ~title_tag:("","") fmt s
=======
  let search_cmd_txt_query ss ~dbpath q =
  the_dbpath := dbpath;
  search_cmd_gen ss ~from:0 ~how_many:999999
   ~fail:(fun x -> Common.Error.fatal_no_pos "%s" x)
   ~pp_results:pp_results_list ~tag:("","") q

 (** [transform_ascii_to_unicode s] replaces all the occurences of ["->"] and
     ["forall"] with ["→"] and ["Π"] in the search query [s] *)
  let transform_ascii_to_unicode : string -> string =
    let arrow = Str.regexp_string " -> "
    and forall = Str.regexp "\\bforall\\b" in
    fun s -> Str.global_replace forall "Π" (Str.global_replace arrow " → " s)

  (* unit tests *)
  let _ =
    assert (transform_ascii_to_unicode "a -> b" = "a → b");
    assert (transform_ascii_to_unicode " forall x, y" = " Π x, y");
    assert (transform_ascii_to_unicode "forall x, y" = "Π x, y");
    assert (transform_ascii_to_unicode "forall.x, y" = "Π.x, y");
    assert (transform_ascii_to_unicode "((forall x, y" = "((Π x, y")

 let search_cmd_html ss ~from ~how_many ~dbpath s =
  the_dbpath := dbpath;
  search_cmd_gen ss ~from ~how_many
   ~fail:(fun x -> "<font color=\"red\">" ^ x ^ "</font>")
   ~pp_results:(html_of_results_list from)
   ~tag:("<h1>","</h1")
   (Parsing.Parser.Lp.parse_search_string (lexing_opt None)
      (transform_ascii_to_unicode s))

 let search_cmd_txt ss ~dbpath s =
   the_dbpath := dbpath;
   search_cmd_txt_query ss ~dbpath
     (Parsing.Parser.Lp.parse_search_string (lexing_opt None)
        (transform_ascii_to_unicode s))
>>>>>>> bba9c316

end

(* let's flatten the interface *)
include UserLevelQueries<|MERGE_RESOLUTION|>--- conflicted
+++ resolved
@@ -881,33 +881,12 @@
 
 module UserLevelQueries = struct
 
-<<<<<<< HEAD
-  (**transform_ascii_to_unicode [s] replaces all the occurences of '->'
-    and 'forall' with '→' and 'Π' in the search query [s] *)
-  let transform_ascii_to_unicode : string -> string = fun s ->
-    let s = Str.global_replace (Str.regexp_string " -> ") " → " s in
-    Str.global_replace (Str.regexp "\\bforall\\b") "Π" s
-
-    let search_cmd_gen
-      ss
-      ~from
-      ~how_many
-      ~(fail:(?err_desc:string -> string -> string))
-      ~pp_results
-      ~title_tag:(hb,he) fmt s =
-  try
-   let pstream = Parsing.Parser.Rocq.parse_search_query_string
-    "LPSearch" s in
-   let pq = Stream.next pstream in
-   let mok _ = None in
-   let items = answer_query ~mok ss [] pq in
-   let items = ItemSet.bindings items in
-=======
- let search_cmd_gen ss ~from ~how_many ~fail ~pp_results ~tag:(hb,he) q =
+ let search_cmd_gen ss ~from ~how_many
+  ~(fail:?err_desc:string -> string -> string)
+  ~pp_results ~tag:(hb,he) fmt q =
   try
    let mok _ = None in
    let items = ItemSet.bindings (answer_query ~mok ss [] q) in
->>>>>>> bba9c316
    let resultsno = List.length items in
    let _,items = Lplib.List.cut items from in
    let items,_ = Lplib.List.cut items how_many in
@@ -924,7 +903,8 @@
        "Overloaded symbol %s. Please rewrite the query replacing %s \
         with a fully qualified identifier among the following:@."
         name name)
-        ~err_desc:(Format.asprintf "%a@." pp_results (ItemSet.bindings res)))
+        ~err_desc:(Format.asprintf "%a@." pp_results (ItemSet.bindings res))
+        )
    | Stack_overflow ->
       Lplib.Base.out fmt "%s" (fail
        (Format.asprintf
@@ -933,27 +913,11 @@
       Lplib.Base.out fmt "%s"
        (fail (Format.asprintf "Error: %s@." (Printexc.to_string exn)))
 
-<<<<<<< HEAD
- let search_cmd_html ss ~from ~how_many s ~dbpath =
+  let search_cmd_txt_query ss ~dbpath q =
   Stdlib.(the_dbpath := dbpath);
-  Format.asprintf "%a"
-   (search_cmd_gen ss ~from ~how_many
-    ~fail:(fun ?err_desc x -> "<font color=\"red\">" ^ x ^ "</font>"
-      ^ (Option.value err_desc ~default:""))
-    ~pp_results:(html_of_results_list from) ~title_tag:("<h1>","</h1>")) s
-
- let search_cmd_txt ss ~dbpath fmt s =
-  let s = transform_ascii_to_unicode s in
-  Stdlib.(the_dbpath := dbpath);
-  search_cmd_gen ss ~from:0 ~how_many:999999
+  Format.asprintf "%a" (search_cmd_gen ss ~from:0 ~how_many:999999
    ~fail:(fun ?err_desc x -> Common.Error.fatal_no_pos ?err_desc "%s" x)
-   ~pp_results:pp_results_list ~title_tag:("","") fmt s
-=======
-  let search_cmd_txt_query ss ~dbpath q =
-  the_dbpath := dbpath;
-  search_cmd_gen ss ~from:0 ~how_many:999999
-   ~fail:(fun x -> Common.Error.fatal_no_pos "%s" x)
-   ~pp_results:pp_results_list ~tag:("","") q
+   ~pp_results:pp_results_list ~tag:("","")) q
 
  (** [transform_ascii_to_unicode s] replaces all the occurences of ["->"] and
      ["forall"] with ["→"] and ["Π"] in the search query [s] *)
@@ -970,22 +934,24 @@
     assert (transform_ascii_to_unicode "forall.x, y" = "Π.x, y");
     assert (transform_ascii_to_unicode "((forall x, y" = "((Π x, y")
 
- let search_cmd_html ss ~from ~how_many ~dbpath s =
-  the_dbpath := dbpath;
-  search_cmd_gen ss ~from ~how_many
-   ~fail:(fun x -> "<font color=\"red\">" ^ x ^ "</font>")
-   ~pp_results:(html_of_results_list from)
-   ~tag:("<h1>","</h1")
-   (Parsing.Parser.Lp.parse_search_string (lexing_opt None)
-      (transform_ascii_to_unicode s))
-
- let search_cmd_txt ss ~dbpath s =
-   the_dbpath := dbpath;
-   search_cmd_txt_query ss ~dbpath
-     (Parsing.Parser.Lp.parse_search_string (lexing_opt None)
-        (transform_ascii_to_unicode s))
->>>>>>> bba9c316
-
+ let search_cmd_html ss ~from ~how_many s ~dbpath =
+  Stdlib.(the_dbpath := dbpath);
+    Format.asprintf "%a"
+    (search_cmd_gen ss ~from ~how_many
+      ~fail:(fun ?err_desc x -> "<font color=\"red\">" ^ x ^ "</font>"
+          ^ (Option.value err_desc ~default:"")
+   )
+      ~pp_results:(html_of_results_list from)
+      ~tag:("<h1>","</h1")
+      )(Parsing.Parser.Lp.parse_search_string (lexing_opt None)
+      s)
+
+ let search_cmd_txt ss ~dbpath (fmt:Format.formatter) s =
+  Stdlib.(the_dbpath := dbpath);
+  Lplib.Base.string fmt
+    (search_cmd_txt_query ss ~dbpath
+      (Parsing.Parser.Lp.parse_search_string (lexing_opt None)
+      (transform_ascii_to_unicode s)))
 end
 
 (* let's flatten the interface *)
