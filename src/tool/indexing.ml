--- conflicted
+++ resolved
@@ -647,21 +647,10 @@
 
 module UserLevelQueries = struct
 
-<<<<<<< HEAD
- let search_cmd_gen ss ~from ~how_many ~fail ~pp_results pq =
-=======
-  (**transform_ascii_to_unicode [s] replaces all the occurences of '->'
-    and 'forall' with '→' and 'Π' in the search query [s] *)
-  let transform_ascii_to_unicode : string -> string = fun s ->
-    let s = Str.global_replace (Str.regexp_string " -> ") " → " s in
-    Str.global_replace (Str.regexp "\\bforall\\b") "Π" s
-
- let search_cmd_gen ss ~from ~how_many ~fail ~pp_results s =
-  let s = transform_ascii_to_unicode s in
->>>>>>> a1cc292a
+ let search_cmd_gen ss ~from ~how_many ~fail ~pp_results q =
   try
    let mok _ = None in
-   let items = ItemSet.bindings (answer_query ~mok ss [] pq) in
+   let items = ItemSet.bindings (answer_query ~mok ss [] q) in
    let resultsno = List.length items in
    let _,items = Lplib.List.cut items from in
    let items,_ = Lplib.List.cut items how_many in
@@ -685,32 +674,42 @@
    | exn ->
       fail (Format.asprintf "Error: %s@." (Printexc.to_string exn))
 
+  let search_cmd_txt_query ss q ~dbpath =
+  the_dbpath := dbpath;
+  search_cmd_gen ss ~from:0 ~how_many:999999
+   ~fail:(fun x -> Common.Error.fatal_no_pos "%s" x)
+   ~pp_results:pp_results_list q
+
+ (** [transform_ascii_to_unicode s] replaces all the occurences of ["->"] and
+     ["forall"] with ["→"] and ["Π"] in the search query [s] *)
+  let transform_ascii_to_unicode : string -> string =
+    let arrow = Str.regexp_string " -> "
+    and forall = Str.regexp "\\bforall\\b" in
+    fun s -> Str.global_replace forall "Π" (Str.global_replace arrow " → " s)
+
+  (* unit tests *)
+  let _ =
+    assert (transform_ascii_to_unicode "a -> b" = "a → b");
+    assert (transform_ascii_to_unicode " forall x, y" = " Π x, y");
+    assert (transform_ascii_to_unicode "forall x, y" = "Π x, y");
+    assert (transform_ascii_to_unicode "forall.x, y" = "Π.x, y");
+    assert (transform_ascii_to_unicode "((forall x, y" = "((Π x, y")
+
  let search_cmd_html ss ~from ~how_many s ~dbpath =
   the_dbpath := dbpath;
+  let s = transform_ascii_to_unicode s in
   search_cmd_gen ss ~from ~how_many
    ~fail:(fun x -> "<font color=\"red\">" ^ x ^ "</font>")
    ~pp_results:(html_of_results_list from)
    (Parsing.Parser.Lp.parse_search_query_string "" s)
 
- let search_cmd_txt_query ss q ~dbpath =
-  the_dbpath := dbpath;
-  search_cmd_gen ss ~from:0 ~how_many:999999
-   ~fail:(fun x -> Common.Error.fatal_no_pos "%s" x)
-   ~pp_results:pp_results_list q
-
  let search_cmd_txt ss s ~dbpath =
    the_dbpath := dbpath;
+   let s = transform_ascii_to_unicode s in
    search_cmd_txt_query ss
      (Parsing.Parser.Lp.parse_search_query_string "" s) ~dbpath
 
 end
 
 (* let's flatten the interface *)
-include UserLevelQueries
-
-let _ =
-  assert (transform_ascii_to_unicode "a -> b" = "a → b");
-  assert (transform_ascii_to_unicode " forall x, y" = " Π x, y");
-  assert (transform_ascii_to_unicode "forall x, y" = "Π x, y");
-  assert (transform_ascii_to_unicode "forall.x, y" = "Π.x, y");
-  assert (transform_ascii_to_unicode "((forall x, y" = "((Π x, y")+include UserLevelQueries