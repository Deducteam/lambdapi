--- conflicted
+++ resolved
@@ -89,30 +89,10 @@
 let check_rule : Pos.popt -> sym_rule -> sym_rule =
   fun pos ((s, ({lhs; rhs; arities; vars_nb; xvars_nb; _} as r)) as sr) ->
   (* Check that the variables of the RHS are in the LHS. *)
-<<<<<<< HEAD
   assert (xvars_nb = 0);
   if Logger.log_enabled () then log_subj (Color.red "%a") sym_rule sr;
   (* Create a metavariable for each LHS pattern variable. *)
-=======
-  if pr_xvars_nb <> 0 then
-    (let xvars = Array.drop (Array.length vars - pr_xvars_nb) vars in
-     fatal pos "Unknown pattern variables: %a" (Array.pp var ",") xvars);
-  let arity = List.length lhs in
-  if Logger.log_enabled () then
-    begin
-      (* The unboxing here could be harmful since it leads to [pr_rhs] being
-         unboxed twice. However things should be fine here since the result is
-         only used for printing. *)
-      let rhs = Bindlib.(unbox (bind_mvar vars pr_rhs)) in
-      let naive_rule =
-        {lhs; rhs; arity; arities; vars; xvars_nb = 0; rule_pos = pos} in
-      log_subj (Color.red "%a") sym_rule (s, naive_rule);
-    end;
-  (* Replace [Patt] nodes of LHS with corresponding elements of [vars]. *)
-  let lhs_vars = _Appl_Symb s (List.map (patt_to_tenv vars) lhs) in
-  (* Replace [vars] by fresh metas. *)
   LibMeta.reset_meta_counter();
->>>>>>> df6f7bcf
   let p = new_problem() in
   let metas =
     Array.init vars_nb
