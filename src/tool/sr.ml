(** Checking that a rule preserves typing (subject reduction property). *)

open Lplib
open Timed
open Common open Error
open Core open Term open Print

(** Logging function for typing. *)
let log_subj = Logger.make 's' "subj" "subject-reduction"
let log_subj = log_subj.pp

(** [build_meta_type p k] builds the type “Πx1:A1,⋯,xk:Ak,A(k+1)” where the
   type “Ai = Mi[x1,⋯,x(i-1)]” is defined as the metavariable “Mi” which has
   arity “i-1” and type “Π(x1:A1) ⋯ (x(i-1):A(i-1)), TYPE”, and adds the
   metavariables in [p]. *)
let build_meta_type : problem -> int -> term = fun p k ->
  assert (k >= 0);
  let xs = Array.init k (new_var_ind "x") in
  let ts = Array.map mk_Vari xs in
  (* We create the types for the “Mi” metavariables. *)
  let ty_m = Array.make (k+1) mk_Type in
  for i = 0 to k do
    for j = (i-1) downto 0 do
      ty_m.(i) <- mk_Prod (ty_m.(j), bind_var xs.(j) ty_m.(i))
    done
  done;
  (* We create the “Ai” terms and the “Mi” metavariables. *)
  let f i = mk_Meta (LibMeta.fresh p ty_m.(i) i, Array.sub ts 0 i) in
  let a = Array.init (k+1) f in
  (* We finally construct our type. *)
  let res = ref a.(k) in
  for i = k - 1 downto 0 do
    res := mk_Prod (a.(i), bind_var xs.(i) !res)
  done;
  !res

(** [symb_to_patt pos map t] replaces in [t] every symbol [f] such that
   [SymMap.find f map = Some i] by [Patt(i,_,_)]. *)
let symb_to_patt : Pos.popt -> (int * int) option SymMap.t -> term -> term =
  fun pos map ->
  let rec symb_to_patt t =
    let (h, ts) = get_args t in
    let ts = List.map symb_to_patt ts in
    let (h, ts) =
      match h with
      | Symb(f) ->
        begin match SymMap.find_opt f map with
          | Some None ->
            (* A symbol may also come from a metavariable that appeared in the
               type of a metavariable that was replaced by a symbol. We do not
               have concrete examples of that happening yet. *)
            fatal pos "Introduced symbol [%s] cannot be removed." f.sym_name
          | Some (Some (i, arity)) ->
            let (ts1, ts2) = List.cut ts arity in
            (mk_Patt (Some i, string_of_int i, Array.of_list ts1), ts2)
          | None -> (mk_Symb f, ts)
        end
      | Vari(x)     -> (mk_Vari x, ts)
      | Type        -> (mk_Type  , ts)
      | Kind        -> (mk_Kind  , ts)
      | Abst(a,b)   ->
          let (x, t) = unbind b in
          let b = bind_var x (symb_to_patt t) in
          (mk_Abst (symb_to_patt a, b), ts)
      | Prod(a,b)   ->
          let (x, t) = unbind b in
          let b = bind_var x (symb_to_patt t) in
          (mk_Prod (symb_to_patt a, b), ts)
      | LLet(a,t,b) ->
          let (x, u) = unbind b in
          let b = bind_var x (symb_to_patt u) in
          (mk_LLet (symb_to_patt a, symb_to_patt t, b), ts)
      | Meta(_,_)   ->
          fatal pos "A metavariable could not be instantiated in the RHS."
      | Plac _      ->
        fatal pos "A placeholder hasn't been instantiated in the RHS."
      | Db _ -> assert false
      | Appl(_,_)   -> assert false (* Cannot appear in RHS. *)
      | Patt(_,_,_) -> assert false (* Cannot appear in RHS. *)
      | Wild        -> assert false (* Cannot appear in RHS. *)
      | TRef(_)     -> assert false (* Cannot appear in RHS. *)
    in
    add_args h ts
  in
  symb_to_patt

(** [check_rule r] checks whether the rule [r] preserves typing. *)
let check_rule : Pos.popt -> sym_rule -> sym_rule =
  fun pos ((s, ({lhs; rhs; arities; vars_nb; xvars_nb; _} as r)) as sr) ->
  (* Check that the variables of the RHS are in the LHS. *)
  assert (xvars_nb = 0);
  if Logger.log_enabled () then log_subj (Color.red "%a") sym_rule sr;
  (* Create a metavariable for each LHS pattern variable. *)
  let p = new_problem() in
  let metas =
    Array.init vars_nb
      (fun i ->
         let arity = arities.(i) in
         (*FIXME: build_meta_type should take a sort as argument as some
            pattern variables are types and thus of sort KIND! *)
         LibMeta.fresh p (build_meta_type p arity) arity)
  in
  (* Replace Patt's by Meta's. *)
  let f m =
    let xs = Array.init m.meta_arity (new_var_ind "x") in
    let ts = Array.map mk_Vari xs in
    Some(bind_mvar xs (mk_Meta (m, ts)))
  in
  let su = Array.map f metas in
  let lhs_with_metas = subst_patt su (add_args (mk_Symb s) lhs)
  and rhs_with_metas = subst_patt su rhs in
  if Logger.log_enabled () then
    log_subj "replace pattern variables by metavariables:@ %a ↪ %a"
      term lhs_with_metas term rhs_with_metas;
  (* Infer the typing constraints of the LHS. *)
  match Infer.infer_noexn p [] lhs_with_metas with
  | None -> fatal pos "The LHS is not typable."
  | Some (lhs_with_metas, ty_lhs) ->
  (* Try to simplify constraints. *)
  if not (Unif.solve_noexn ~type_check:false p) then
    fatal pos "The LHS is not typable.";
  let norm_constr (c,t,u) = (c, Eval.snf [] t, Eval.snf [] u) in
  let lhs_constrs = List.map norm_constr !p.unsolved in
  if Logger.log_enabled () then
    log_subj "@[<v>LHS type: %a@ LHS constraints: %a@ rule: %a ↪ %a@]"
      term ty_lhs constrs lhs_constrs
      term lhs_with_metas term rhs_with_metas;
  (* Instantiate all uninstantiated metavariables by fresh symbols. *)
  (*let symbols =
    let symbols = Stdlib.ref SymSet.empty in
    let rec instantiate i m =
      match !(m.meta_value) with
      | Some _ ->
        (* Instantiate recursively the meta-variables of the definition. *)
        let t = mk_Meta(m, Array.make m.meta_arity mk_Kind) in
        LibMeta.iter true (instantiate None) [] t
      | None ->
        (* Instantiate recursively the meta-variables of the type. *)
        LibMeta.iter true (instantiate None) [] !(m.meta_type);
        (* Create a new symbol. *)
        let s =
          let name = Pos.none @@ Printf.sprintf "$%d" m.meta_key in
          Term.create_sym (Sign.current_path()) Privat Defin Eager
<<<<<<< HEAD
            false name !(m.meta_type) [] in
        Stdlib.(symbols := SymSet.add s !symbols);
=======
            false name None !(m.meta_type) [] in
        Stdlib.(symbols := s :: !symbols);
>>>>>>> e1689366
        (* Build a definition for [m]. *)
        let xs = Array.init m.meta_arity (new_var_ind "x") in
        let app_var t x = _Appl t (mk_Vari x)) in
        let d = Array.fold_left app_var (mk_Symb s) xs in
        m.meta_value := Some(bind_mvar xs d)
    in
    Array.iter instantiate metas;
    Stdlib.(!symbols)
  in*)
  let map = Stdlib.ref SymMap.empty
  and m2s = Stdlib.ref MetaMap.empty in
  let instantiate m =
    match !(m.meta_value) with
    | Some _ -> assert false
    | None ->
      let s =
        let name = Pos.none @@ Printf.sprintf "$%d" m.meta_key in
        Term.create_sym (Sign.current_path())
          Privat Defin Eager false name !(m.meta_type) []
      in
      Stdlib.(map := SymMap.add s None !map; m2s := MetaMap.add m s !m2s);
      let xs = Array.init m.meta_arity (new_var_ind "x") in
      let s = mk_Symb s in
      let def = Array.fold_left (fun t x -> mk_Appl (t, mk_Vari x)) s xs in
      m.meta_value := Some(bind_mvar xs def)
  in
  MetaSet.iter instantiate !p.metas;
  let f i m =
    match MetaMap.find_opt m Stdlib.(!m2s) with
    | Some s -> Stdlib.(map := SymMap.add s (Some (i, arities.(i))) !map)
    | None -> ()
  in
  Array.iteri f metas;
  if Logger.log_enabled () then
    log_subj "replace LHS metavariables by function symbols:@ %a ↪ %a"
      term lhs_with_metas term rhs_with_metas;
  (* TODO complete the constraints into a set of rewriting rules on
     the function symbols of [symbols]. *)
  (* Compute the constraints for the RHS to have the same type as the LHS. *)
  let p = new_problem() in
  match Infer.check_noexn p [] rhs_with_metas ty_lhs with
  | None -> fatal pos "The RHS does not have the same type as the LHS."
  | Some rhs_with_metas ->
  (* Solving the typing constraints of the RHS. *)
  if not (Unif.solve_noexn p) then
    fatal pos "The rewriting rule does not preserve typing.";
  let rhs_constrs = List.map norm_constr !p.unsolved in
  (* [matches p t] says if [t] is an instance of [p]. *)
  let matches p t =
    let rec matches s l =
      match l with
      | [] -> ()
      | (p,t)::l ->
        (*if Logger.log_enabled() then
          log_subj "matches [%a] [%a]" term p term t;*)
        match unfold p, unfold t with
        | Vari x, _ ->
          begin match VarMap.find_opt x s with
            | Some u ->
              if Eval.eq_modulo [] t u then matches s l else raise Exit
            | None -> matches (VarMap.add x t s) l
          end
        | Symb f, Symb g when f == g -> matches s l
        | Appl(t1,u1), Appl(t2,u2) -> matches s ((t1,t2)::(u1,u2)::l)
        | _ -> raise Exit
    in try matches VarMap.empty [p,t]; true with Exit -> false
  in
  (* Function saying if a constraint is an instance of another one. *)
  let is_inst ((_c1,t1,u1) as x1) ((_c2,t2,u2) as x2) =
    if Logger.log_enabled() then
      log_subj "is_inst [%a] [%a]" constr x1 constr x2;
    let cons t u = add_args (mk_Symb Unif_rule.equiv) [t; u] in
    matches (cons t1 u1) (cons t2 u2) || matches (cons t1 u1) (cons u2 t2)
  in
  let is_lhs_constr rc = List.exists (fun lc -> is_inst lc rc) lhs_constrs in
  let cs = List.filter (fun rc -> not (is_lhs_constr rc)) rhs_constrs in
  if cs <> [] then
    begin
      List.iter (fatal_msg "Cannot solve %a@." constr) cs;
      fatal pos "Unable to prove type preservation."
    end;
  (* Replace metavariable symbols by Patt's. *)
  let rhs = symb_to_patt pos Stdlib.(!map) rhs_with_metas in
  s, {r with rhs}<|MERGE_RESOLUTION|>--- conflicted
+++ resolved
@@ -141,13 +141,8 @@
         let s =
           let name = Pos.none @@ Printf.sprintf "$%d" m.meta_key in
           Term.create_sym (Sign.current_path()) Privat Defin Eager
-<<<<<<< HEAD
-            false name !(m.meta_type) [] in
+            false name None !(m.meta_type) [] in
         Stdlib.(symbols := SymSet.add s !symbols);
-=======
-            false name None !(m.meta_type) [] in
-        Stdlib.(symbols := s :: !symbols);
->>>>>>> e1689366
         (* Build a definition for [m]. *)
         let xs = Array.init m.meta_arity (new_var_ind "x") in
         let app_var t x = _Appl t (mk_Vari x)) in
@@ -166,7 +161,7 @@
       let s =
         let name = Pos.none @@ Printf.sprintf "$%d" m.meta_key in
         Term.create_sym (Sign.current_path())
-          Privat Defin Eager false name !(m.meta_type) []
+          Privat Defin Eager false name None !(m.meta_type) []
       in
       Stdlib.(map := SymMap.add s None !map; m2s := MetaMap.add m s !m2s);
       let xs = Array.init m.meta_arity (new_var_ind "x") in
