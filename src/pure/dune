(library
 (name pure)
 (public_name lambdapi.pure)
 (modules :standard)
<<<<<<< HEAD
 (libraries camlp-streams lambdapi.handle lambdapi.core lambdapi.tool)
=======
 (inline_tests (deps tests/foo.lp tests/lambdapi.pkg))
 (preprocess (pps ppx_inline_test))
 (libraries camlp-streams lambdapi.handle lambdapi.core)
>>>>>>> 22055ab6
 (flags -w +3))<|MERGE_RESOLUTION|>--- conflicted
+++ resolved
@@ -2,11 +2,7 @@
  (name pure)
  (public_name lambdapi.pure)
  (modules :standard)
-<<<<<<< HEAD
- (libraries camlp-streams lambdapi.handle lambdapi.core lambdapi.tool)
-=======
  (inline_tests (deps tests/foo.lp tests/lambdapi.pkg))
  (preprocess (pps ppx_inline_test))
- (libraries camlp-streams lambdapi.handle lambdapi.core)
->>>>>>> 22055ab6
+ (libraries camlp-streams lambdapi.handle lambdapi.core lambdapi.tool)
  (flags -w +3))