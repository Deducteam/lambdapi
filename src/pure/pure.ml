open Lplib
open Timed
open Core
open Common open Error open Library
open Parsing
open Handle
open Base

(* Should be lifted *)
module Util = struct

  let located pp ppf ({Pos.pos; _} as e) =
    let pos = Option.map Pos.to_string pos in
    out ppf "[%a] %a" (Option.pp string) pos pp e

end

(** Representation of a single command (abstract). *)
module Command = struct
  type t = Syntax.p_command
  let equal = Syntax.eq_p_command
  let get_pos c = Pos.(c.pos)
  let print = Util.located Pretty.command
end

let interval_of_pos : Pos.pos -> Range.t =
  fun {start_line; start_col; end_line; end_col; _} ->
  let open Range in
  let start : point = make_point start_line start_col in
  let finish : point = make_point end_line end_col in
  make_interval start finish

(** Document identifier range map. *)
let rangemap : Command.t list -> Term.qident RangeMap.t =
  let f map ({elt;pos} : Syntax.p_qident) =
    (* Only add if the symbol has a position. *)
    match pos with
    | Some pos -> RangeMap.add (interval_of_pos pos) elt map
    | None -> map
  in
  Syntax.fold_idents f RangeMap.empty

(** Representation of a single tactic (abstract). *)
module Tactic = struct
  type t = Syntax.p_tactic
  let equal = Syntax.eq_p_tactic
  let get_pos t = Pos.(t.pos)
  let print = Util.located Pretty.tactic
end

(** Representation of a single proof (abstract). *)
module ProofTree = struct
  type t = Syntax.p_proof
  let equal = Syntax.eq_p_proof
  let fold = Syntax.fold_proof
end

type state = Time.t * Sig_state.t

(** Exception raised by [parse_text] on error. *)
exception Parse_error of Pos.pos * string

let parse_text : state -> fname:string -> string -> Command.t list * state =
    fun (t,st) ~fname s ->
  let dk_syntax = Filename.check_suffix fname dk_src_extension in
  try
    Time.restore t;
    let ast =
      let strm =
        if dk_syntax then Parser.Dk.parse_string fname s
        else Parser.parse_string fname s
      in
      (* NOTE this processing could be avoided with a parser for a list of
         commands. Such a parser is not trivially done. *)
      let cmds = Stdlib.ref [] in
      Stream.iter (fun c -> Stdlib.(cmds := c :: !cmds)) strm;
      List.rev Stdlib.(!cmds)
    in
    (ast, (Time.save (), st))
  with
  | Fatal(Some(Some(pos)), msg) -> raise (Parse_error(pos, msg))
  | Fatal(Some(None)     , _  ) -> assert false (* Should not produce. *)
  | Fatal(None           , _  ) -> assert false (* Should not produce. *)

type proof_finalizer = Sig_state.t -> Proof.proof_state -> Sig_state.t

type proof_state =
  Time.t * Sig_state.t * Proof.proof_state * proof_finalizer * bool * Pos.popt

type conclusion =
  | Typ of string * string
  | Unif of string * string

type goal = (string * string) list * conclusion

let string_of_goal : Proof.goal -> goal =
  let buf = Buffer.create 80 in
  let fmt = Format.formatter_of_buffer buf in
  let to_string f x =
    f fmt x;
    Format.pp_print_flush fmt ();
    let res = Buffer.contents buf in
    Buffer.clear buf;
    res
  in
  fun g ->
  let open Print in
<<<<<<< HEAD
  let env_elt (s,(_,t,_)) = s, to_string term t in
=======
  let bctx = Proof.Goal.bindlib_ctxt g in
  let term = term_in bctx in
  let env_elt (s,(_,t,_)) = s, to_string term (Bindlib.unbox t) in
>>>>>>> 5ee73e87
  let ctx_elt (x,a,_) = to_string var x, to_string term a in
  match g with
  | Proof.Typ gt ->
      let meta = to_string meta gt.goal_meta in
      let typ = to_string term gt.goal_type in
      List.rev_map env_elt gt.goal_hyps, Typ (meta, typ)
  | Proof.Unif (c,t,u) ->
      let t = to_string term t and u = to_string term u in
      List.rev_map ctx_elt c, Unif (t,u)

let current_goals : proof_state -> goal list =
  fun (time, st, ps, _, _, _) ->
  Time.restore time;
  Print.sig_state := st;
  List.map string_of_goal ps.proof_goals

type command_result =
  | Cmd_OK    of state * string option
  | Cmd_Proof of proof_state * ProofTree.t * Pos.popt * Pos.popt
  | Cmd_Error of Pos.popt option * string

type tactic_result =
  | Tac_OK    of proof_state * string option
  | Tac_Error of Pos.popt option * string

let t0 : Time.t Stdlib.ref = Stdlib.ref (Time.save ())

let set_initial_time : unit -> unit = fun _ ->
  Stdlib.(t0 := Time.save ())

let initial_state : string -> state = fun fname ->
  Console.reset_default ();
  Time.restore Stdlib.(!t0);
  Package.apply_config fname;
  let mp = Library.path_of_file LpLexer.escape fname in
  Sign.loading := [mp];
  let sign = Sig_state.create_sign mp in
  Sign.loaded  := Path.Map.add mp sign !Sign.loaded;
  (Time.save (), Sig_state.of_sign sign)

let handle_command : state -> Command.t -> command_result =
  fun (st,ss) cmd ->
  Time.restore st;
  let open Handle in
  try
    let (ss, ps, qres) = Command.get_proof_data Compile.compile ss cmd in
    let t = Time.save () in
    match ps with
    | None ->
        let qres = Option.map (fun f -> f ()) qres in Cmd_OK ((t, ss), qres)
    | Some(d) ->
      let ps =
        (t, ss, d.pdata_state, d.pdata_finalize, d.pdata_prv, d.pdata_sym_pos)
      in
        Cmd_Proof(ps, d.pdata_proof, d.pdata_sym_pos, d.pdata_end_pos)
  with Fatal(p,m) -> Cmd_Error(p,m)

let handle_tactic : proof_state -> Tactic.t -> int -> tactic_result =
  fun (_, ss, ps, finalize, prv, sym_pos) tac n ->
  try
    let ps, qres = Handle.Tactic.handle ss sym_pos prv (ps, None) tac n in
    let qres = Option.map (fun f -> f ()) qres in
    Tac_OK((Time.save (), ss, ps, finalize, prv, sym_pos), qres)
  with Fatal(p,m) -> Tac_Error(p,m)

let end_proof : proof_state -> command_result =
  fun (_, ss, ps, finalize, _, _) ->
  try Cmd_OK((Time.save (), finalize ss ps), None)
  with Fatal(p,m) -> Cmd_Error(p,m)

let get_symbols : state -> Term.sym Extra.StrMap.t =
  fun (_, ss) -> ss.in_scope<|MERGE_RESOLUTION|>--- conflicted
+++ resolved
@@ -105,13 +105,7 @@
   in
   fun g ->
   let open Print in
-<<<<<<< HEAD
   let env_elt (s,(_,t,_)) = s, to_string term t in
-=======
-  let bctx = Proof.Goal.bindlib_ctxt g in
-  let term = term_in bctx in
-  let env_elt (s,(_,t,_)) = s, to_string term (Bindlib.unbox t) in
->>>>>>> 5ee73e87
   let ctx_elt (x,a,_) = to_string var x, to_string term a in
   match g with
   | Proof.Typ gt ->
