(** Handling of commands. *)

open Lplib open Base open Extra
open Timed
open Common open Error open Pos
open Core open Term open Sign open Sig_state open Print
open Parsing open Syntax open Scope
open Proof

(** Type alias for a function that compiles a Lambdapi module. *)
type compiler = Path.t -> Sign.t

(** Register a check for the type of the builtin symbols "0" and "+1". *)
let _ =
  (* [eq_noexn t u] tries to unify the terms [t] and [u]. *)
  let eq_noexn : term -> term -> bool = fun t u ->
    let p = new_problem() in p := {!p with to_solve = [[], t, u]};
    Unif.solve_noexn p && !p.unsolved = [] && !p.metas = MetaSet.empty
  in
  let register = Builtin.register_expected_type eq_noexn term in
  let expected_zero_type ss _pos =
    try
      match !((StrMap.find "+1" ss.builtins).sym_type) with
      | Prod(a,_) -> a
      | _ -> assert false
    with Not_found -> mk_Meta (LibMeta.fresh (new_problem()) mk_Type 0, [||])
  in
  register "0" expected_zero_type;
  let expected_succ_type ss _pos =
    let typ_0 =
      try !((StrMap.find "0" ss.builtins).sym_type)
      with Not_found ->
        mk_Meta (LibMeta.fresh (new_problem()) mk_Type 0, [||])
    in
    mk_Arro (typ_0, typ_0)
  in
  register "+1" expected_succ_type

(** [handle_open ss p] handles the command [open p] with [ss] as the
   signature state. On success, an updated signature state is returned. *)
let handle_open : sig_state -> p_path -> sig_state =
  fun ss {elt=p;pos} ->
  (* Check that [p] is not an alias. *)
  match p with
  | [a] when StrMap.mem a ss.alias_path ->
    fatal pos "Module aliases cannot be open."
  | _ ->
  (* Check that [p] has been required. *)
  if not (Path.Map.mem p !(ss.signature.sign_deps)) then
    fatal pos "Module %a needs to be required first." path p;
  (* Obtain the signature corresponding to [p]. *)
  open_sign ss (Path.Map.find p !(Sign.loaded))

(** [handle_require b ss p] handles the command [require p] (or [require
   open p] if b is true) with [ss] as the signature state and [compile] the
   main compile function (passed as argument to avoid cyclic dependencies).
   On success, an updated signature state is returned. *)
let handle_require : compiler -> bool -> sig_state -> p_path -> sig_state =
  fun compile b ss {elt=p;pos} ->
  (* Check that the module has not already been required. *)
  if Path.Map.mem p !(ss.signature.sign_deps) then
    fatal pos "Module %a is already required." path p;
  (* Compile required path (adds it to [Sign.loaded] among other things) *)
  ignore (compile p);
  (* Add the dependency (it was compiled already while parsing). *)
  ss.signature.sign_deps
    := Path.Map.add p StrMap.empty !(ss.signature.sign_deps);
  if b then open_sign ss (Path.Map.find p !(Sign.loaded)) else ss

(** [handle_require_as compile ss p id] handles the command
    [require p as id] with [ss] as the signature state and [compile] the main
    compilation function passed as argument to avoid cyclic dependencies. On
    success, an updated signature state is returned. *)
let handle_require_as : compiler -> sig_state -> p_path -> p_ident ->
  sig_state =
  fun compile ss ({elt=p;_} as mp) {elt=id;_} ->
  let ss = handle_require compile false ss mp in
  let alias_path = StrMap.add id p ss.alias_path in
  let path_alias = Path.Map.add p id ss.path_alias in
  {ss with alias_path; path_alias}

(** [handle_modifiers ms] verifies that the modifiers in [ms] are compatible.
    If so, they are returned as a tuple. Otherwise, it fails. *)
let handle_modifiers : p_modifier list -> prop * expo * match_strat =
  fun ms ->
  let rec get_modifiers ((props, expos, strats) as acc) = function
    | [] -> acc
    | {elt=P_prop _;_} as p::ms -> get_modifiers (p::props, expos, strats) ms
    | {elt=P_expo _;_} as e::ms -> get_modifiers (props, e::expos, strats) ms
    | {elt=P_mstrat _;_} as s::ms ->
        get_modifiers (props, expos, s::strats) ms
    | {elt=P_opaq;_}::ms -> get_modifiers acc ms
  in
  let props, expos, strats = get_modifiers ([],[],[]) ms in
  let prop =
    match props with
    | [{elt=P_prop (Assoc b);_};{elt=P_prop Commu;_}]
    | [{elt=P_prop Commu;_};{elt=P_prop (Assoc b);_}] -> AC b
    | _::{pos;_}::_ -> fatal pos "Incompatible or duplicated properties."
    | [{elt=P_prop (Assoc _);pos}] ->
        fatal pos "Associativity alone is not allowed as \
                   you can use a rewriting rule instead."
    | [{elt=P_prop p;_}] -> p
    | [] -> Defin
    | _ -> assert false
  in
  let expo =
    match expos with
    | _::{pos;_}::_ ->
        fatal pos "Incompatible or duplicated exposition markers."
    | [{elt=P_expo e;_}] -> e
    | [] -> Public
    | _ -> assert false
  in
  let strat =
    match strats with
    | _::{pos;_}::_ ->
        fatal pos "Incompatible or duplicated matching strategies."
    | [{elt=P_mstrat s;_}] -> s
    | [] -> Eager
    | _ -> assert false
  in
  (prop, expo, strat)

(** [handle_inductive_symbol ss e p strat x xs a] handles the command
    [e p strat symbol x xs : a] with [ss] as the signature state.
    On success, an updated signature state and the new symbol are returned. *)
let handle_inductive_symbol : sig_state -> expo -> prop -> match_strat
    -> p_ident -> p_params list -> p_term -> sig_state * sym =
  fun ss expo prop mstrat ({elt=name;pos} as id) xs typ ->
  (* We check that [id] is not already used. *)
  if Sign.mem ss.signature name then
    fatal pos "Symbol %a already exists." uid name;
  (* Desugaring of arguments of [typ]. *)
  let typ = if xs = [] then typ else Pos.none (P_Prod(xs, typ)) in
  (* Obtaining the implicitness of arguments. *)
  let impl = Syntax.get_impl_term typ in
  (* We scope the type of the declaration. *)
  let p = new_problem() in
  let typ = scope_term ~typ:true (expo = Privat) ss Env.empty typ in
  (* We check that [typ] is typable by a sort. *)
  let (typ,  _) = Query.check_sort pos p [] typ in
  (* We check that no metavariable remains. *)
  if !p.metas <> MetaSet.empty then begin
    fatal_msg "The type of %a has unsolved metavariables.@." uid name;
    fatal pos "We have %a : %a." uid name term typ
  end;
  (* Actually add the symbol to the signature and the state. *)
  Console.out 2 (Color.red "symbol %a : %a") uid name term typ;
  let r = Sig_state.add_symbol ss expo prop mstrat false id typ impl None in
  sig_state := fst r; r

(** Representation of a yet unchecked proof. The structure is initialized when
    the proof mode is entered, and its finalizer is called when the proof mode
    is exited (i.e., when a terminator like “end” is used).  Note that tactics
    do not work on this structure directly,  although they act on the contents
    of its [pdata_state] field. *)
type proof_data =
  { pdata_sym_pos  : Pos.popt (** Position of the declared symbol. *)
  ; pdata_state    : proof_state (** Proof state. *)
  ; pdata_proof    : p_proof (** Proof. *)
  ; pdata_finalize : sig_state -> proof_state -> sig_state (** Finalizer. *)
  ; pdata_end_pos  : Pos.popt (** Position of the proof's terminator. *)
  ; pdata_prv      : bool (** [true] iff private symbols are allowed. *) }

(** Representation of a command output. *)
type cmd_output = sig_state * proof_data option * Query.result

(** [get_proof_data compile ss cmd] tries to handle the command [cmd] with
    [ss] as the signature state and [compile] as the main compilation function
    processing lambdapi modules (it is passed as argument to avoid cyclic
    dependencies). On success, an updated signature state is returned.  When
    [cmd] leads to entering the proof mode,  a [proof_data] is also  returned.
    This structure contains the list of the tactics to be executed, as well as
    the initial state of the proof.  The checking of the proof is then handled
    separately. Note that [Fatal] is raised in case of an error. *)
let get_proof_data : compiler -> sig_state -> p_command -> cmd_output =
  fun compile ss ({elt; pos} as cmd) ->
  Console.out 3 (Color.cya "%a") Pos.pp pos;
  Console.out 4 "%a" Pretty.command cmd;
  match elt with
  | P_query(q) -> (ss, None, Query.handle ss None q)
  | P_require(b,ps) ->
      (List.fold_left (handle_require compile b) ss ps, None, None)
  | P_require_as(p,id) -> (handle_require_as compile ss p id, None, None)
  | P_open(ps) -> (List.fold_left handle_open ss ps, None, None)
  | P_rules(rs) ->
    (* Scope rules, and check that they preserve typing. Return the list of
       rules [srs] and also a [map] mapping every symbol defined by a rule
       of [srs] to its defining rules. *)
      let handle_rule (srs, map) pr =
        let sr = scope_rule false ss pr in
        let (s,r) as sr = Tool.Sr.check_rule pr.pos sr in
        let h = function Some rs -> Some(r::rs) | None -> Some[r] in
        sr::srs, SymMap.update s h map
      in
      let srs, map = List.fold_left handle_rule ([], SymMap.empty) rs in
      (* /!\ Update decision trees without adding the rules themselves. It is
         important for local confluence checking. *)
      SymMap.iter Tree.update_dtree map;
      let sign = ss.signature in
      (* Local confluence checking. *)
      Tool.Lcr.check_cps pos sign srs map;
      (* Add rules in the signature. *)
      SymMap.iter (Sign.add_rules ss.signature) map;
      if !Console.verbose >= 2 then
        List.iter (Console.out 2 (Color.red "rule %a") sym_rule)
          (List.rev srs);
      (* Update critical pair positions. *)
      sign.Sign.sign_cp_pos :=
        Tool.Lcr.update_cp_pos pos !(sign.Sign.sign_cp_pos) map;
      (ss, None, None)
  | P_builtin(n,qid) ->
      let s = find_sym ~prt:true ~prv:true ss qid in
      begin
        match StrMap.find_opt n ss.builtins with
        | Some s' when s' == s ->
          fatal pos "Builtin \"%s\" already mapped to %a" n sym s
        | _ ->
          Builtin.check ss pos n s;
          Console.out 2 "builtin \"%s\" ≔ %a" n sym s;
          (Sig_state.add_builtin ss n s, None, None)
      end
  | P_notation(qid,n) ->
      let s = find_sym ~prt:true ~prv:true ss qid in
      (* Check arity. *)
      let expected =
        match n with
        | Prefix _ | Postfix _ -> 1
        | Infix _ -> 2
        | Zero -> 0
        | Succ _ -> 1
        | Quant -> 1
      and real = Tactic.count_products [] !(s.sym_type) in
      if real < expected then
        fatal pos "Notation incompatible with the type of %a" sym s;
      (* Convert strings into floats. *)
      let float_priority_from_string_priority s =
        try
          if String.contains s '.' then float_of_string s
          else float_of_int (int_of_string s)
        with Failure _ -> fatal pos "Too big number (max is %d)" max_int
      in
      let rec float_notation_from_string_notation n =
        match n with
        | Prefix s -> Prefix (float_priority_from_string_priority s)
        | Postfix s -> Postfix (float_priority_from_string_priority s)
        | Infix(a,s) -> Infix(a, float_priority_from_string_priority s)
        | Succ x -> Succ (Option.map float_notation_from_string_notation x)
        | Zero -> Zero
        | Quant -> Quant
      in
      let n = float_notation_from_string_notation n in
      Console.out 2 "notation %a %a" sym s (notation float) n;
<<<<<<< HEAD
      (add_notation ss s n, None, None)
  | P_unif_rule(pr) ->
      (* Approximately same processing as rules without SR/LCR checking. *)
      let (_,r) as sr = scope_rule true ss pr in
      Sign.add_rule ss.signature sr;
=======
      (Sig_state.add_notation ss s n, None, None)
  | P_unif_rule(h) ->
      (* Approximately same processing as rules without SR checking. *)
      let pur = scope_rule true ss h in
      let urule = Scope.rule_of_pre_rule pur in
      Sign.add_rule ss.signature Unif_rule.equiv urule;
>>>>>>> 103cbd9a
      Tree.update_dtree Unif_rule.equiv [];
      Console.out 2 "unif_rule %a" unif_rule r;
      (ss, None, None)
  | P_coercion c ->
      let r = scope_rule false ss c in
      Sign.add_rule ss.signature r;
      Tree.update_dtree Coercion.coerce [];
      Console.out 2 "coercion %a" sym_rule r;
      (ss, None, None)

  | P_inductive(ms, params, p_ind_list) ->
      (* Check modifiers. *)
      let (prop, expo, mstrat) = handle_modifiers ms in
      if prop <> Defin then
        fatal pos "Property modifiers cannot be used on inductive types.";
      if mstrat <> Eager then
        fatal pos "Pattern matching strategy modifiers cannot be used on \
                       inductive types.";
      (* Add inductive types in the signature. *)
      let add_ind_sym (ss, ind_sym_list) {elt=(id,pt,_); _} =
        let (ss, ind_sym) =
          (* All inductive types are declared at position [pos]
             so that constructors are declared afterwards. *)
          let id = {id with pos} in
          handle_inductive_symbol ss expo Const Eager id params pt in
        (ss, ind_sym::ind_sym_list)
      in
      let (ss, ind_sym_list_rev) =
        List.fold_left add_ind_sym (ss, []) p_ind_list in
      (* Set parameters as implicit in the type of constructors. *)
      let params =
        List.map (fun (idopts,typopt,_) -> (idopts,typopt,true)) params in
      (* Add constructors in the signature. *)
      let add_constructors
            (ss, cons_sym_list_list) {elt=(_,_,p_cons_list); _} =
        let add_cons_sym (ss, cons_sym_list) (id, pt) =
          let (ss, cons_sym) =
            handle_inductive_symbol ss expo Const Eager id params pt in
          (ss, cons_sym::cons_sym_list)
        in
        let (ss, cons_sym_list_rev) =
          List.fold_left add_cons_sym (ss, []) p_cons_list in
        (* Reverse the list of constructors previously computed to preserve
           the initial order. *)
        let cons_sym_list = List.rev cons_sym_list_rev in
        (ss, cons_sym_list::cons_sym_list_list)
      in
      let (ss, cons_sym_list_list_rev) =
        List.fold_left add_constructors (ss, []) p_ind_list
      in
      let ind_list =
        List.fold_left2
          (fun acc ind_sym cons_sym_list -> (ind_sym,cons_sym_list)::acc)
          []
          ind_sym_list_rev cons_sym_list_list_rev
      in
      (* Compute data useful for generating the induction principles. *)
      let cfg = Inductive.get_config ss pos in
      let a_str, p_str, x_str = Inductive.gen_safe_prefixes ind_list in
      let ind_nb_params = List.length params in
      let vs, env, ind_pred_map =
        Inductive.create_ind_pred_map pos cfg ind_nb_params ind_list
          a_str p_str x_str
      in
      (* Compute the induction principles. *)
      let rec_typ_list_rev =
        Inductive.gen_rec_types cfg pos ind_list vs env ind_pred_map x_str
      in
      (* Add the induction principles in the signature. *)
      let add_recursor (ss, rec_sym_list) ind_sym rec_typ =
        let rec_name = Inductive.rec_name ind_sym in
        if Sign.mem ss.signature rec_name then
          fatal pos "Symbol %a already exists." uid rec_name;
        let (ss, rec_sym) =
          Console.out 2 (Color.red "symbol %a : %a")
            uid rec_name term rec_typ;
          (* Recursors are declared after the types and constructors. *)
          let pos = after (end_pos pos) in
          let id = Pos.make pos rec_name in
          let r =
            Sig_state.add_symbol ss expo Defin Eager false id rec_typ [] None
          in sig_state := fst r; r
        in
        (ss, rec_sym::rec_sym_list)
      in
      let (ss, rec_sym_list) =
        List.fold_left2 add_recursor (ss, [])
          ind_sym_list_rev rec_typ_list_rev
      in
      (* Add recursor rules in the signature. *)
      let add_rule pr =
        let r = scope_rule false ss pr in
        let r = Tool.Sr.check_rule pos r in
        Sign.add_rule ss.signature r;
        Console.out 2 (Color.red "rule %a") sym_rule r
      in
      with_no_wrn
        (Inductive.iter_rec_rules pos ind_list vs ind_pred_map) add_rule;
      List.iter (fun s -> Tree.update_dtree s []) rec_sym_list;
      (* Store the inductive structure in the signature *)
      let ind_nb_types = List.length ind_list in
      List.iter2
        (fun (ind_sym, cons_sym_list) rec_sym ->
          Sign.add_inductive ss.signature ind_sym cons_sym_list rec_sym
            ind_nb_params ind_nb_types)
        ind_list
        rec_sym_list;
      (ss, None, None)

  | P_symbol {p_sym_mod;p_sym_nam;p_sym_arg;p_sym_typ;p_sym_trm;p_sym_prf;
              p_sym_def} ->
    (* We check that the identifier is not already used. *)
    let {elt=id; _} = p_sym_nam in
    if Sign.mem ss.signature id then
      fatal p_sym_nam.pos "Symbol %a already exists." uid id;
    (* Check that this is a syntactically valid symbol declaration. *)
    begin
      match p_sym_typ, p_sym_def, p_sym_trm, p_sym_prf with
      | None, true, None, Some _ -> fatal pos "missing type"
      |    _, true, None, None   -> fatal pos "missing definition"
      | _ -> ()
    end;
    (* Verify modifiers. *)
    let prop, expo, mstrat = handle_modifiers p_sym_mod in
    let opaq = List.exists Syntax.is_opaq p_sym_mod in
    let pdata_prv = expo = Privat || (p_sym_def && opaq) in
    (match p_sym_def, opaq, prop, mstrat with
     | false, true, _, _ -> fatal pos "Symbol declarations cannot be opaque."
     | true, _, Const, _ -> fatal pos "Definitions cannot be constant."
     | true, _, _, Sequen ->
         fatal pos "Definitions cannot have matching strategies."
     | _ -> ());
    (* Problem recording metavariables and constraints. *)
    let p = new_problem() in
    (* Scoping the definition and the type. *)
    let scope ?(typ=false) = scope_term ~typ (expo = Privat) ss Env.empty in
    (* Scoping function keeping track of the position. *)
    let scope ?(typ=false) t = Pos.make t.pos (scope ~typ t) in
    (* Desugaring of parameters and scoping of [p_sym_trm]. *)
    let pt, t =
      match p_sym_trm with
      | Some pt ->
          let pt =
            if p_sym_arg = [] then pt
            else let pos = Pos.(cat (end_pos p_sym_nam.pos) pt.pos) in
                 Pos.make pos (P_Abst(p_sym_arg, pt))
          in Some pt, Some (scope pt)
      | None -> None, None
    in
    (* Desugaring of parameters, scoping of [p_sym_typ], and computation
       of implicit arguments. *)
    let a, impl =
      match p_sym_typ with
      | None ->
        let impl =
          match pt with
          | None -> assert false
          | Some pt -> Syntax.get_impl_term pt
        in None, impl
      | Some a ->
          let a =
            if p_sym_arg = [] then a
            else let pos = Pos.(cat (end_pos p_sym_nam.pos) a.pos) in
                 Pos.make pos (P_Prod(p_sym_arg, a))
          in Some (scope ~typ:true a), Syntax.get_impl_term a
    in
    (* Build proof data. *)
    let pdata =
      (* Type of the symbol. *)
      let t, a =
        match a with
        | Some {elt=a;pos} -> (* Check that the given type is well sorted. *)
          begin match Infer.check_sort_noexn p [] a with
            | None -> fatal pos "%a@ cannot be typed by a sort" term a
            | Some (a,_) ->
              let t =
                match t with
                | None -> None
                | Some {elt=t;pos} ->
                  match Infer.check_noexn p [] t a with
                  | None ->
                    fatal pos "%a@ cannot be of type@ %a" term t term a
                  | Some t -> Some (Pos.make pos t)
              in
              (t, a)
          end
        | None -> (* If no type is given, infer it from the definition. *)
          match t with
          | None -> assert false
          | Some {elt=t;pos} ->
            match Infer.infer_noexn p [] t with
            | None -> fatal pos "%a@ is not typable" term t
            | Some (t,a) -> Some (Pos.make pos t), a
      in
      (* Get tactics and proof end. *)
      let pdata_proof, pe =
        match p_sym_prf with
        | None -> [], Pos.make (Pos.end_pos pos) P_proof_end
        | Some (ts, pe) -> ts, pe
      in
      (* Initialize proof state. *)
      Console.State.push ();
      (* Build finalizer. *)
      let pdata_finalize ss ps =
        Console.State.pop ();
        match pe.elt with
        | P_proof_abort -> wrn pe.pos "Proof aborted."; ss
        | P_proof_admitted ->
            if finished ps then
              fatal pe.pos "The proof is finished. Use 'end' instead.";
            (* Admit all the remaining typing goals. *)
            let admit_goal g =
              match g with
              | Unif _ -> fatal pos "Cannot admit unification goals."
              | Typ gt ->
                let m = gt.goal_meta in
                match !(m.meta_value) with
                | None -> Tactic.admit_meta ss p_sym_nam.pos m
                | Some _ -> ()
            in
            List.iter admit_goal ps.proof_goals;
            (* Add the symbol in the signature with a warning. *)
            Console.out 2 (Color.red "symbol %a : %a") uid id term a;
            wrn pe.pos "Proof admitted.";
            let t = Option.map (fun t -> t.elt) t in
            fst (Sig_state.add_symbol
                   ss expo prop mstrat opaq p_sym_nam a impl t)
        | P_proof_end ->
            (* Check that the proof is indeed finished. *)
            if not (finished ps) then
              fatal pe.pos "The proof is not finished.";
            (* Get the final definition. *)
            let d =
              Option.map (fun m -> unfold (mk_Meta(m,[||]))) ps.proof_term in
            (* Add the symbol in the signature. *)
            Console.out 2 (Color.red "symbol %a : %a") uid id term a;
            fst (Sig_state.add_symbol
                   ss expo prop mstrat opaq p_sym_nam a impl d)
      in
      (* Create the proof state. *)
      let pdata_state =
        let proof_goals = Proof.add_goals_of_problem p [] in
        if p_sym_def then
          (* Add a new focused goal and refine on it. *)
          let m = LibMeta.fresh p a 0 in
          let g = Goal.of_meta m in
          let ps = {proof_name = p_sym_nam; proof_term = Some m;
                    proof_goals = g :: proof_goals} in
          match pt, t with
          | Some pt, Some t ->
              let gt = match g with Typ gt -> gt | _ -> assert false in
              Tactic.tac_refine ~check:false pt.pos ps gt proof_goals p t.elt
          | _, _ -> Tactic.tac_solve pos ps
        else
          let ps = {proof_name = p_sym_nam; proof_term = None; proof_goals} in
          Tactic.tac_solve pos ps
      in
      if p_sym_prf = None && not (finished pdata_state) then wrn pos
        "Some metavariables could not be solved: a proof must be given";
      { pdata_sym_pos=p_sym_nam.pos; pdata_state; pdata_proof
      ; pdata_finalize; pdata_end_pos=pe.pos; pdata_prv }
    in
    (ss, Some pdata, None)

(** [too_long] indicates the duration after which a warning should be given to
    indicate commands that take too long to execute. *)
let too_long = Stdlib.ref infinity

(** [get_proof_data compile ss cmd] adds to the previous [command] some
    exception handling. In particular, the position of [cmd] is used on errors
    that lack a specific position. All exceptions except [Timeout] and [Fatal]
    are captured, although they should not occur. *)
let get_proof_data : compiler -> sig_state -> p_command -> cmd_output =
  fun compile ss ({pos;_} as cmd) ->
  sig_state := ss;
  try
    let (tm, ss) = Extra.time (get_proof_data compile ss) cmd in
    if Stdlib.(tm >= !too_long) then
      wrn pos "It took %.2f seconds to handle the command." tm;
    ss
  with
  | Timeout                as e -> raise e
  | Fatal(Some(Some(_)),_) as e -> raise e
  | Fatal(None         ,m)      -> fatal pos "Error on command.@.%s" m
  | Fatal(Some(None)   ,m)      -> fatal pos "Error on command.@.%s" m
  | e                           ->
      fatal pos "Uncaught exception: %s." (Printexc.to_string e)

(** [handle compile_mod ss cmd] retrieves proof data from [cmd] (with
    {!val:get_proof_data}) and handles proofs using functions from
    {!module:Tactic} The function [compile_mod] is used to compile required
    modules recursively. *)
let handle : compiler -> Sig_state.t -> Syntax.p_command -> Sig_state.t =
  fun compile_mod ss cmd ->
  LibMeta.reset_meta_counter ();
  (* We provide the compilation function to the handle commands, so that
     "require" is able to compile files. *)
  let (ss, p, _) = get_proof_data compile_mod ss cmd in
  match p with
  | None -> ss
  | Some d ->
    let ps, _ =
      fold_proof (Tactic.handle ss d.pdata_sym_pos d.pdata_prv)
        (d.pdata_state, None) d.pdata_proof
    in d.pdata_finalize ss ps<|MERGE_RESOLUTION|>--- conflicted
+++ resolved
@@ -252,20 +252,11 @@
       in
       let n = float_notation_from_string_notation n in
       Console.out 2 "notation %a %a" sym s (notation float) n;
-<<<<<<< HEAD
-      (add_notation ss s n, None, None)
+      (Sig_state.add_notation ss s n, None, None)
   | P_unif_rule(pr) ->
       (* Approximately same processing as rules without SR/LCR checking. *)
       let (_,r) as sr = scope_rule true ss pr in
       Sign.add_rule ss.signature sr;
-=======
-      (Sig_state.add_notation ss s n, None, None)
-  | P_unif_rule(h) ->
-      (* Approximately same processing as rules without SR checking. *)
-      let pur = scope_rule true ss h in
-      let urule = Scope.rule_of_pre_rule pur in
-      Sign.add_rule ss.signature Unif_rule.equiv urule;
->>>>>>> 103cbd9a
       Tree.update_dtree Unif_rule.equiv [];
       Console.out 2 "unif_rule %a" unif_rule r;
       (ss, None, None)
