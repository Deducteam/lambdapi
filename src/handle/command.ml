--- conflicted
+++ resolved
@@ -127,27 +127,16 @@
   Console.out 3 (Color.cya "%a") Pos.pp r.pos;
   Console.out 4 "%a" (Pretty.rule "rule") r;
   let pr = scope_rule false ss r in
-<<<<<<< HEAD
-  let sym = pr.elt.pr_sym in
-  if !(sym.sym_def) <> None then
+  let s = pr.elt.pr_sym in
+  if !(s.sym_def) <> None then
     fatal pr.pos "No rewriting rule can be given on a defined symbol.";
-  sym, Tool.Sr.check_rule pr
+  s, Tool.Sr.check_rule pr
 
 (** [handle_rule ss syms r] checks rule [r], adds it in [ss] and returns the
    head symbol of the lhs and the rule itself. *)
 let add_rule : sig_state -> sym * rule -> unit = fun ss (sym, rule) ->
   Sign.add_rule ss.signature sym rule;
   Console.out 2 (Color.red "rule %a") pp_rule (sym, rule)
-=======
-  let s = pr.elt.pr_sym in
-  if !(s.sym_def) <> None then
-    fatal pr.pos "No rewriting rule can be given on the defined symbol %a."
-      sym s;
-  let r = Tool.Sr.check_rule pr in
-  Sign.add_rule ss.signature s r;
-  Console.out 2 (Color.red "rule %a") rule (s,r);
-  s
->>>>>>> 2c211b47
 
 (** [handle_inductive_symbol ss e p strat x xs a] handles the command
     [e p strat symbol x xs : a] with [ss] as the signature state.
