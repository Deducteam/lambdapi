--- conflicted
+++ resolved
@@ -198,15 +198,10 @@
     (* Scope rules, and check that they preserve typing. Return the list of
        rules [srs] and also a [map] mapping every symbol defined by a rule
        of [srs] to its defining rules. *)
-<<<<<<< HEAD
-      let handle_rule (srs, map) pr =
-        let sr = scope_rule false ss pr in
+      let handle_rule r (srs, map) =
+        let sr = scope_rule false ss r in
         let (s,r) as sr =
-          if Stdlib.(!sr_check) then Tool.Sr.check_rule pr.pos sr else sr in
-=======
-      let handle_rule r (srs, map) =
-        let (s,r) as sr = check_rule ss r in
->>>>>>> 48881964
+          if Stdlib.(!sr_check) then Tool.Sr.check_rule r.pos sr else sr in
         let h = function Some rs -> Some(r::rs) | None -> Some[r] in
         sr::srs, SymMap.update s h map
       in
