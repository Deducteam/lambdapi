--- conflicted
+++ resolved
@@ -625,15 +625,9 @@
     ss
   with
   | Timeout                as e -> raise e
-<<<<<<< HEAD
   | Fatal(Some(Some(_)),_, _) as e -> raise e
-  | Fatal(None         ,m, _)      -> fatal pos "Error on command.@.%s" m
-  | Fatal(Some(None)   ,m, _)      -> fatal pos "Error on command.@.%s" m
-=======
-  | Fatal(Some(Some(_)),_) as e -> raise e
-  | Fatal(None         ,m)      -> fatal pos "%s" m
-  | Fatal(Some(None)   ,m)      -> fatal pos "%s" m
->>>>>>> bba9c316
+  | Fatal(None         ,m, _)      -> fatal pos "%s" m
+  | Fatal(Some(None)   ,m, _)      -> fatal pos "%s" m
   | e                           ->
       fatal pos "Uncaught exception: %s." (Printexc.to_string e)
 
