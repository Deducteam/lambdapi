--- conflicted
+++ resolved
@@ -17,6 +17,10 @@
 open Print
 open Proof
 open Debug
+
+(** Logging function for command handling. *)
+let logger_hndl = new_logger 'h' "hndl" "command handling"
+let log_hndl = logger_hndl.logger
 
 (* Register a check for the type of the builtin symbols "0" and "+1". *)
 let _ =
@@ -376,22 +380,8 @@
             in
             (Some(a), Scope.get_implicitness a)
       in
-<<<<<<< HEAD
-      (* Scope the type and get its metavariables. *)
-      let ao, metas_a =
-        match ao with
-        | Some a -> let a = scope expo a in Some a, LibTerm.get_metas true a
-        | None -> None, MetaSet.empty
-      in
-      (* Get the type of the symbol and the goals to solve for the declaration
-         to be well-typed. *)
-      let proof_goals, a, t = goals_of_typ pos ao t in
-      (* Add the metas of [a] as goals. *)
-      let proof_goals = add_goals_of_metas metas_a proof_goals in
-=======
       let ao = Option.map scope_p ao in
-      let proof_goals, a = goals_of_typ ao t in
->>>>>>> 08755211
+      let proof_goals, a, t = goals_of_typ ao t in
       (* Add the definition as goal so that we can refine on it. *)
       let proof_term =
         if p_sym_def then Some (Meta.fresh ~name:id a 0) else None in
@@ -433,7 +423,6 @@
             Console.out 3 (red "(symb) add %a : %a\n")
               pp_uid id pp_term a;
             wrn pe.pos "Proof admitted.";
-            let t = Option.map (fun t -> t.elt) t in
             fst (add_symbol ss expo prop mstrat true p_sym_nam a impl t)
         | P_proof_end ->
             (* Check that the proof is indeed finished. *)
@@ -443,7 +432,6 @@
             (* Add the symbol in the signature. *)
             Console.out 3 (red "(symb) add %a : %a\n")
               pp_uid id pp_term a;
-            let t = Option.map (fun t -> t.elt) t in
             fst (add_symbol ss expo prop mstrat opaq p_sym_nam a impl t)
       in
       (* Create proof state. *)
@@ -461,7 +449,7 @@
         match pt, t with
         | Some pt, Some t ->
             (match ps.proof_goals with
-             | Typ gt :: gs -> Tactic.tac_refine pt.pos ps gt gs t.elt
+             | Typ gt :: gs -> Tactic.tac_refine pt.pos ps gt gs t
              | _ -> assert false)
         | _, _ -> ps
       in
