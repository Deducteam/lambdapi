--- conflicted
+++ resolved
@@ -238,11 +238,7 @@
   | P_unif_rule(h) ->
       (* Approximately same processing as rules without SR checking. *)
       let pur = (scope_rule true ss h).elt in
-<<<<<<< HEAD
-      let urule = rule_of_pre_rule pur in
-=======
       let urule = Scope.rule_of_pre_rule pur in
->>>>>>> 74cb4372
       Sign.add_rule ss.signature Unif_rule.equiv urule;
       Tree.update_dtree Unif_rule.equiv;
       Console.out 3 "(hint) %a\n" pp_unif_rule (Unif_rule.equiv, urule);
