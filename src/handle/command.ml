--- conflicted
+++ resolved
@@ -162,14 +162,8 @@
     (if xs = [] then scope_term else scope_term_with_params)
       (expo = Privat) ss Env.empty p (fun _ -> None) (fun _ -> None) typ
   in
-<<<<<<< HEAD
-  let module Infer = (val Unif.typechecker ss.coercions) in
-  (* We check that [a] is typable by a sort. *)
-  let (typ, _) = Infer.check_sort [] {elt=typ;pos} in
-=======
   (* We check that [typ] is typable by a sort. *)
-  Query.check_sort pos p [] typ;
->>>>>>> 4d12e7dd
+  let typ = Query.check_sort pos p [] typ in
   (* We check that no metavariable remains. *)
   if p.metas <> MetaSet.empty then
     (fatal_msg "The type of %a has unsolved metavariables.\n" pp_uid name;
@@ -407,26 +401,19 @@
       | _ -> ()
       end;
     (* Build proof data. *)
-<<<<<<< HEAD
-    let data =
-      let tc = Unif.typechecker ss.coercions in
-      let proof_goals, a, t = goals_of_typ tc a t in
-      (* Add the definition as goal so that we can refine on it. *)
-      let proof_term =
-        if p_sym_def then Some (Meta.fresh ~name:id a 0) else None in
-=======
     let pdata =
       (* Type of the symbol. *)
-      let a =
+      let (t, a) =
         match a with
-        | Some {elt=t;pos} -> (* Check that the given type is well sorted. *)
-            Query.check_sort pos p [] t; t
+        | Some a -> (* Check that the given type is well sorted. *)
+            (t, Query.check_sort p [] a)
         | None -> (* If no type is given, infer it from the definition. *)
             match t with
             | None -> assert false
-            | Some {elt=t;pos} -> Query.infer pos p [] t
-      in
->>>>>>> 4d12e7dd
+            | Some t -> 
+                let (t, a) = Query.infer p [] t in
+                (Some t, a)
+      in
       (* Get tactics and proof end. *)
       let pdata_tactics, pe =
         match p_sym_prf with
@@ -473,30 +460,7 @@
                fatal pe.pos "The proof is not finished.");
             (* Add the symbol in the signature. *)
             Console.out 3 (red "(symb) add %a : %a" ^^ "\n")
-<<<<<<< HEAD
-            pp_uid id pp_term a;
-            fst (add_symbol ss expo prop mstrat opaq p_sym_nam a impl t)
-      in
-      (* Create proof state. *)
-      let ps = {proof_name = p_sym_nam; proof_term; proof_goals} in
-      let ps = Tactic.tac_solve pos ps in
-      (* Add proof_term as focused goal. *)
-      let ps =
-        match proof_term with
-        | None -> ps
-        | Some m -> {ps with proof_goals = Goal.of_meta m :: ps.proof_goals}
-      in
-      (* Apply tac_refine in case of a definition. *)
-      let ps =
-        match pt, t with
-        | Some pt, Some t ->
-            (match ps.proof_goals with
-             | Typ gt :: gs -> Tactic.tac_refine tc pt.pos ps gt gs t
-             | _ -> assert false)
-        | _, _ -> ps
-=======
               pp_uid id pp_term a;
-            let t = Option.map (fun t -> t.elt) t in
             fst (add_symbol ss expo prop mstrat opaq p_sym_nam a impl t)
       in
       (* Create the proof state. *)
@@ -513,12 +477,11 @@
               let gt = match g with Typ gt -> gt | _ -> assert false in
               (*TODO there is no need for tac_refine to type-check [t] again
                  if [a] is the type infered from [t]. *)
-              Tactic.tac_refine pt.pos ps gt proof_goals p t.elt
+              Tactic.tac_refine tc pt.pos ps gt proof_goals p t.elt
           | _, _ -> Tactic.tac_solve pos ps
         else
           let ps = {proof_name = p_sym_nam; proof_term = None; proof_goals} in
           Tactic.tac_solve pos ps
->>>>>>> 4d12e7dd
       in
       if p_sym_prf = None && not (finished pdata_p_state) then wrn pos
         "Some metavariables could not be solved: a proof must be given";
