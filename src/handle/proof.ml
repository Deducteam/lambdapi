--- conflicted
+++ resolved
@@ -239,8 +239,7 @@
         end
     | None, None -> assert false (* already rejected by parser *)
   in
-<<<<<<< HEAD
-  (List.rev_map (fun c -> Unif c) to_solve, typ, ter)
+  (List.map (fun c -> Unif c) to_solve, typ, ter)
 
 (** [goals_of_typ typ ter] returns a 3-uple [(gs, ty, te)] where [gs] is a
     list of goals for [typ] to be typable by a sort and [ter] to have type
@@ -253,18 +252,6 @@
     on [ter]. *)
 let goals_of_typ : term loc option -> term loc option ->
   goal list * term * term option =
-=======
-  (List.map (fun c -> Unif c) to_solve, typ)
-
-(** [goals_of_typ typ ter] returns a list of goals for [typ] to be typable by
-   by a sort and [ter] to have type [typ] in the empty context. [ter] and
-   [typ] must not be both equal to [None]. NOTE: [goals_of_typ typ ter]
-   contains typing goals to type [typ] by a sort and unification goals to type
-   both [typ] by a sort and [ter] by [typ]. However it does not contain typing
-   goals to type [ter] by [typ]. These goals are generated using the
-   {!constructor:Handle.Tactic.tac_refine} tactic called on [ter]. *)
-let goals_of_typ : term loc option -> term loc option -> goal list * term =
->>>>>>> 3f2d0e95
   fun typ ter ->
   let metas = match typ with
     | Some ty -> LibTerm.Meta.get true ty.elt
