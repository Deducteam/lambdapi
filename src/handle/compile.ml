--- conflicted
+++ resolved
@@ -61,11 +61,7 @@
     begin
       let forced = if force then " (forced)" else "" in
       let src = src () in
-<<<<<<< HEAD
-      Console.out 1 "Checking %S%s ..." src forced;
-=======
       Console.out 1 "Loading \"%s\"%s ..." src forced;
->>>>>>> 9c5222f4
       loading := mp :: !loading;
       let sign = Sig_state.create_sign mp in
       let sig_st = Stdlib.ref (Sig_state.of_sign sign) in
@@ -81,11 +77,7 @@
       Sign.strip_private sign;
       if Stdlib.(!gen_obj) then Sign.write sign obj;
       loading := List.tl !loading;
-<<<<<<< HEAD
       sign
-=======
-      Console.out 2 "Checked \"%s\"" src; sign
->>>>>>> 9c5222f4
     end
     else
     begin
@@ -101,11 +93,7 @@
       let sm = Path.Map.find Unif_rule.path !(sign.sign_deps) in
       if Extra.StrMap.mem Unif_rule.equiv.sym_name sm then
         Tree.update_dtree Unif_rule.equiv;
-<<<<<<< HEAD
       sign
-=======
-      Console.out 2 "Loaded \"%s\"" obj; sign
->>>>>>> 9c5222f4
     end
 
 (** [compile force mp] compiles module path [mp] using [compile_with], forcing
