--- conflicted
+++ resolved
@@ -4,14 +4,7 @@
 open Timed
 open Common open Error open Library
 open Parsing
-<<<<<<< HEAD
-open Core
-open Sign
-open Library
-open Print
-=======
-open Core open Sign
->>>>>>> 507cdd73
+open Core open Sign open Print
 
 (** [gen_obj] indicates whether we should generate object files when compiling
     source files. The default behaviour is not te generate them. *)
