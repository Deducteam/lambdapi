--- conflicted
+++ resolved
@@ -56,21 +56,13 @@
     end;
   match Path.Map.find_opt mp !loaded with
   | Some sign ->
-<<<<<<< HEAD
     Console.out 1 "%a already loaded" Print.pp_path mp; sign
-=======
-    Console.out 2 "%a already loaded@." Print.pp_path mp; sign
->>>>>>> d5d876ca
   | None ->
     if force || Extra.more_recent (src ()) obj then
     begin
       let forced = if force then " (forced)" else "" in
       let src = src () in
-<<<<<<< HEAD
-      Console.out 1 "Loading \"%s\"%s ..." src forced;
-=======
-      Console.out 1 "Loading %S%s ...@." src forced;
->>>>>>> d5d876ca
+      Console.out 1 "Loading %S ..." src forced;
       loading := mp :: !loading;
       let sign = Sig_state.create_sign mp in
       let sig_st = Stdlib.ref (Sig_state.of_sign sign) in
@@ -86,19 +78,11 @@
       Sign.strip_private sign;
       if Stdlib.(!gen_obj) then Sign.write sign obj;
       loading := List.tl !loading;
-<<<<<<< HEAD
       Console.out 1 "Checked %S" src; sign
     end
     else
     begin
       Console.out 1 "Loading %S ..." (src ());
-=======
-      Console.out 1 "Checked %S@." src; sign
-    end
-    else
-    begin
-      Console.out 2 "Loading %S ...@." (src ());
->>>>>>> d5d876ca
       let sign = Sign.read obj in
       let compile mp _ = ignore (compile_with ~handle ~force:false mp) in
       Path.Map.iter compile !(sign.sign_deps);
@@ -110,11 +94,7 @@
       let sm = Path.Map.find Unif_rule.path !(sign.sign_deps) in
       if Extra.StrMap.mem Unif_rule.equiv.sym_name sm then
         Tree.update_dtree Unif_rule.equiv;
-<<<<<<< HEAD
       Console.out 1 "Loaded %S" obj; sign
-=======
-      Console.out 2 "Loaded %S@." obj; sign
->>>>>>> d5d876ca
     end
 
 (** [compile force mp] compiles module path [mp] using
