(** Implementation of the rewrite tactic. *)

open! Lplib
open Timed
open Common
open Pos
open Core
open Term
open Error
open Print
open Proof
open Debug

(** Logging function for the rewrite tactic. *)
let log_rewr = new_logger 'r' "rewr" "the rewrite tactic"
let log_rewr = log_rewr.logger

(** [eq t u] tests the equality of [t] and [u] (up to α-equivalence).
    It fails if [t] or [u] contain terms of the form [Patt(i,s,e)] or
    [TEnv(te,env)].  In the process, subterms of the form [TRef(r)] in [t] and
    [u] may be set with the corresponding value to enforce equality, and
    variables appearing in [ctx] can be unfolded. In other words, [eq t u] can
    be used to implement non-linear matching. When the
    matching feature is used, one should make sure that [TRef] constructors do
    not appear both in [t] and in [u] at the same time. Indeed, the references
    are set naively, without occurrence checking. *)
let eq : term -> term -> bool = fun a b -> a == b ||
  let exception Not_equal in
  let rec eq l =
    match l with
    | []       -> ()
    | (a,b)::l ->
    begin
    if !log_enabled then log_rewr "eq [%a] [%a]" pp_term a pp_term b;
    match (unfold a, unfold b) with
    | (a          , b          ) when a == b -> eq l
    | (Vari(x1)   , Vari(x2)   ) when Bindlib.eq_vars x1 x2 -> eq l
    | (Type       , Type       )
    | (Kind       , Kind       ) -> eq l
    | (Symb(s1)   , Symb(s2)   ) when s1 == s2 -> eq l
    | (Prod(a1,b1), Prod(a2,b2))
    | (Abst(a1,b1), Abst(a2,b2)) -> let (_, b1, b2) = Bindlib.unbind2 b1 b2 in
                                    eq ((a1,a2)::(b1,b2)::l)
    | (LLet(a1,t1,u1), LLet(a2,t2,u2)) ->
        let (_, u1, u2) = Bindlib.unbind2 u1 u2 in
        eq ((a1,a2)::(t1,t2)::(u1,u2)::l)
    | (Appl(t1,u1), Appl(t2,u2)) -> eq ((t1,t2)::(u1,u2)::l)
    | (Meta(m1,e1), Meta(m2,e2)) when m1 == m2 ->
        eq (if e1 == e2 then l else List.add_array2 e1 e2 l)
    | (Wild       , _          )
    | (_          , Wild       ) -> eq l
    | (TRef(r)    , b          ) -> r := Some(b); eq l
    | (a          , TRef(r)    ) -> r := Some(a); eq l
    | (Patt(_,_,_), _          )
    | (_          , Patt(_,_,_))
    | (TEnv(_,_)  , _          )
    | (_          , TEnv(_,_)  ) -> assert false
    | (_          , _          ) -> raise Not_equal
    end
  in
  try eq [(a,b)]; true with Not_equal -> false

(** Equality configuration. *)
type eq_config =
  { symb_P     : sym (** Encoding of propositions.        *)
  ; symb_T     : sym (** Encoding of types.               *)
  ; symb_eq    : sym (** Equality proposition.            *)
  ; symb_eqind : sym (** Induction principle on equality. *)
  ; symb_refl  : sym (** Reflexivity of equality.         *) }

(** [get_eq_config ss pos] returns the current configuration for
    equality, used by tactics such as “rewrite” or “reflexivity”. *)
let get_eq_config : Sig_state.t -> popt -> eq_config = fun ss pos ->
  let builtin = Builtin.get ss pos in
  { symb_P     = builtin "P"
  ; symb_T     = builtin "T"
  ; symb_eq    = builtin "eq"
  ; symb_eqind = builtin "eqind"
  ; symb_refl  = builtin "refl" }

(* Register checks for the builtin symbols related to rewriting. *)
let _ =
  let check_t_or_p _ss pos sym =
    let valid =
      match Eval.whnf [] !(sym.sym_type) with
      | Prod(_, b) -> Eval.eq_modulo [] (snd (Bindlib.unbind b)) mk_Type
      | _          -> false
    in
    if not valid then
      fatal pos "The type of [%s] is not of the form [_ → TYPE]." sym.sym_name
  in
  (* The type of the builtin ["T"] should be [U → TYPE]. *)
  Builtin.register "T" check_t_or_p;
  (* The type of the builtin ["P"] should be [Prop → TYPE]. *)
  Builtin.register "P" check_t_or_p;
  let get_domain_of_type s =
    match Eval.whnf [] !(s.sym_type) with
    | Prod(a,_) -> a
    | _         -> assert false
  in
  let register_builtin =
    Builtin.register_expected_type (Eval.eq_modulo []) pp_term
  in
  let expected_eq_type pos map =
    (* [Π (a:U), T a → T a → Prop] *)
    let symb_T = Builtin.get pos map "T" in
    let symb_P = Builtin.get pos map "P" in
    let term_U = lift (get_domain_of_type symb_T) in
    let term_Prop = lift (get_domain_of_type symb_P) in
    let a = new_tvar "a" in
    let term_T_a = _Appl (_Symb symb_T) (_Vari a) in
    let impls = _Impl term_T_a (_Impl term_T_a term_Prop) in
    Bindlib.unbox (_Prod term_U (Bindlib.bind_var a impls))
  in
  register_builtin "eq" expected_eq_type;
  let expected_refl_type pos map =
    (* [Π (a:U) (x:T a), P (eq a x x)] *)
    let symb_T = Builtin.get pos map "T" in
    let symb_P = Builtin.get pos map "P" in
    let symb_eq = Builtin.get pos map "eq" in
    let term_U = lift (get_domain_of_type symb_T) in
    let a = new_tvar "a" in
    let x = new_tvar "x" in
    let appl_eq = _Appl (_Symb symb_eq) (_Vari a) in
    let appl_eq = _Appl (_Appl appl_eq (_Vari x)) (_Vari x) in
    let appl = _Appl (_Symb symb_P) appl_eq in
    let term_T_a = _Appl (_Symb symb_T) (_Vari a) in
    let prod = _Prod term_T_a (Bindlib.bind_var x appl) in
    Bindlib.unbox (_Prod term_U (Bindlib.bind_var a prod))
  in
  register_builtin "refl" expected_refl_type;
  let expected_eqind_type pos map =
    (* [Π (a:U) (x y:T a), P (eq x y) → Π (p:T a→Prop), P (p y) → P (p x)] *)
    let symb_T = Builtin.get pos map "T" in
    let term_T = _Symb symb_T in
    let symb_P = Builtin.get pos map "P" in
    let term_P = _Symb symb_P in
    let symb_eq = Builtin.get pos map "eq" in
    let term_eq = _Symb symb_eq in
    let term_U = lift (get_domain_of_type symb_T) in
    let term_Prop = lift (get_domain_of_type symb_P) in
    let a = new_tvar "a" in
    let x = new_tvar "x" in
    let y = new_tvar "y" in
    let p = new_tvar "p" in
    let term_T_a = _Appl term_T (_Vari a) in
    let term_P_p_x = _Appl term_P (_Appl (_Vari p) (_Vari x)) in
    let term_P_p_y = _Appl term_P (_Appl (_Vari p) (_Vari y)) in
    let impl = _Impl term_P_p_y term_P_p_x in
    let prod = _Prod (_Impl term_T_a term_Prop) (Bindlib.bind_var p impl) in
    let eq = _Appl (_Appl (_Appl term_eq (_Vari a)) (_Vari x)) (_Vari y) in
    let impl = _Impl (_Appl term_P eq) prod in
    let prod = _Prod term_T_a (Bindlib.bind_var y impl) in
    let prod = _Prod term_T_a (Bindlib.bind_var x prod) in
    Bindlib.unbox (_Prod term_U (Bindlib.bind_var a prod))
  in
  register_builtin "eqind" expected_eqind_type

(** [get_eq_data pos cfg a] extra data from an equality type [a]. It
   consists of a triple containing the type in which equality is used and the
   equated terms (LHS and RHS). *)
let get_eq_data : popt -> eq_config -> term -> term * term * term =
  fun pos cfg t ->
  let t = Eval.whnf [] t in
  match get_args t with
  | (p, [u]) when is_symb cfg.symb_P p ->
      begin
        let u = Eval.whnf [] u in
        match get_args u with
        | (eq, [a;l;r]) when is_symb cfg.symb_eq eq -> (a, l, r)
        | _ -> fatal pos "Expected an equality type, found [%a]." pp_term t
      end
  | _ -> fatal pos "Expected an equality type, found [%a]." pp_term t

(** Type of a term with the free variables that need to be substituted (during
    some unification process).  It is usually used to store the LHS of a proof
    of equality, together with the variables that were quantified over. *)
type to_subst = tvar array * term

(** [add_refs t] substitutes each wildcard of [t] using a fresh reference cell
    ([TRef] constructor). This is used for unification, by performing  all the
    substitutions in-place. *)
let rec add_refs : term -> term = fun t ->
  match unfold t with
  | Wild        -> mk_TRef(ref None)
  | Appl(t1,t2) -> mk_Appl(add_refs t1, add_refs t2)
  | _           -> t

(** [break_prod a] eliminates the products at the top of [a], and returns the
   remaining term and the variables that used to correspond to the eliminated
   products. These variables may appear free in the returned term. *)
let break_prod : term -> term * tvar array = fun a ->
  let rec aux : term -> tvar list -> term * tvar array = fun a vs ->
    match Eval.whnf [] a with
    | Prod(_,b) -> let (v,b) = Bindlib.unbind b in aux b (v::vs)
    | a         -> (a, Array.of_list (List.rev vs))
  in aux a []

(** [match_pattern (xs,p) t] attempts to match the pattern [p] (containing the
    “pattern variables” of [xs]) with the term [t]. If successful,  it returns
    [Some(ts)] where [ts] is an array of terms such that substituting elements
    of [xs] by the corresponding elements of [ts] in [p] yields a term that is
    equal to [t] (in terms of [eq]). *)
let match_pattern : to_subst -> term -> term array option = fun (xs,p) t ->
  let ts = Array.map (fun _ -> mk_TRef(ref None)) xs in
  let p = Bindlib.msubst (Bindlib.unbox (Bindlib.bind_mvar xs (lift p))) ts in
  if eq p t then Some(Array.map unfold ts) else None

(** [find_subst t (xs,p)] is given a term [t] and a pattern [p] (with “pattern
    variables” of [xs]),  and it finds the first instance of (a term matching)
    [p] in [t] (if there is any). If successful, the function returns an array
    of terms corresponding to the substitution (see [match_pattern]). *)
let find_subst : term -> to_subst -> term array option = fun t (xs,p) ->
  let time = Time.save () in
  let rec find_sub_aux : term -> term array option = fun t ->
    match match_pattern (xs,p) t with
    | None ->
        begin
          Time.restore time;
          match unfold t with
            | Appl(t,u) ->
                begin
                  match find_sub_aux t with
                  | None -> Time.restore time; find_sub_aux u
                  | sub  -> sub
                end
            | _ -> None
        end
    | sub -> sub
  in find_sub_aux t

(** [make_pat t p] is given a term [t], and a pattern [p] containing reference
    cells (that are not instantiated) and wildcards.  It then tries to find  a
    subterm of [t] that matches [p], using (instantiating) syntactic equality.
    In case of success, the function returns [true],  and the matching term is
    [p] itself (through instantiation). *)
let make_pat : term -> term -> bool = fun t p ->
  let time = Time.save () in
  let rec make_pat_aux : term -> bool = fun t ->
    if eq t p then true else
      begin
        Time.restore time;
        match unfold t with
        | Appl(t,u) ->
            begin
              match make_pat_aux t with
              | false -> Time.restore time; make_pat_aux u
              | true  -> true
            end
        | _ -> false
      end
  in make_pat_aux t

(** [bind_pattern p t] replaces in the term [t] every occurence of the pattern
   [p] by a fresh variable, and returns the binder on this variable. *)
let bind_pattern : term -> term -> tbinder =  fun p t ->
  let z = new_tvar "z" in
  let rec replace : term -> tbox = fun t ->
    if eq p t then _Vari z else
    match unfold t with
<<<<<<< HEAD
    | Vari(y)     -> _Vari y
    | Type        -> _Type
    | Kind        -> _Kind
    | Symb(s)     -> _Symb s
    | Appl(t,u)   -> _Appl (lift_subst t) (lift_subst u)
    (* For now, we fail on products, abstractions, metavariables and let. *)
    | Prod(_)     -> fatal None "Cannot rewrite under products."
    | Abst(_)     -> fatal None "Cannot rewrite under abstractions."
    | Meta(_)     -> fatal None "Cannot rewrite metavariables."
    | Plac _      -> fatal_no_pos "Cannot rewrite placeholders."
    | LLet(_)     -> fatal None "Cannot rewrite in let."
    (* Forbidden cases. *)
    | Patt(_,_,_) -> assert false
    | TEnv(_,_)   -> assert false
    | Wild        -> assert false
    | TRef(_)     -> assert false
=======
    | Appl(t,u) -> _Appl (replace t) (replace u)
    | Prod(a,b) ->
        let x,b = Bindlib.unbind b in
        _Prod (replace a) (Bindlib.bind_var x (replace b))
    | Abst(a,b) ->
        let x,b = Bindlib.unbind b in
        _Abst (replace a) (Bindlib.bind_var x (replace b))
    | LLet(typ, def, body) ->
        let x, body = Bindlib.unbind body in
        _LLet (replace typ) (replace def) (Bindlib.bind_var x (replace body))
    | Meta(m,ts) -> _Meta m (Array.map replace ts)
    | TEnv _ -> assert false
    | Wild -> assert false
    | TRef _ -> assert false
    | Patt _ -> assert false
    | _ -> lift t
>>>>>>> 326d9873
  in
  Bindlib.(unbox (bind_var z (replace t)))

(** [swap cfg a r l t] returns a term of type [P (eq a l r)] from a term [t]
   of type [P (eq a r l)]. *)
let swap : eq_config -> term -> term -> term -> term -> term =
  fun cfg a r l t ->
  (* We build the predicate “λx:T a, eq a l x”. *)
  let pred =
    let x = new_tvar "x" in
    let pred = add_args (mk_Symb cfg.symb_eq) [a; l; mk_Vari x] in
    let pred = Bindlib.unbox (Bindlib.bind_var x (lift pred)) in
    mk_Abst(mk_Appl(mk_Symb cfg.symb_T, a), pred)
  in
  (* We build the proof term. *)
  let refl_a_l = add_args (mk_Symb cfg.symb_refl) [a; l] in
  add_args (mk_Symb cfg.symb_eqind) [a; r; l; t; pred; refl_a_l]

(** [rewrite ss p pos gt l2r pat t] generates a term for the refine tactic
   representing the application of the rewrite tactic to the goal type
   [gt]. Every occurrence of the first instance of the left-hand side is
   replaced by the right-hand side of the obtained proof (or the reverse if
   l2r is false). [pat] is an optional SSReflect pattern. [t] is the
   equational lemma that is appied. It handles the full set of SSReflect
   patterns. *)
let rewrite : Sig_state.t -> problem -> popt -> goal_typ -> bool ->
              (term, tbinder) Parsing.Syntax.rw_patt option -> term -> term =
  fun ss p pos {goal_hyps=g_env; goal_type=g_type; _} l2r pat t ->

  (* Obtain the required symbols from the current signature. *)
  let cfg = get_eq_config ss pos in

  (* Infer the type of [t] (the argument given to the tactic). *)
  let g_ctxt = Env.to_ctxt g_env in
  let tc = Unif.typechecker ss.coercions in
  let (t, t_type) = Query.infer p tc g_ctxt (Pos.make pos t) in

  (* Check that the type of [t] is of the form [Π x1:a1, ..., Π xn:an, P (eq a
     l r)]. *)
  let (t_type, vars) = break_prod t_type in
  let (a, l, r)  = get_eq_data pos cfg t_type in

  (* Apply [t] to the variables of [vars] to get a witness of the equality. *)
  let t = Array.fold_left (fun t x -> mk_Appl(t, mk_Vari x)) t vars in

  (* Reverse the members of the equation if l2r is false. *)
  let (t, l, r) = if l2r then (t, l, r) else (swap cfg a l r t, r, l) in

  (* Bind the variables in this new witness. *)
  let bound =
    let triple = Bindlib.box_triple (lift t) (lift l) (lift r) in
    Bindlib.unbox (Bindlib.bind_mvar vars triple)
  in

  (* Extract the term from the goal type (get “t” from “P t”). *)
  let g_term =
    match get_args g_type with
    | t, [u] when is_symb cfg.symb_P t -> u
    | _ -> fatal pos "Goal not of the form (%a _)." pp_sym cfg.symb_P
  in

  (* Obtain the different components depending on the pattern. *)
  let (pred_bind, new_term, t, l, r) =
    match pat with
    (* Simple rewrite, no pattern. *)
    | None ->
        (* Build a substitution from the first instance of [l] in the goal. *)
        let sigma =
          match find_subst g_term (vars, l) with
          | Some(sigma) -> sigma
          | None        ->
              fatal pos "No subterm of [%a] matches [%a]."
                pp_term g_term pp_term l
        in
        (* Build the required data from that substitution. *)
        let (t, l, r) = Bindlib.msubst bound sigma in
        let pred_bind = bind_pattern l g_term in
        (pred_bind, Bindlib.subst pred_bind r, t, l, r)

    (* Basic patterns. *)
    | Some(Rw_Term(p)) ->
        (* Find a subterm [match_p] of the goal that matches [p]. *)
        let match_p =
          let p_refs = add_refs p in
          if not (make_pat g_term p_refs) then
            fatal pos "No subterm of [%a] matches [%a]."
              pp_term g_term pp_term p;
          p_refs (* [TRef] cells have been instantiated here. *)
        in
        (* Build a substitution by matching [match_p] with the LHS [l]. *)
        let sigma =
          match match_pattern (vars,l) match_p with
          | Some(sigma) -> sigma
          | None        ->
              fatal pos "No subterm of [%a] matches [%a]."
                pp_term match_p pp_term l
        in
        (* Build the data from the substitution. *)
        let (t, l, r) = Bindlib.msubst bound sigma in
        let pred_bind = bind_pattern l g_term in
        (pred_bind, Bindlib.subst pred_bind r, t, l, r)

    (* Nested patterns. *)
    | Some(Rw_InTerm(p)) ->
        (* Find a subterm [match_p] of the goal that matches [p]. *)
        let match_p =
          let p_refs = add_refs p in
          if not (make_pat g_term p_refs) then
            fatal pos "No subterm of [%a] matches [%a]."
              pp_term g_term pp_term p;
          p_refs (* [TRef] cells have been instantiated here. *)
        in
        (* Build a substitution from a subterm of [match_p] matching [l]. *)
        let sigma =
          match find_subst match_p (vars,l) with
          | Some(sigma) -> sigma
          | None        ->
              fatal pos "No subterm of the pattern [%a] matches [%a]."
                pp_term match_p pp_term l
        in
        (* Build the data from the substitution. *)
        let (t, l, r) = Bindlib.msubst bound sigma in
        let p_x = bind_pattern l match_p in
        let p_r = Bindlib.subst p_x r in
        let pred_bind = bind_pattern match_p g_term in
        let new_term = Bindlib.subst pred_bind p_r in
        let (x, p_x) = Bindlib.unbind p_x in
        let pred_box = lift (Bindlib.subst pred_bind p_x) in
        let pred_bind = Bindlib.unbox (Bindlib.bind_var x pred_box) in
        (pred_bind, new_term, t, l, r)

    | Some(Rw_IdInTerm(p)) ->
        (* The code here works as follows: *)
        (* 1 - Try to match [p] with some subterm of the goal. *)
        (* 2 - If we succeed we do two things, we first replace [id] with its
               value, [id_val], the value matched to get [pat_l] and  try to
               match [id_val] with the LHS of the lemma. *)
        (* 3 - If we succeed we create the "RHS" of the pattern, which is [p]
               with [sigma r] in place of [id]. *)
        (* 4 - We then construct the following binders:
               a - [pred_bind_l] : A binder with a new variable replacing each
                   occurrence of [pat_l] in g_term.
               b - [pred_bind] : A binder with a new variable only replacing
                   the subterms where a rewrite happens. *)
        (* 5 - The new goal [new_term] is constructed by substituting [r_pat]
               in [pred_bind_l]. *)
        let (id,p) = Bindlib.unbind p in
        let p_refs = add_refs p in
        let id_val =
          match find_subst g_term ([|id|],p_refs) with
          | Some(id_val) -> id_val.(0)
          | None         ->
              fatal pos "The pattern [%a] does not match [%a]."
                pp_term p pp_term l
        in
        let pat = Bindlib.unbox (Bindlib.bind_var id (lift p_refs)) in
        (* The LHS of the pattern, i.e. the pattern with id replaced by *)
        (* id_val. *)
        let pat_l = Bindlib.subst pat id_val in

        (* This must match with the LHS of the equality proof we use. *)
        let sigma =
          match match_pattern (vars,l) id_val with
          | Some(sigma) -> sigma
          | None        ->
              fatal pos
                "The value of [%a], [%a], in [%a] does not match [%a]."
                pp_var id pp_term id_val pp_term p pp_term l
        in
        (* Build t, l, using the substitution we found. Note that r  *)
        (* corresponds to the value we get by applying rewrite to *)
        (* id val. *)
        let (t,l,r) = Bindlib.msubst bound sigma in

        (* The RHS of the pattern, i.e. the pattern with id replaced *)
        (* by the result of rewriting id_val. *)
        let pat_r = Bindlib.subst pat r in

        (* Build the predicate, identifying all occurrences of pat_l *)
        (* substituting them, first with pat_r, for the new goal and *)
        (* then with l_x for the lambda term. *)
        let pred_bind_l = bind_pattern pat_l g_term in

        (* This will be the new goal. *)
        let new_term = Bindlib.subst pred_bind_l pat_r in

        (* [l_x] is the pattern with [id] replaced by the variable X *)
        (* that we use for building the predicate. *)
        let (x, l_x) = Bindlib.unbind pat in
        let pred_box = lift (Bindlib.subst pred_bind_l l_x) in
        let pred_bind = Bindlib.unbox (Bindlib.bind_var x pred_box) in
        (pred_bind, new_term, t, l, r)

    (* Combinational patterns. *)
    | Some(Rw_TermInIdInTerm(s,p)) ->
        (* This pattern combines the previous.  First, we identify the subterm
           of [g_term] that matches with [p] where [p] contains an identifier.
           Once we have the value that the identifier in [p] has been  matched
           to, we find a subterm of it that matches with [s].  Then in all the
           occurrences of the first instance of [p] in [g_term] we rewrite all
           occurrences of the first instance of [s] in the subterm of [p] that
           was matched with the identifier. *)
        let (id,p) = Bindlib.unbind p in
        let p_refs = add_refs p in
        let id_val =
          match find_subst g_term ([|id|],p_refs) with
          | Some(id_val) -> id_val
          | None         ->
              fatal pos "The pattern [%a] does not match [%a]."
                pp_term p pp_term l
        in
        (* Once we get the value of id, we work with that as our main term
           since this is where s will appear and will be substituted in. *)
        let id_val = id_val.(0) in
        (* [pat] is the full value of the pattern, with the wildcards now
           replaced by subterms of the goal and [id]. *)
        let pat = Bindlib.unbox (Bindlib.bind_var id (lift p_refs)) in
        let pat_l = Bindlib.subst pat id_val in

        (* We then try to match the wildcards in [s] with subterms of
           [id_val]. *)
        let s_refs = add_refs s in
        if not (make_pat id_val s_refs) then
          fatal pos "The value of [%a], [%a], in [%a] does not match [%a]."
            pp_var id pp_term id_val pp_term p pp_term s;
        (* Now we must match s, which no longer contains any TRef's
           with the LHS of the lemma,*)
        let s = s_refs in
        let sigma =
          match match_pattern (vars,l) s with
          | Some(sigma) -> sigma
          | None        ->
              fatal pos "The term [%a] does not match the LHS [%a]"
                pp_term s pp_term l
        in
        let (t,l,r) = Bindlib.msubst bound sigma in

        (* First we work in [id_val], that is, we substitute all
           the occurrences of [l] in [id_val] with [r]. *)
        let id_bind = bind_pattern l id_val in

        (* [new_id] is the value of [id_val] with [l] replaced
           by [r] and [id_x] is the value of [id_val] with the
           free variable [x]. *)
        let new_id = Bindlib.subst id_bind r in
        let (x, id_x) = Bindlib.unbind id_bind in

        (* Then we replace in pat_l all occurrences of [id]
           with [new_id]. *)
        let pat_r = Bindlib.subst pat new_id in

        (* To get the new goal we replace all occurrences of
          [pat_l] in [g_term] with [pat_r]. *)
        let pred_bind_l = bind_pattern pat_l g_term in

        (* [new_term] is the type of the new goal meta. *)
        let new_term = Bindlib.subst pred_bind_l pat_r in

        (* Finally we need to build the predicate. First we build
           the term l_x, in a few steps. We substitute all the
           rewrites in new_id with x and we repeat some steps. *)
        let l_x = Bindlib.subst pat id_x in

        (* The last step to build the predicate is to substitute
           [l_x] everywhere we find [pat_l] and bind that x. *)
        let pred = Bindlib.subst pred_bind_l l_x in
        let pred_bind = Bindlib.bind_var x (lift pred) in
        (Bindlib.unbox pred_bind, new_term, t, l, r)

    | Some(Rw_TermAsIdInTerm(s,p)) ->
        (* This pattern is essentially a let clause.  We first match the value
           of [pat] with some subterm of the goal, and then rewrite in each of
           the occurences of [id]. *)
        let (id,pat) = Bindlib.unbind p in
        let s = add_refs s in
        let p_s = Bindlib.subst p s in
        (* Try to match p[s/id] with a subterm of the goal. *)
        let p_refs = add_refs p_s in
        if not (make_pat g_term p_refs) then
            fatal pos "No subterm of [%a] matches the pattern [%a]"
              pp_term g_term pp_term p_s;
        let p = p_refs in
        let pat_refs = add_refs pat in
        (* Here we have already asserted tat an instance of p[s/id] exists
           so we know that this will match something. The step is repeated
           in order to get the value of [id]. *)
        let sub =
          match match_pattern ([|id|], pat_refs) p with
          | Some(sub) -> sub
          | None      -> assert false
        in
        let id_val = sub.(0) in
        (* This part of the term-building is similar to the previous
           case, as we are essentially rebuilding a term, with some
           subterms that are replaced by new ones. *)
        let sigma =
          match match_pattern (vars, l) id_val with
          | Some(sigma) -> sigma
          | None        ->
              fatal pos
                "The value of X, [%a], does not match the LHS, [%a]"
                pp_term id_val pp_term l
        in
        let (t,l,r) = Bindlib.msubst bound sigma in

        (* Now to do some term building. *)
        let p_x = bind_pattern l p in
        let p_r = Bindlib.subst p_x r in
        let pred_bind = bind_pattern p g_term in
        let new_term = Bindlib.subst pred_bind p_r in
        let (x, p_x) = Bindlib.unbind p_x in
        let pred_box = lift (Bindlib.subst pred_bind p_x) in
        let pred_bind = Bindlib.(unbox (bind_var x pred_box)) in
        (pred_bind, new_term, t, l, r)

    | Some(Rw_InIdInTerm(q)) ->
        (* This is very similar to the [Rw_IdInTerm] case. Instead of matching
           [id_val] with [l],  we try to match a subterm of [id_val] with [l],
           and then we rewrite this subterm. As a consequence,  we just change
           the way we construct a [pat_r]. *)
        let (id,q) = Bindlib.unbind q in
        let q_refs = add_refs q in
        let id_val =
          match find_subst g_term ([|id|],q_refs) with
          | Some(id_val) -> id_val
          | None         ->
              fatal pos "The pattern [%a] does not match [%a]."
                pp_term q pp_term g_term
        in
        let id_val = id_val.(0) in
        let pat = Bindlib.unbox (Bindlib.bind_var id (lift q_refs)) in
        let pat_l = Bindlib.subst pat id_val in
        let sigma =
          match find_subst id_val (vars,l) with
          | Some(sigma) -> sigma
          | None        ->
              fatal pos
                "The value of [%a], [%a], in [%a] does not match [%a]."
                pp_var id pp_term id_val pp_term q pp_term l
        in
        let (t,l,r) = Bindlib.msubst bound sigma in

        (* Rewrite in id. *)
        let id_bind = bind_pattern l id_val in
        let id_val = Bindlib.subst id_bind r in
        let (x, id_x) = Bindlib.unbind id_bind in

        (* The new RHS of the pattern is obtained by rewriting in [id_val]. *)
        let r_val = Bindlib.subst pat id_val in
        let pred_bind_l = bind_pattern pat_l g_term in
        let new_term = Bindlib.subst pred_bind_l r_val in
        let l_x = Bindlib.subst pat id_x in
        let pred_box = lift (Bindlib.subst pred_bind_l l_x) in
        let pred_bind = Bindlib.unbox (Bindlib.bind_var x pred_box) in
        (pred_bind, new_term, t, l, r)
  in

  (* Construct the predicate (context). *)
  let pred = mk_Abst(mk_Appl(mk_Symb cfg.symb_T, a), pred_bind) in

  (* Construct the new goal and its type. *)
  let goal_type = mk_Appl(mk_Symb cfg.symb_P, new_term) in
  let goal_term = LibMeta.make p g_ctxt goal_type in

  (* Build the final term produced by the tactic, and check its type. *)
  let eqind = mk_Symb cfg.symb_eqind in
  let term = add_args eqind [a; l; r; t; pred; goal_term] in

  (* Debugging data to the log. *)
  if !log_enabled then
    begin
      log_rewr "Rewriting with:";
      log_rewr "  goal           = [%a]" pp_term g_type;
      log_rewr "  equality proof = [%a]" pp_term t;
      log_rewr "  equality type  = [%a]" pp_term t_type;
      log_rewr "  equality LHS   = [%a]" pp_term l;
      log_rewr "  equality RHS   = [%a]" pp_term r;
      log_rewr "  pred           = [%a]" pp_term pred;
      log_rewr "  new goal       = [%a]" pp_term goal_type;
      log_rewr "  produced term  = [%a]" pp_term term;
    end;

  (* Return the proof-term. *)
  term

(** [reflexivity ss pos gt] generates a term for the refine tactic
   corresponding to the application of reflexivity to the goal type [gt]. *)
let reflexivity : Sig_state.t -> popt -> goal_typ -> term =
  fun ss pos {goal_type;_} ->
  (* Obtain the required symbols from the current signature. *)
  let cfg = get_eq_config ss pos in
  (* Check that the type of [g] is of the form [P (eq a l r)]. *)
  let (a, l, _)  = get_eq_data pos cfg goal_type in
  (* Build the witness. *)
  add_args (mk_Symb cfg.symb_refl) [a; l]

(** [symmetry ss p pos gt] generates a term for the refine tactic
   corresponding to the application of symmetry to the goal type [gt], that
   is, it transforms a goal of the form [P (eq a l r)] into [P (eq a r l)]. *)
let symmetry : Sig_state.t -> problem -> popt -> goal_typ -> term =
  fun ss p pos {goal_hyps; goal_type; _} ->
  (* Obtain the required symbols from the current signature. *)
  let cfg = get_eq_config ss pos in
  (* Check that the type of [g] is of the form “P (eq a l r)”. *)
  let (a, l, r) = get_eq_data pos cfg goal_type in
  (* We create a new metavariable of type [P (eq a r l)]. *)
  let meta_type =
    mk_Appl(mk_Symb cfg.symb_P, add_args (mk_Symb cfg.symb_eq) [a; r; l]) in
  let meta_term = LibMeta.make p (Env.to_ctxt goal_hyps) meta_type in
  (* NOTE The proofterm is “eqind a r l M (λx,eq a l x) (refl a l)”. *)
  let term = swap cfg a r l meta_term in
  (* Debugging data to the log. *)
  if !log_enabled then
    begin
      log_rewr "Symmetry with:";
      log_rewr "  goal       = [%a]" pp_term goal_type;
      log_rewr "  new goal   = [%a]" pp_term meta_type;
      log_rewr "  proof term = [%a]" pp_term term
    end;
  (* Return the proof-term. *)
  term<|MERGE_RESOLUTION|>--- conflicted
+++ resolved
@@ -258,24 +258,6 @@
   let rec replace : term -> tbox = fun t ->
     if eq p t then _Vari z else
     match unfold t with
-<<<<<<< HEAD
-    | Vari(y)     -> _Vari y
-    | Type        -> _Type
-    | Kind        -> _Kind
-    | Symb(s)     -> _Symb s
-    | Appl(t,u)   -> _Appl (lift_subst t) (lift_subst u)
-    (* For now, we fail on products, abstractions, metavariables and let. *)
-    | Prod(_)     -> fatal None "Cannot rewrite under products."
-    | Abst(_)     -> fatal None "Cannot rewrite under abstractions."
-    | Meta(_)     -> fatal None "Cannot rewrite metavariables."
-    | Plac _      -> fatal_no_pos "Cannot rewrite placeholders."
-    | LLet(_)     -> fatal None "Cannot rewrite in let."
-    (* Forbidden cases. *)
-    | Patt(_,_,_) -> assert false
-    | TEnv(_,_)   -> assert false
-    | Wild        -> assert false
-    | TRef(_)     -> assert false
-=======
     | Appl(t,u) -> _Appl (replace t) (replace u)
     | Prod(a,b) ->
         let x,b = Bindlib.unbind b in
@@ -287,12 +269,12 @@
         let x, body = Bindlib.unbind body in
         _LLet (replace typ) (replace def) (Bindlib.bind_var x (replace body))
     | Meta(m,ts) -> _Meta m (Array.map replace ts)
+    | Plac _      -> fatal_no_pos "Cannot rewrite placeholders."
     | TEnv _ -> assert false
     | Wild -> assert false
     | TRef _ -> assert false
     | Patt _ -> assert false
     | _ -> lift t
->>>>>>> 326d9873
   in
   Bindlib.(unbox (bind_var z (replace t)))
 
