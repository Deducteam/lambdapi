(** Implementation of the rewrite tactic. *)

open Lplib
open Timed
open Common open Pos open Error open Debug
open Core open Term open Print
open Proof

(** Logging function for the rewrite tactic. *)
let log_rewr = Logger.make 'r' "rewr" "the rewrite tactic"
let log_rewr = log_rewr.pp

(** Equality configuration. *)
type eq_config =
  { symb_P     : sym (** Encoding of propositions.        *)
  ; symb_T     : sym (** Encoding of types.               *)
  ; symb_eq    : sym (** Equality proposition.            *)
  ; symb_eqind : sym (** Induction principle on equality. *)
  ; symb_refl  : sym (** Reflexivity of equality.         *) }

(** [get_eq_config ss pos] returns the current configuration for
    equality, used by tactics such as “rewrite” or “reflexivity”. *)
let get_eq_config : Sig_state.t -> popt -> eq_config = fun ss pos ->
  let builtin = Builtin.get ss pos in
  { symb_P     = builtin "P"
  ; symb_T     = builtin "T"
  ; symb_eq    = builtin "eq"
  ; symb_eqind = builtin "eqind"
  ; symb_refl  = builtin "refl" }

(* Register checks for the builtin symbols related to rewriting. *)
let _ =
  let check_t_or_p _ss pos sym =
    let valid =
      match Eval.whnf [] !(sym.sym_type) with
      | Prod(_, b) -> Eval.eq_modulo [] (snd (unbind b)) mk_Type
      | _          -> false
    in
    if not valid then
      fatal pos "The type of [%s] is not of the form [_ → TYPE]." sym.sym_name
  in
  (* The type of the builtin ["T"] should be [U → TYPE]. *)
  Builtin.register "T" check_t_or_p;
  (* The type of the builtin ["P"] should be [Prop → TYPE]. *)
  Builtin.register "P" check_t_or_p;
  let get_domain_of_type s =
    match Eval.whnf [] !(s.sym_type) with
    | Prod(a,_) -> a
    | _         -> assert false
  in
  let register_builtin =
    Builtin.register_expected_type (Eval.eq_modulo []) term
  in
  let expected_eq_type pos map =
    (* [Π (a:U), T a → T a → Prop] *)
    let symb_T = Builtin.get pos map "T" in
    let symb_P = Builtin.get pos map "P" in
    let term_U = get_domain_of_type symb_T in
    let term_Prop = get_domain_of_type symb_P in
    let a = new_var "a" in
    let term_T_a = mk_Appl (mk_Symb symb_T, mk_Vari a) in
    let impls = mk_Arro (term_T_a, mk_Arro (term_T_a, term_Prop)) in
    mk_Prod (term_U, bind_var a impls)
  in
  register_builtin "eq" expected_eq_type;
  let expected_refl_type pos map =
    (* [Π (a:U) (x:T a), P (eq a x x)] *)
    let symb_T = Builtin.get pos map "T" in
    let symb_P = Builtin.get pos map "P" in
    let symb_eq = Builtin.get pos map "eq" in
    let term_U = get_domain_of_type symb_T in
    let a = new_var "a" in
    let x = new_var "x" in
    let appl_eq = mk_Appl (mk_Symb symb_eq, mk_Vari a) in
    let appl_eq = mk_Appl (mk_Appl (appl_eq, mk_Vari x), mk_Vari x) in
    let appl = mk_Appl (mk_Symb symb_P, appl_eq) in
    let term_T_a = mk_Appl (mk_Symb symb_T, mk_Vari a) in
    let prod = mk_Prod (term_T_a, bind_var x appl) in
    mk_Prod (term_U, bind_var a prod)
  in
  register_builtin "refl" expected_refl_type;
  let expected_eqind_type pos map =
    (* [Π (a:U) (x y:T a), P (eq x y) → Π (p:T a→Prop), P (p y) → P (p x)] *)
    let symb_T = Builtin.get pos map "T" in
    let term_T = mk_Symb symb_T in
    let symb_P = Builtin.get pos map "P" in
    let term_P = mk_Symb symb_P in
    let symb_eq = Builtin.get pos map "eq" in
    let term_eq = mk_Symb symb_eq in
    let term_U = get_domain_of_type symb_T in
    let term_Prop = get_domain_of_type symb_P in
    let a = new_var "a" in
    let x = new_var "x" in
    let y = new_var "y" in
    let p = new_var "p" in
    let term_T_a = mk_Appl (term_T, mk_Vari a) in
    let term_P_p_x = mk_Appl (term_P, mk_Appl (mk_Vari p, mk_Vari x)) in
    let term_P_p_y = mk_Appl (term_P, mk_Appl (mk_Vari p, mk_Vari y)) in
    let impl = mk_Arro (term_P_p_y, term_P_p_x) in
    let prod =
      mk_Prod (mk_Arro (term_T_a, term_Prop), bind_var p impl) in
    let eq = add_args term_eq [mk_Vari a; mk_Vari x; mk_Vari y] in
    let impl = mk_Arro (mk_Appl(term_P, eq), prod) in
    let prod = mk_Prod (term_T_a, bind_var y impl) in
    let prod = mk_Prod (term_T_a, bind_var x prod) in
    mk_Prod (term_U, bind_var a prod)
  in
  register_builtin "eqind" expected_eqind_type

(** [get_eq_data pos cfg a] returns [((a,l,r),[v1;..;vn])] if [a ≡ Π v1:A1,
   .., Π vn:An, P (eq a l r)] and fails otherwise. *)
let get_eq_data :
  eq_config -> popt -> term -> (term * term * term) * var array = fun cfg ->
  let exception Not_eq of term in
  let get_eq_args u =
    if Logger.log_enabled () then log_rewr "get_eq_args %a" term u;
    match get_args u with
    | eq, [a;l;r] when is_symb cfg.symb_eq eq -> a, l, r
    | _ -> raise (Not_eq u)
  in
  let exception Not_P of term in
  let return vs r = r, Array.of_list (List.rev vs) in
  let rec get_eq vs t notin_whnf =
    if Logger.log_enabled () then log_rewr "get_eq %a" term t;
    match get_args t with
    | Prod(_,t), _ -> let v,t = unbind t in get_eq (v::vs) t true
    | p, [u] when is_symb cfg.symb_P p ->
      begin
        let u = Eval.whnf ~tags:[`NoRw; `NoExpand] [] u in
        try return vs (get_eq_args u)
        with Not_eq _ ->
          (try return vs (get_eq_args (Eval.whnf [] u))
           with Not_eq _ when notin_whnf -> get_eq vs (Eval.whnf [] t) false)
      end
    | _ ->
      if notin_whnf then get_eq vs (Eval.whnf [] t) false
      else raise (Not_P t)
  in
  fun pos t ->
    if Logger.log_enabled () then log_rewr "get_eq_data %a" term t;
    try get_eq [] t true with
    | Not_P u ->
      fatal pos "Expected %a _ but found %a." sym cfg.symb_P term u
    | Not_eq u ->
      fatal pos "Expected %a _ _ but found %a." sym cfg.symb_eq term u

(** Type of a term with the free variables that need to be substituted. It is
   usually used to store the LHS of a proof of equality, together with the
   variables that were quantified over. *)
type to_subst = var array * term

(** [matches p t] instantiates the [TRef]'s of [p] so that [p] gets equal
   to [t] and returns [true] if all [TRef]'s of [p] could be instantiated, and
   [false] otherwise. *)
let matches : term -> term -> bool =
  let exception Not_equal in
  let rec eq l =
    match l with
    | [] -> ()
    | (p,t)::l ->
      if Term.cmp p t = 0 then eq l else begin
      let hp, ps, k = get_args_len p and ht, ts, n = get_args_len t in
      if Logger.log_enabled() then
        log_rewr "matches %a %a ≡ %a %a"
          term hp (D.list term) ps term ht (D.list term) ts;
      match hp with
<<<<<<< HEAD
      | Wild -> assert false
      | Meta _ -> assert false
      | Patt _ -> assert false
      | Db _ -> assert false
      | Plac _ -> assert false
      | Appl _ -> assert false
      | Prod _ -> assert false
      | Abst _ -> assert false
      | LLet _ -> assert false
      | Type -> assert false
      | Kind -> assert false
=======
      | Wild -> assert false (* used in user syntax only *)
      | Patt _ -> assert false (* used in rules only *)
      | TEnv _ -> assert false (* used in rules only *)
      | Plac _ -> assert false (* used in scoping only *)
      | Appl _ -> assert false (* not possible after get_args_len *)
      | Type -> assert false (* not possible because of typing *)
      | Kind -> assert false (* not possible because of typing *)
>>>>>>> b18c342a
      | TRef r ->
        if k > n then raise Not_equal;
        let ts1, ts2 = List.cut ts (n-k) in
        let u = add_args ht ts1 in
        if Logger.log_enabled() then
          log_rewr (Color.red "<TRef> ≔ %a") term u;
        r := Some u;
        eq (List.fold_left2 (fun l pi ti -> (pi,ti)::l) l ps ts2)
      | Meta _
      | Prod _
      | Abst _
      | LLet _
      | Symb _
      | Vari _ ->
        if k <> n then raise Not_equal;
        let add_args l =
          List.fold_left2 (fun l pi ti -> (pi,ti)::l) l ps ts in
        match hp, ht with
        | Vari x, Vari y when eq_vars x y -> eq (add_args l)
        | Symb f, Symb g when f == g -> eq (add_args l)
        | _ ->
          if Logger.log_enabled() then log_rewr "distinct heads";
          raise Not_equal
      end
  in
  fun p t ->
    try
      eq [(p,t)];
      if Logger.log_enabled() then log_rewr "matches OK";
      true
    with Not_equal ->
      if Logger.log_enabled() then log_rewr "matches KO";
      false

(** [matching_subs (xs,p) t] attempts to match the pattern [p] containing the
   variables [xs]) with the term [t]. If successful, it returns [Some ts]
   where [ts] is an array of terms such that substituting [xs] by the
   corresponding elements of [ts] in [p] yields [t]. *)
let matching_subs : to_subst -> term -> term array option = fun (xs,p) t ->
  (* We replace [xs] by fresh [TRef]'s. *)
  let ts = Array.map (fun _ -> mk_TRef(ref None)) xs in
  let p = msubst (bind_mvar xs p) ts in
  if matches p t then Some(Array.map unfold ts) else None

(** [find_subst (xs,p) t] tries to find the first instance of a subterm of [t]
   matching [p]. If successful, the function returns the array of terms by
   which [xs] must substituted. *)
let find_subst : to_subst -> term -> term array option = fun xsp t ->
  let time = Time.save () in
  let rec find_subst : term -> term array option = fun t ->
    if Logger.log_enabled() then
      log_rewr "find_subst %a ≡ %a" term (snd xsp) term t;
    match matching_subs xsp t with
    | None ->
        begin
          Time.restore time;
          match unfold t with
            | Appl(t,u) ->
                begin
                  match find_subst t with
                  | None -> Time.restore time; find_subst u
                  | sub  -> sub
                end
            | _ -> None
        end
    | sub -> sub
  in find_subst t

(** [find_subterm_matching p t] tries to find a subterm of [t] that matches
   [p] by instantiating the [TRef]'s of [p].  In case of success, the function
   returns [true]. *)
let find_subterm_matching : term -> term -> bool = fun p t ->
  let time = Time.save () in
  let rec find_subterm : term -> bool = fun t ->
    if matches p t then true else
      begin
        Time.restore time;
        match unfold t with
        | Appl(t,u) ->
            begin
              match find_subterm t with
              | false -> Time.restore time; find_subterm u
              | true  -> true
            end
        | _ -> false
      end
  in find_subterm t

(** [bind_pattern p t] replaces in the term [t] every occurence of the pattern
   [p] by a fresh variable, and returns the binder on this variable. *)
let bind_pattern : term -> term -> binder =  fun p t ->
  let z = new_var "z" in
  let rec replace : term -> term = fun t ->
    if matches p t then mk_Vari z else
    match unfold t with
    | Appl(t,u) -> mk_Appl (replace t, replace u)
    | Prod(a,b) ->
        let x,b = unbind b in
        mk_Prod (replace a, bind_var x (replace b))
    | Abst(a,b) ->
        let x,b = unbind b in
        mk_Abst (replace a, bind_var x (replace b))
    | LLet(typ, def, body) ->
        let x, body = unbind body in
        mk_LLet (replace typ, replace def, bind_var x (replace body))
    | Meta(m,ts) -> mk_Meta (m, Array.map replace ts)
    | Db _ -> assert false
    | Wild -> assert false
    | TRef _ -> assert false
    | Patt _ -> assert false
    | Plac _ -> assert false
    | _ -> t
  in
  bind_var z (replace t)

(** [swap cfg a r l t] returns a term of type [P (eq a l r)] from a term [t]
   of type [P (eq a r l)]. *)
let swap : eq_config -> term -> term -> term -> term -> term =
  fun cfg a r l t ->
  (* We build the predicate “λx:T a, eq a l x”. *)
  let pred =
    let x = new_var "x" in
    let pred = add_args (mk_Symb cfg.symb_eq) [a; l; mk_Vari x] in
    mk_Abst(mk_Appl(mk_Symb cfg.symb_T, a), bind_var x pred)
  in
  (* We build the proof term. *)
  let refl_a_l = add_args (mk_Symb cfg.symb_refl) [a; l] in
  add_args (mk_Symb cfg.symb_eqind) [a; r; l; t; pred; refl_a_l]

(** [replace_wild_by_tref t] substitutes every wildcard of [t] by a fresh
   [TRef]. *)
let rec replace_wild_by_tref : term -> term = fun t ->
  match unfold t with
  | Wild -> mk_TRef(ref None)
  | Appl(t,u) ->
    mk_Appl_not_canonical(replace_wild_by_tref t, replace_wild_by_tref u)
  | _ -> t

(** [rewrite ss p pos gt l2r pat t] generates a term for the refine tactic
   representing the application of the rewrite tactic to the goal type
   [gt]. Every occurrence of the first instance of the left-hand side is
   replaced by the right-hand side of the obtained proof (or the reverse if
   l2r is false). [pat] is an optional SSReflect pattern. [t] is the
   equational lemma that is appied. It handles the full set of SSReflect
   patterns. *)
let rewrite : Sig_state.t -> problem -> popt -> goal_typ -> bool ->
              (term, binder) Parsing.Syntax.rw_patt option -> term -> term =
  fun ss p pos {goal_hyps=g_env; goal_type=g_type; _} l2r pat t ->

  (* Obtain the required symbols from the current signature. *)
  let cfg = get_eq_config ss pos in

  (* Infer the type of [t] (the argument given to the tactic). *)
  let g_ctxt = Env.to_ctxt g_env in
  let (t, t_type) = Query.infer pos p g_ctxt t in

  (* Check that [t_type ≡ Π x1:a1, ..., Π xn:an, P (eq a l r)]. *)
  let (a, l, r), vars  = get_eq_data cfg pos t_type in

  (* Apply [t] to the variables of [vars] to get a witness of the equality. *)
  let t = Array.fold_left (fun t x -> mk_Appl(t, mk_Vari x)) t vars in

  (* Reverse the members of the equation if l2r is false. *)
  let (t, l, r) = if l2r then (t, l, r) else (swap cfg a l r t, r, l) in

  (* Bind the variables in this new witness. *)
  let bound = let bind = bind_mvar vars in bind t, bind l, bind r in
  let msubst3 (b1, b2, b3) ts = msubst b1 ts, msubst b2 ts, msubst b3 ts in

(* Extract the term from the goal type (get “u” from “P u”). *)
  let g_term =
    match get_args g_type with
    | t, [u] when is_symb cfg.symb_P t -> u
    | _ -> fatal pos "Goal not of the form (%a _)." sym cfg.symb_P
  in

  (* Obtain the different components depending on the pattern. *)
  let (pred_bind, new_term, t, l, r) =
    match pat with
    (* Simple rewrite, no pattern. *)
    | None ->
        (* Build a substitution from the first instance of [l] in the goal. *)
        let sigma =
          match find_subst (vars, l) g_term with
          | Some(sigma) -> sigma
          | None        ->
              fatal pos "No subterm of [%a] matches [%a]."
                term g_term term l
        in
        (* Build the required data from that substitution. *)
        let (t, l, r) = msubst3 bound sigma in
        let pred_bind = bind_pattern l g_term in
        (pred_bind, subst pred_bind r, t, l, r)

    (* Basic patterns. *)
    | Some(Rw_Term(p)) ->
        (* Find a subterm [match_p] of the goal that matches [p]. *)
        let match_p =
          let p_refs = replace_wild_by_tref p in
          if not (find_subterm_matching p_refs g_term) then
            fatal pos "No subterm of [%a] matches [%a]."
              term g_term term p;
          p_refs (* [TRef] cells have been instantiated here. *)
        in
        (* Build a substitution by matching [match_p] with the LHS [l]. *)
        let sigma =
          match matching_subs (vars,l) match_p with
          | Some(sigma) -> sigma
          | None        ->
              fatal pos "No subterm of [%a] matches [%a]."
                term match_p term l
        in
        (* Build the data from the substitution. *)
        let (t, l, r) = msubst3 bound sigma in
        let pred_bind = bind_pattern l g_term in
        (pred_bind, subst pred_bind r, t, l, r)

    (* Nested patterns. *)
    | Some(Rw_InTerm(p)) ->
        (* Find a subterm [match_p] of the goal that matches [p]. *)
        let match_p =
          let p_refs = replace_wild_by_tref p in
          if not (find_subterm_matching p_refs g_term) then
            fatal pos "No subterm of [%a] matches [%a]."
              term g_term term p;
          p_refs (* [TRef] cells have been instantiated here. *)
        in
        (* Build a substitution from a subterm of [match_p] matching [l]. *)
        let sigma =
          match find_subst (vars,l) match_p with
          | Some(sigma) -> sigma
          | None        ->
              fatal pos "No subterm of the pattern [%a] matches [%a]."
                term match_p term l
        in
        (* Build the data from the substitution. *)
        let (t, l, r) = msubst3 bound sigma in
        let p_x = bind_pattern l match_p in
        let p_r = subst p_x r in
        let pred_bind = bind_pattern match_p g_term in
        let new_term = subst pred_bind p_r in
        let (x, p_x) = unbind p_x in
        let pred = subst pred_bind p_x in
        let pred_bind = bind_var x pred in
        (pred_bind, new_term, t, l, r)

    | Some(Rw_IdInTerm(p)) ->
        (* The code here works as follows: *)
        (* 1 - Try to match [p] with some subterm of the goal. *)
        (* 2 - If we succeed we do two things, we first replace [id] with its
               value, [id_val], the value matched to get [pat_l] and  try to
               match [id_val] with the LHS of the lemma. *)
        (* 3 - If we succeed we create the "RHS" of the pattern, which is [p]
               with [sigma r] in place of [id]. *)
        (* 4 - We then construct the following binders:
               a - [pred_bind_l] : A binder with a new variable replacing each
                   occurrence of [pat_l] in g_term.
               b - [pred_bind] : A binder with a new variable only replacing
                   the subterms where a rewrite happens. *)
        (* 5 - The new goal [new_term] is constructed by substituting [r_pat]
               in [pred_bind_l]. *)
        let (id,p) = unbind p in
        let p_refs = replace_wild_by_tref p in
        let id_val =
          match find_subst ([|id|],p_refs) g_term with
          | Some(id_val) -> id_val.(0)
          | None         ->
              fatal pos "The pattern [%a] does not match [%a]."
                term p term l
        in
        let pat = bind_var id p_refs in
        (* The LHS of the pattern, i.e. the pattern with id replaced by *)
        (* id_val. *)
        let pat_l = subst pat id_val in

        (* This must match with the LHS of the equality proof we use. *)
        let sigma =
          match matching_subs (vars,l) id_val with
          | Some(sigma) -> sigma
          | None        ->
              fatal pos
                "The value of [%a], [%a], in [%a] does not match [%a]."
                var id term id_val term p term l
        in
        (* Build t, l, using the substitution we found. Note that r  *)
        (* corresponds to the value we get by applying rewrite to *)
        (* id val. *)
        let (t,l,r) = msubst3 bound sigma in

        (* The RHS of the pattern, i.e. the pattern with id replaced *)
        (* by the result of rewriting id_val. *)
        let pat_r = subst pat r in

        (* Build the predicate, identifying all occurrences of pat_l *)
        (* substituting them, first with pat_r, for the new goal and *)
        (* then with l_x for the lambda term. *)
        let pred_bind_l = bind_pattern pat_l g_term in

        (* This will be the new goal. *)
        let new_term = subst pred_bind_l pat_r in

        (* [l_x] is the pattern with [id] replaced by the variable X *)
        (* that we use for building the predicate. *)
        let (x, l_x) = unbind pat in
        let pred_bind = bind_var x (subst pred_bind_l l_x) in
        (pred_bind, new_term, t, l, r)

    (* Combinational patterns. *)
    | Some(Rw_TermInIdInTerm(s,p)) ->
        (* This pattern combines the previous.  First, we identify the subterm
           of [g_term] that matches with [p] where [p] contains an identifier.
           Once we have the value that the identifier in [p] has been  matched
           to, we find a subterm of it that matches with [s].  Then in all the
           occurrences of the first instance of [p] in [g_term] we rewrite all
           occurrences of the first instance of [s] in the subterm of [p] that
           was matched with the identifier. *)
        let (id,p) = unbind p in
        let p_refs = replace_wild_by_tref p in
        let id_val =
          match find_subst ([|id|],p_refs) g_term with
          | Some(id_val) -> id_val
          | None         ->
              fatal pos "The pattern [%a] does not match [%a]."
                term p term l
        in
        (* Once we get the value of id, we work with that as our main term
           since this is where s will appear and will be substituted in. *)
        let id_val = id_val.(0) in
        (* [pat] is the full value of the pattern, with the wildcards now
           replaced by subterms of the goal and [id]. *)
        let pat = bind_var id p_refs in
        let pat_l = subst pat id_val in

        (* We then try to match the wildcards in [s] with subterms of
           [id_val]. *)
        let s_refs = replace_wild_by_tref s in
        if not (find_subterm_matching s_refs id_val) then
          fatal pos "The value of [%a], [%a], in [%a] does not match [%a]."
            var id term id_val term p term s;
        (* Now we must match s, which no longer contains any TRef's
           with the LHS of the lemma,*)
        let s = s_refs in
        let sigma =
          match matching_subs (vars,l) s with
          | Some(sigma) -> sigma
          | None        ->
              fatal pos "The term [%a] does not match the LHS [%a]"
                term s term l
        in
        let (t,l,r) = msubst3 bound sigma in

        (* First we work in [id_val], that is, we substitute all
           the occurrences of [l] in [id_val] with [r]. *)
        let id_bind = bind_pattern l id_val in

        (* [new_id] is the value of [id_val] with [l] replaced
           by [r] and [id_x] is the value of [id_val] with the
           free variable [x]. *)
        let new_id = subst id_bind r in
        let (x, id_x) = unbind id_bind in

        (* Then we replace in pat_l all occurrences of [id]
           with [new_id]. *)
        let pat_r = subst pat new_id in

        (* To get the new goal we replace all occurrences of
          [pat_l] in [g_term] with [pat_r]. *)
        let pred_bind_l = bind_pattern pat_l g_term in

        (* [new_term] is the type of the new goal meta. *)
        let new_term = subst pred_bind_l pat_r in

        (* Finally we need to build the predicate. First we build
           the term l_x, in a few steps. We substitute all the
           rewrites in new_id with x and we repeat some steps. *)
        let l_x = subst pat id_x in

        (* The last step to build the predicate is to substitute
           [l_x] everywhere we find [pat_l] and bind that x. *)
        let pred = subst pred_bind_l l_x in
        (bind_var x pred, new_term, t, l, r)

    | Some(Rw_TermAsIdInTerm(s,p)) ->
        (* This pattern is essentially a let clause.  We first match the value
           of [pat] with some subterm of the goal, and then rewrite in each of
           the occurences of [id]. *)
        let (id,pat) = unbind p in
        let s = replace_wild_by_tref s in
        let p_s = subst p s in
        (* Try to match p[s/id] with a subterm of the goal. *)
        let p_refs = replace_wild_by_tref p_s in
        if not (find_subterm_matching p_refs g_term) then
            fatal pos "No subterm of [%a] matches the pattern [%a]"
              term g_term term p_s;
        let p = p_refs in
        let pat_refs = replace_wild_by_tref pat in
        (* Here we have already asserted tat an instance of p[s/id] exists
           so we know that this will match something. The step is repeated
           in order to get the value of [id]. *)
        let sub =
          match matching_subs ([|id|], pat_refs) p with
          | Some(sub) -> sub
          | None      -> assert false
        in
        let id_val = sub.(0) in
        (* This part of the term-building is similar to the previous
           case, as we are essentially rebuilding a term, with some
           subterms that are replaced by new ones. *)
        let sigma =
          match matching_subs (vars, l) id_val with
          | Some(sigma) -> sigma
          | None        ->
              fatal pos
                "The value of X, [%a], does not match the LHS, [%a]"
                term id_val term l
        in
        let (t,l,r) = msubst3 bound sigma in

        (* Now to do some term building. *)
        let p_x = bind_pattern l p in
        let p_r = subst p_x r in
        let pred_bind = bind_pattern p g_term in
        let new_term = subst pred_bind p_r in
        let (x, p_x) = unbind p_x in
        let pred_bind = bind_var x (subst pred_bind p_x) in
        (pred_bind, new_term, t, l, r)

    | Some(Rw_InIdInTerm(q)) ->
        (* This is very similar to the [Rw_IdInTerm] case. Instead of matching
           [id_val] with [l],  we try to match a subterm of [id_val] with [l],
           and then we rewrite this subterm. As a consequence,  we just change
           the way we construct a [pat_r]. *)
        let (id,q) = unbind q in
        let q_refs = replace_wild_by_tref q in
        let id_val =
          match find_subst ([|id|],q_refs) g_term with
          | Some(id_val) -> id_val
          | None         ->
              fatal pos "The pattern [%a] does not match [%a]."
                term q term g_term
        in
        let id_val = id_val.(0) in
        let pat = bind_var id q_refs in
        let pat_l = subst pat id_val in
        let sigma =
          match find_subst (vars,l) id_val with
          | Some(sigma) -> sigma
          | None        ->
              fatal pos
                "The value of [%a], [%a], in [%a] does not match [%a]."
                var id term id_val term q term l
        in
        let (t,l,r) = msubst3 bound sigma in

        (* Rewrite in id. *)
        let id_bind = bind_pattern l id_val in
        let id_val = subst id_bind r in
        let (x, id_x) = unbind id_bind in

        (* The new RHS of the pattern is obtained by rewriting in [id_val]. *)
        let r_val = subst pat id_val in
        let pred_bind_l = bind_pattern pat_l g_term in
        let new_term = subst pred_bind_l r_val in
        let l_x = subst pat id_x in
        let pred_bind = bind_var x (subst pred_bind_l l_x) in
        (pred_bind, new_term, t, l, r)
  in

  (* Construct the predicate (context). *)
  let pred = mk_Abst(mk_Appl(mk_Symb cfg.symb_T, a), pred_bind) in

  (* Construct the new goal and its type. *)
  let goal_type = mk_Appl(mk_Symb cfg.symb_P, new_term) in
  let goal_term = LibMeta.make p g_ctxt goal_type in

  (* Build the final term produced by the tactic. *)
  let eqind = mk_Symb cfg.symb_eqind in
  let result = add_args eqind [a; l; r; t; pred; goal_term] in

  (* Debugging data to the log. *)
  if Logger.log_enabled () then
    begin
      log_rewr "Rewriting with:";
      log_rewr "  goal           = [%a]" term g_type;
      log_rewr "  equality proof = [%a]" term t;
      log_rewr "  equality LHS   = [%a]" term l;
      log_rewr "  equality RHS   = [%a]" term r;
      log_rewr "  pred           = [%a]" term pred;
      log_rewr "  new goal       = [%a]" term goal_type;
      log_rewr "  produced term  = [%a]" term result;
    end;

  (* Return the proof-term. *)
  result<|MERGE_RESOLUTION|>--- conflicted
+++ resolved
@@ -164,27 +164,13 @@
         log_rewr "matches %a %a ≡ %a %a"
           term hp (D.list term) ps term ht (D.list term) ts;
       match hp with
-<<<<<<< HEAD
-      | Wild -> assert false
-      | Meta _ -> assert false
-      | Patt _ -> assert false
-      | Db _ -> assert false
-      | Plac _ -> assert false
-      | Appl _ -> assert false
-      | Prod _ -> assert false
-      | Abst _ -> assert false
-      | LLet _ -> assert false
-      | Type -> assert false
-      | Kind -> assert false
-=======
       | Wild -> assert false (* used in user syntax only *)
       | Patt _ -> assert false (* used in rules only *)
-      | TEnv _ -> assert false (* used in rules only *)
       | Plac _ -> assert false (* used in scoping only *)
       | Appl _ -> assert false (* not possible after get_args_len *)
       | Type -> assert false (* not possible because of typing *)
       | Kind -> assert false (* not possible because of typing *)
->>>>>>> b18c342a
+      | Db _ -> assert false
       | TRef r ->
         if k > n then raise Not_equal;
         let ts1, ts2 = List.cut ts (n-k) in
