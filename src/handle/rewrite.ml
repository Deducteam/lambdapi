(** Implementation of the rewrite tactic. *)

open Lplib
open Timed
open Common open Pos open Error open Debug
open Core open Term open Print
open Proof

(** Logging function for the rewrite tactic. *)
let log_rewr = Logger.make 'r' "rewr" "the rewrite tactic"
let log_rewr = log_rewr.pp

(** Equality configuration. *)
type eq_config =
  { symb_P     : sym (** Encoding of propositions.        *)
  ; symb_T     : sym (** Encoding of types.               *)
  ; symb_eq    : sym (** Equality proposition.            *)
  ; symb_eqind : sym (** Induction principle on equality. *)
  ; symb_refl  : sym (** Reflexivity of equality.         *) }

(** [get_eq_config ss pos] returns the current configuration for
    equality, used by tactics such as “rewrite” or “reflexivity”. *)
let get_eq_config : Sig_state.t -> popt -> eq_config = fun ss pos ->
  let builtin = Builtin.get ss pos in
  { symb_P     = builtin "P"
  ; symb_T     = builtin "T"
  ; symb_eq    = builtin "eq"
  ; symb_eqind = builtin "eqind"
  ; symb_refl  = builtin "refl" }

(* Register checks for the builtin symbols related to rewriting. *)
let _ =
  let check_codomain_is_Type _ss pos sym =
    let valid =
      match Eval.whnf [] !(sym.sym_type) with
      | Prod(_, b) -> Eval.eq_modulo [] (snd (unbind b)) mk_Type
      | _          -> false
    in
    if not valid then
      fatal pos "The type of [%s] is not of the form [_ → TYPE]." sym.sym_name
  in
  (* The type of the builtin ["T"] should be [U → TYPE]. *)
  Builtin.register "T" check_codomain_is_Type;
  (* The type of the builtin ["P"] should be [Prop → TYPE]. *)
  Builtin.register "P" check_codomain_is_Type;
  let get_domain_of_type s =
    match Eval.whnf [] !(s.sym_type) with
    | Prod(a,_) -> a
    | _         -> assert false
  in
  let register_builtin =
    Builtin.register_expected_type (Eval.eq_modulo []) term
  in
  let expected_eq_type pos map =
    (* [Π (a:U), T a → T a → Prop] *)
    let symb_T = Builtin.get pos map "T" in
    let symb_P = Builtin.get pos map "P" in
    let term_U = get_domain_of_type symb_T in
    let term_Prop = get_domain_of_type symb_P in
    let a = new_var "a" in
    let term_T_a = mk_Appl (mk_Symb symb_T, mk_Vari a) in
    let impls = mk_Arro (term_T_a, mk_Arro (term_T_a, term_Prop)) in
    mk_Prod (term_U, bind_var a impls)
  in
  register_builtin "eq" expected_eq_type;
  let expected_refl_type pos map =
    (* [Π (a:U) (x:T a), P (eq a x x)] *)
    let symb_T = Builtin.get pos map "T" in
    let symb_P = Builtin.get pos map "P" in
    let symb_eq = Builtin.get pos map "eq" in
    let term_U = get_domain_of_type symb_T in
    let a = new_var "a" in
    let x = new_var "x" in
    let appl_eq = mk_Appl (mk_Symb symb_eq, mk_Vari a) in
    let appl_eq = mk_Appl (mk_Appl (appl_eq, mk_Vari x), mk_Vari x) in
    let appl = mk_Appl (mk_Symb symb_P, appl_eq) in
    let term_T_a = mk_Appl (mk_Symb symb_T, mk_Vari a) in
    let prod = mk_Prod (term_T_a, bind_var x appl) in
    mk_Prod (term_U, bind_var a prod)
  in
  register_builtin "refl" expected_refl_type;
  let expected_eqind_type pos map =
    (* [Π (a:U) (x y:T a), P (eq x y) → Π (p:T a→Prop), P (p y) → P (p x)] *)
    let symb_T = Builtin.get pos map "T" in
    let term_T = mk_Symb symb_T in
    let symb_P = Builtin.get pos map "P" in
    let term_P = mk_Symb symb_P in
    let symb_eq = Builtin.get pos map "eq" in
    let term_eq = mk_Symb symb_eq in
    let term_U = get_domain_of_type symb_T in
    let term_Prop = get_domain_of_type symb_P in
    let a = new_var "a" in
    let x = new_var "x" in
    let y = new_var "y" in
    let p = new_var "p" in
    let term_T_a = mk_Appl (term_T, mk_Vari a) in
    let term_P_p_x = mk_Appl (term_P, mk_Appl (mk_Vari p, mk_Vari x)) in
    let term_P_p_y = mk_Appl (term_P, mk_Appl (mk_Vari p, mk_Vari y)) in
    let impl = mk_Arro (term_P_p_y, term_P_p_x) in
    let prod =
      mk_Prod (mk_Arro (term_T_a, term_Prop), bind_var p impl) in
    let eq = add_args term_eq [mk_Vari a; mk_Vari x; mk_Vari y] in
    let impl = mk_Arro (mk_Appl(term_P, eq), prod) in
    let prod = mk_Prod (term_T_a, bind_var y impl) in
    let prod = mk_Prod (term_T_a, bind_var x prod) in
    mk_Prod (term_U, bind_var a prod)
  in
  register_builtin "eqind" expected_eqind_type

(** [get_eq_data pos cfg a] returns [((a,l,r),[v1;..;vn])] if [a ≡ Π v1:A1,
   .., Π vn:An, P (eq a l r)] and fails otherwise. *)
let get_eq_data :
<<<<<<< HEAD
  eq_config -> popt -> term -> (term * term * term) * var array = fun cfg ->
=======
  eq_config -> popt -> term -> (term * term * term) * tvar list = fun cfg ->
>>>>>>> 8cb0bd7f
  let exception Not_eq of term in
  let get_eq_args u =
    if Logger.log_enabled () then log_rewr "get_eq_args %a" term u;
    match get_args u with
    | eq, [a;l;r] when is_symb cfg.symb_eq eq -> a, l, r
    | _ -> raise (Not_eq u)
  in
  let exception Not_P of term in
  let return vs r = r, List.rev vs in
  let rec get_eq vs t notin_whnf =
    if Logger.log_enabled () then log_rewr "get_eq %a" term t;
    match get_args t with
    | Prod(_,t), _ -> let v,t = unbind t in get_eq (v::vs) t true
    | p, [u] when is_symb cfg.symb_P p ->
      begin
        let u = Eval.whnf ~tags:[`NoRw;`NoExpand] [] u in
        try return vs (get_eq_args u)
        with Not_eq _ ->
          (try return vs (get_eq_args (Eval.whnf [] u))
           with Not_eq _ when notin_whnf -> get_eq vs (Eval.whnf [] t) false)
      end
    | _ ->
      if notin_whnf then get_eq vs (Eval.whnf [] t) false
      else raise (Not_P t)
  in
  fun pos t ->
    if Logger.log_enabled () then log_rewr "get_eq_data %a" term t;
    try get_eq [] t true with
    | Not_P u ->
      fatal pos "Expected %a _ but found %a." sym cfg.symb_P term u
    | Not_eq u ->
      fatal pos "Expected %a _ _ but found %a." sym cfg.symb_eq term u

(** Type of a term with the free variables that need to be substituted. It is
   usually used to store the LHS of a proof of equality, together with the
   variables that were quantified over. *)
type to_subst = var array * term

(** [matches p t] instantiates the [TRef]'s of [p] so that [p] gets equal
   to [t] and returns [true] if all [TRef]'s of [p] could be instantiated, and
   [false] otherwise. *)
let matches : term -> term -> bool =
  let exception Not_equal in
  let rec eq l =
    match l with
    | [] -> ()
    | (p,t)::l ->
      if Term.cmp p t = 0 then eq l else begin
      let hp, ps, k = get_args_len p and ht, ts, n = get_args_len t in
      if Logger.log_enabled() then
        log_rewr "matches %a %a ≡ %a %a"
          term hp (D.list term) ps term ht (D.list term) ts;
      match hp with
      | Wild -> assert false (* used in user syntax only *)
      | Patt _ -> assert false (* used in rules only *)
      | Plac _ -> assert false (* used in scoping only *)
      | Appl _ -> assert false (* not possible after get_args_len *)
      | Type -> assert false (* not possible because of typing *)
      | Kind -> assert false (* not possible because of typing *)
      | Db _ -> assert false
      | TRef r ->
        if k > n then raise Not_equal;
        let ts1, ts2 = List.cut ts (n-k) in
        let u = add_args ht ts1 in
        if Logger.log_enabled() then
          log_rewr (Color.red "<TRef> ≔ %a") term u;
        r := Some u;
        eq (List.fold_left2 (fun l pi ti -> (pi,ti)::l) l ps ts2)
      | Meta _
      | Prod _
      | Abst _
      | LLet _
      | Symb _
      | Vari _ ->
        if k <> n then raise Not_equal;
        let add_args l =
          List.fold_left2 (fun l pi ti -> (pi,ti)::l) l ps ts in
        match hp, ht with
        | Vari x, Vari y when eq_vars x y -> eq (add_args l)
        | Symb f, Symb g when f == g -> eq (add_args l)
        | _ ->
          if Logger.log_enabled() then log_rewr "distinct heads";
          raise Not_equal
      end
  in
  fun p t ->
    try
      eq [(p,t)];
      if Logger.log_enabled() then log_rewr "matches OK";
      true
    with Not_equal ->
      if Logger.log_enabled() then log_rewr "matches KO";
      false

(** [matching_subs (xs,p) t] attempts to match the pattern [p] containing the
   variables [xs]) with the term [t]. If successful, it returns [Some ts]
   where [ts] is an array of terms such that substituting [xs] by the
   corresponding elements of [ts] in [p] yields [t]. *)
let matching_subs : to_subst -> term -> term array option = fun (xs,p) t ->
  (* We replace [xs] by fresh [TRef]'s. *)
  let ts = Array.map (fun _ -> mk_TRef(ref None)) xs in
  let p = msubst (bind_mvar xs p) ts in
  if matches p t then Some(Array.map unfold ts) else None

(** [find_subst (xs,p) t] tries to find the first instance of a subterm of [t]
   matching [p]. If successful, the function returns the array of terms by
   which [xs] must substituted. *)
let find_subst : to_subst -> term -> term array option = fun xsp t ->
  let time = Time.save () in
  let rec find_subst : term -> term array option = fun t ->
    if Logger.log_enabled() then
      log_rewr "find_subst %a ≡ %a" term (snd xsp) term t;
    match matching_subs xsp t with
    | None ->
        begin
          Time.restore time;
          match unfold t with
            | Appl(t,u) ->
                begin
                  match find_subst t with
                  | None -> Time.restore time; find_subst u
                  | sub  -> sub
                end
            | _ -> None
        end
    | sub -> sub
  in find_subst t

(** [find_subterm_matching p t] tries to find a subterm of [t] that matches
   [p] by instantiating the [TRef]'s of [p].  In case of success, the function
   returns [true]. *)
let find_subterm_matching : term -> term -> bool = fun p t ->
  let time = Time.save () in
  let rec find_subterm : term -> bool = fun t ->
    if matches p t then true else
      begin
        Time.restore time;
        match unfold t with
        | Appl(t,u) ->
            begin
              match find_subterm t with
              | false -> Time.restore time; find_subterm u
              | true  -> true
            end
        | _ -> false
      end
  in find_subterm t

(** [bind_pattern p t] replaces in the term [t] every occurence of the pattern
   [p] by a fresh variable, and returns the binder on this variable. *)
let bind_pattern : term -> term -> binder =  fun p t ->
  let z = new_var "z" in
  let rec replace : term -> term = fun t ->
    if matches p t then mk_Vari z else
    match unfold t with
    | Appl(t,u) -> mk_Appl (replace t, replace u)
    | Prod(a,b) ->
        let x,b = unbind b in
        mk_Prod (replace a, bind_var x (replace b))
    | Abst(a,b) ->
        let x,b = unbind b in
        mk_Abst (replace a, bind_var x (replace b))
    | LLet(typ, def, body) ->
        let x, body = unbind body in
        mk_LLet (replace typ, replace def, bind_var x (replace body))
    | Meta(m,ts) -> mk_Meta (m, Array.map replace ts)
    | Db _ -> assert false
    | Wild -> assert false
    | TRef _ -> assert false
    | Patt _ -> assert false
    | Plac _ -> assert false
    | _ -> t
  in
  bind_var z (replace t)

(** [swap cfg a r l t] returns a term of type [P (eq a l r)] from a term [t]
   of type [P (eq a r l)]. *)
let swap : eq_config -> term -> term -> term -> term -> term =
  fun cfg a r l t ->
  (* We build the predicate “λx:T a, eq a l x”. *)
  let pred =
    let x = new_var "x" in
    let pred = add_args (mk_Symb cfg.symb_eq) [a; l; mk_Vari x] in
    mk_Abst(mk_Appl(mk_Symb cfg.symb_T, a), bind_var x pred)
  in
  (* We build the proof term. *)
  let refl_a_l = add_args (mk_Symb cfg.symb_refl) [a; l] in
  add_args (mk_Symb cfg.symb_eqind) [a; r; l; t; pred; refl_a_l]

(** [replace_wild_by_tref t] substitutes every wildcard of [t] by a fresh
   [TRef]. *)
let rec replace_wild_by_tref : term -> term = fun t ->
  match unfold t with
  | Wild -> mk_TRef(ref None)
  | Appl(t,u) ->
    mk_Appl_not_canonical(replace_wild_by_tref t, replace_wild_by_tref u)
  | _ -> t

(** [rewrite ss p pos gt l2r pat t] generates a term for the refine tactic
   representing the application of the rewrite tactic to the goal type
   [gt]. Every occurrence of the first instance of the left-hand side is
   replaced by the right-hand side of the obtained proof (or the reverse if
   l2r is false). [pat] is an optional SSReflect pattern. [t] is the
   equational lemma that is appied. It handles the full set of SSReflect
   patterns. *)
let rewrite : Sig_state.t -> problem -> popt -> goal_typ -> bool ->
              (term, binder) Parsing.Syntax.rw_patt option -> term -> term =
  fun ss p pos {goal_hyps=g_env; goal_type=g_type; _} l2r pat t ->

  (* Obtain the required symbols from the current signature. *)
  let cfg = get_eq_config ss pos in

  (* Infer the type of [t] (the argument given to the tactic). *)
  let g_ctxt = Env.to_ctxt g_env in
  let (t, t_type) = Query.infer pos p g_ctxt t in

  (* Check that [t_type ≡ Π x1:a1, ..., Π xn:an, P (eq a l r)]. *)
  let (a, l, r), vars = get_eq_data cfg pos t_type in
  let vars = Array.of_list vars in

  (* Apply [t] to the variables of [vars] to get a witness of the equality. *)
  let t = Array.fold_left (fun t x -> mk_Appl(t, mk_Vari x)) t vars in

  (* Reverse the members of the equation if l2r is false. *)
  let (t, l, r) = if l2r then (t, l, r) else (swap cfg a l r t, r, l) in

  (* Bind the variables in this new witness. *)
  let bound = let bind = bind_mvar vars in bind t, bind l, bind r in
  let msubst3 (b1, b2, b3) ts = msubst b1 ts, msubst b2 ts, msubst b3 ts in

(* Extract the term from the goal type (get “u” from “P u”). *)
  let g_term =
    match get_args g_type with
    | t, [u] when is_symb cfg.symb_P t -> u
    | _ -> fatal pos "Goal not of the form (%a _)." sym cfg.symb_P
  in

  (* Obtain the different components depending on the pattern. *)
  let (pred_bind, new_term, t, l, r) =
    match pat with
    (* Simple rewrite, no pattern. *)
    | None ->
        (* Build a substitution from the first instance of [l] in the goal. *)
        let sigma =
          match find_subst (vars, l) g_term with
          | Some(sigma) -> sigma
          | None        ->
              fatal pos "No subterm of [%a] matches [%a]."
                term g_term term l
        in
        (* Build the required data from that substitution. *)
        let (t, l, r) = msubst3 bound sigma in
        let pred_bind = bind_pattern l g_term in
        (pred_bind, subst pred_bind r, t, l, r)

    (* Basic patterns. *)
    | Some(Rw_Term(p)) ->
        (* Find a subterm [match_p] of the goal that matches [p]. *)
        let match_p =
          let p_refs = replace_wild_by_tref p in
          if not (find_subterm_matching p_refs g_term) then
            fatal pos "No subterm of [%a] matches [%a]."
              term g_term term p;
          p_refs (* [TRef] cells have been instantiated here. *)
        in
        (* Build a substitution by matching [match_p] with the LHS [l]. *)
        let sigma =
          match matching_subs (vars,l) match_p with
          | Some(sigma) -> sigma
          | None        ->
              fatal pos "No subterm of [%a] matches [%a]."
                term match_p term l
        in
        (* Build the data from the substitution. *)
        let (t, l, r) = msubst3 bound sigma in
        let pred_bind = bind_pattern l g_term in
        (pred_bind, subst pred_bind r, t, l, r)

    (* Nested patterns. *)
    | Some(Rw_InTerm(p)) ->
        (* Find a subterm [match_p] of the goal that matches [p]. *)
        let match_p =
          let p_refs = replace_wild_by_tref p in
          if not (find_subterm_matching p_refs g_term) then
            fatal pos "No subterm of [%a] matches [%a]."
              term g_term term p;
          p_refs (* [TRef] cells have been instantiated here. *)
        in
        (* Build a substitution from a subterm of [match_p] matching [l]. *)
        let sigma =
          match find_subst (vars,l) match_p with
          | Some(sigma) -> sigma
          | None        ->
              fatal pos "No subterm of the pattern [%a] matches [%a]."
                term match_p term l
        in
        (* Build the data from the substitution. *)
        let (t, l, r) = msubst3 bound sigma in
        let p_x = bind_pattern l match_p in
        let p_r = subst p_x r in
        let pred_bind = bind_pattern match_p g_term in
        let new_term = subst pred_bind p_r in
        let (x, p_x) = unbind p_x in
        let pred = subst pred_bind p_x in
        let pred_bind = bind_var x pred in
        (pred_bind, new_term, t, l, r)

    | Some(Rw_IdInTerm(p)) ->
        (* The code here works as follows: *)
        (* 1 - Try to match [p] with some subterm of the goal. *)
        (* 2 - If we succeed we do two things, we first replace [id] with its
               value, [id_val], the value matched to get [pat_l] and  try to
               match [id_val] with the LHS of the lemma. *)
        (* 3 - If we succeed we create the "RHS" of the pattern, which is [p]
               with [sigma r] in place of [id]. *)
        (* 4 - We then construct the following binders:
               a - [pred_bind_l] : A binder with a new variable replacing each
                   occurrence of [pat_l] in g_term.
               b - [pred_bind] : A binder with a new variable only replacing
                   the subterms where a rewrite happens. *)
        (* 5 - The new goal [new_term] is constructed by substituting [r_pat]
               in [pred_bind_l]. *)
        let (id,p) = unbind p in
        let p_refs = replace_wild_by_tref p in
        let id_val =
          match find_subst ([|id|],p_refs) g_term with
          | Some(id_val) -> id_val.(0)
          | None         ->
              fatal pos "The pattern [%a] does not match [%a]."
                term p term l
        in
        let pat = bind_var id p_refs in
        (* The LHS of the pattern, i.e. the pattern with id replaced by *)
        (* id_val. *)
        let pat_l = subst pat id_val in

        (* This must match with the LHS of the equality proof we use. *)
        let sigma =
          match matching_subs (vars,l) id_val with
          | Some(sigma) -> sigma
          | None        ->
              fatal pos
                "The value of [%a], [%a], in [%a] does not match [%a]."
                var id term id_val term p term l
        in
        (* Build t, l, using the substitution we found. Note that r  *)
        (* corresponds to the value we get by applying rewrite to *)
        (* id val. *)
        let (t,l,r) = msubst3 bound sigma in

        (* The RHS of the pattern, i.e. the pattern with id replaced *)
        (* by the result of rewriting id_val. *)
        let pat_r = subst pat r in

        (* Build the predicate, identifying all occurrences of pat_l *)
        (* substituting them, first with pat_r, for the new goal and *)
        (* then with l_x for the lambda term. *)
        let pred_bind_l = bind_pattern pat_l g_term in

        (* This will be the new goal. *)
        let new_term = subst pred_bind_l pat_r in

        (* [l_x] is the pattern with [id] replaced by the variable X *)
        (* that we use for building the predicate. *)
        let (x, l_x) = unbind pat in
        let pred_bind = bind_var x (subst pred_bind_l l_x) in
        (pred_bind, new_term, t, l, r)

    (* Combinational patterns. *)
    | Some(Rw_TermInIdInTerm(s,p)) ->
        (* This pattern combines the previous.  First, we identify the subterm
           of [g_term] that matches with [p] where [p] contains an identifier.
           Once we have the value that the identifier in [p] has been  matched
           to, we find a subterm of it that matches with [s].  Then in all the
           occurrences of the first instance of [p] in [g_term] we rewrite all
           occurrences of the first instance of [s] in the subterm of [p] that
           was matched with the identifier. *)
        let (id,p) = unbind p in
        let p_refs = replace_wild_by_tref p in
        let id_val =
          match find_subst ([|id|],p_refs) g_term with
          | Some(id_val) -> id_val
          | None         ->
              fatal pos "The pattern [%a] does not match [%a]."
                term p term l
        in
        (* Once we get the value of id, we work with that as our main term
           since this is where s will appear and will be substituted in. *)
        let id_val = id_val.(0) in
        (* [pat] is the full value of the pattern, with the wildcards now
           replaced by subterms of the goal and [id]. *)
        let pat = bind_var id p_refs in
        let pat_l = subst pat id_val in

        (* We then try to match the wildcards in [s] with subterms of
           [id_val]. *)
        let s_refs = replace_wild_by_tref s in
        if not (find_subterm_matching s_refs id_val) then
          fatal pos "The value of [%a], [%a], in [%a] does not match [%a]."
            var id term id_val term p term s;
        (* Now we must match s, which no longer contains any TRef's
           with the LHS of the lemma,*)
        let s = s_refs in
        let sigma =
          match matching_subs (vars,l) s with
          | Some(sigma) -> sigma
          | None        ->
              fatal pos "The term [%a] does not match the LHS [%a]"
                term s term l
        in
        let (t,l,r) = msubst3 bound sigma in

        (* First we work in [id_val], that is, we substitute all
           the occurrences of [l] in [id_val] with [r]. *)
        let id_bind = bind_pattern l id_val in

        (* [new_id] is the value of [id_val] with [l] replaced
           by [r] and [id_x] is the value of [id_val] with the
           free variable [x]. *)
        let new_id = subst id_bind r in
        let (x, id_x) = unbind id_bind in

        (* Then we replace in pat_l all occurrences of [id]
           with [new_id]. *)
        let pat_r = subst pat new_id in

        (* To get the new goal we replace all occurrences of
          [pat_l] in [g_term] with [pat_r]. *)
        let pred_bind_l = bind_pattern pat_l g_term in

        (* [new_term] is the type of the new goal meta. *)
        let new_term = subst pred_bind_l pat_r in

        (* Finally we need to build the predicate. First we build
           the term l_x, in a few steps. We substitute all the
           rewrites in new_id with x and we repeat some steps. *)
        let l_x = subst pat id_x in

        (* The last step to build the predicate is to substitute
           [l_x] everywhere we find [pat_l] and bind that x. *)
        let pred = subst pred_bind_l l_x in
        (bind_var x pred, new_term, t, l, r)

    | Some(Rw_TermAsIdInTerm(s,p)) ->
        (* This pattern is essentially a let clause.  We first match the value
           of [pat] with some subterm of the goal, and then rewrite in each of
           the occurences of [id]. *)
        let (id,pat) = unbind p in
        let s = replace_wild_by_tref s in
        let p_s = subst p s in
        (* Try to match p[s/id] with a subterm of the goal. *)
        let p_refs = replace_wild_by_tref p_s in
        if not (find_subterm_matching p_refs g_term) then
            fatal pos "No subterm of [%a] matches the pattern [%a]"
              term g_term term p_s;
        let p = p_refs in
        let pat_refs = replace_wild_by_tref pat in
        (* Here we have already asserted tat an instance of p[s/id] exists
           so we know that this will match something. The step is repeated
           in order to get the value of [id]. *)
        let sub =
          match matching_subs ([|id|], pat_refs) p with
          | Some(sub) -> sub
          | None      -> assert false
        in
        let id_val = sub.(0) in
        (* This part of the term-building is similar to the previous
           case, as we are essentially rebuilding a term, with some
           subterms that are replaced by new ones. *)
        let sigma =
          match matching_subs (vars, l) id_val with
          | Some(sigma) -> sigma
          | None        ->
              fatal pos
                "The value of X, [%a], does not match the LHS, [%a]"
                term id_val term l
        in
        let (t,l,r) = msubst3 bound sigma in

        (* Now to do some term building. *)
        let p_x = bind_pattern l p in
        let p_r = subst p_x r in
        let pred_bind = bind_pattern p g_term in
        let new_term = subst pred_bind p_r in
        let (x, p_x) = unbind p_x in
        let pred_bind = bind_var x (subst pred_bind p_x) in
        (pred_bind, new_term, t, l, r)

    | Some(Rw_InIdInTerm(q)) ->
        (* This is very similar to the [Rw_IdInTerm] case. Instead of matching
           [id_val] with [l],  we try to match a subterm of [id_val] with [l],
           and then we rewrite this subterm. As a consequence,  we just change
           the way we construct a [pat_r]. *)
        let (id,q) = unbind q in
        let q_refs = replace_wild_by_tref q in
        let id_val =
          match find_subst ([|id|],q_refs) g_term with
          | Some(id_val) -> id_val
          | None         ->
              fatal pos "The pattern [%a] does not match [%a]."
                term q term g_term
        in
        let id_val = id_val.(0) in
        let pat = bind_var id q_refs in
        let pat_l = subst pat id_val in
        let sigma =
          match find_subst (vars,l) id_val with
          | Some(sigma) -> sigma
          | None        ->
              fatal pos
                "The value of [%a], [%a], in [%a] does not match [%a]."
                var id term id_val term q term l
        in
        let (t,l,r) = msubst3 bound sigma in

        (* Rewrite in id. *)
        let id_bind = bind_pattern l id_val in
        let id_val = subst id_bind r in
        let (x, id_x) = unbind id_bind in

        (* The new RHS of the pattern is obtained by rewriting in [id_val]. *)
        let r_val = subst pat id_val in
        let pred_bind_l = bind_pattern pat_l g_term in
        let new_term = subst pred_bind_l r_val in
        let l_x = subst pat id_x in
        let pred_bind = bind_var x (subst pred_bind_l l_x) in
        (pred_bind, new_term, t, l, r)
  in

  (* Construct the predicate (context). *)
  let pred = mk_Abst(mk_Appl(mk_Symb cfg.symb_T, a), pred_bind) in

  (* Construct the new goal and its type. *)
  let goal_type = mk_Appl(mk_Symb cfg.symb_P, new_term) in
  let goal_term = LibMeta.make p g_ctxt goal_type in

  (* Build the final term produced by the tactic. *)
  let eqind = mk_Symb cfg.symb_eqind in
  let result = add_args eqind [a; l; r; t; pred; goal_term] in

  (* Debugging data to the log. *)
  if Logger.log_enabled () then
    begin
      log_rewr "Rewriting with:";
      log_rewr "  goal           = [%a]" term g_type;
      log_rewr "  equality proof = [%a]" term t;
      log_rewr "  equality LHS   = [%a]" term l;
      log_rewr "  equality RHS   = [%a]" term r;
      log_rewr "  pred           = [%a]" term pred;
      log_rewr "  new goal       = [%a]" term goal_type;
      log_rewr "  produced term  = [%a]" term result;
    end;

  (* Return the proof-term. *)
  result<|MERGE_RESOLUTION|>--- conflicted
+++ resolved
@@ -110,11 +110,7 @@
 (** [get_eq_data pos cfg a] returns [((a,l,r),[v1;..;vn])] if [a ≡ Π v1:A1,
    .., Π vn:An, P (eq a l r)] and fails otherwise. *)
 let get_eq_data :
-<<<<<<< HEAD
-  eq_config -> popt -> term -> (term * term * term) * var array = fun cfg ->
-=======
-  eq_config -> popt -> term -> (term * term * term) * tvar list = fun cfg ->
->>>>>>> 8cb0bd7f
+  eq_config -> popt -> term -> (term * term * term) * var list = fun cfg ->
   let exception Not_eq of term in
   let get_eq_args u =
     if Logger.log_enabled () then log_rewr "get_eq_args %a" term u;
