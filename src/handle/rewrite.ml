(** Implementation of the rewrite tactic. *)

open Lplib
open Common open Pos open Error open Debug
open Core open Term open Print
open Proof

(** Logging function for the rewrite tactic. *)
let log = Logger.make 'r' "rewr" "the rewrite tactic"
let log = log.pp

(** Equality configuration. *)
type eq_config =
  { symb_P     : sym (** Encoding of propositions.        *)
  ; symb_T     : sym (** Encoding of types.               *)
  ; symb_eq    : sym (** Equality proposition.            *)
  ; symb_eqind : sym (** Induction principle on equality. *)
  ; symb_refl  : sym (** Reflexivity of equality.         *) }

(** [get_eq_config ss pos] returns the current configuration for
    equality, used by tactics such as “rewrite” or “reflexivity”. *)
let get_eq_config : Sig_state.t -> popt -> eq_config = fun ss pos ->
  let builtin = Builtin.get ss pos in
  { symb_P     = builtin "P"
  ; symb_T     = builtin "T"
  ; symb_eq    = builtin "eq"
  ; symb_eqind = builtin "eqind"
  ; symb_refl  = builtin "refl" }

(* Register checks for the builtin symbols related to rewriting. *)
let _ =
  let check_codomain_is_Type _ss pos sym =
    let valid =
<<<<<<< HEAD
      match Eval.whnf [] !(sym.sym_type) with
      | Prod(_, b) -> Eval.eq_modulo [] (snd (unbind b)) Type
=======
      match Eval.whnf [] Timed.(!(sym.sym_type)) with
      | Prod(_, b) -> Eval.eq_modulo [] (snd (unbind b)) mk_Type
>>>>>>> 99a2ee6b
      | _          -> false
    in
    if not valid then
      fatal pos "The type of [%s] is not of the form [_ → TYPE]." sym.sym_name
  in
  (* The type of the builtin ["T"] should be [U → TYPE]. *)
  Builtin.register "T" check_codomain_is_Type;
  (* The type of the builtin ["P"] should be [Prop → TYPE]. *)
  Builtin.register "P" check_codomain_is_Type;
  let get_domain_of_type s =
    match Eval.whnf [] Timed.(!(s.sym_type)) with
    | Prod(a,_) -> a
    | _         -> assert false
  in
  let register_builtin =
    Builtin.register_expected_type (Eval.eq_modulo []) term
  in
  let expected_eq_type pos map =
    (* [Π (a:U), T a → T a → Prop] *)
    let symb_T = Builtin.get pos map "T" in
    let symb_P = Builtin.get pos map "P" in
    let term_U = get_domain_of_type symb_T in
    let term_Prop = get_domain_of_type symb_P in
    let a = new_var "a" in
    let term_T_a = Appl (Symb symb_T, Vari a) in
    let impls = mk_Arro (term_T_a, mk_Arro (term_T_a, term_Prop)) in
    Prod (term_U, bind_var a impls)
  in
  register_builtin "eq" expected_eq_type;
  let expected_refl_type pos map =
    (* [Π (a:U) (x:T a), P (eq a x x)] *)
    let symb_T = Builtin.get pos map "T" in
    let symb_P = Builtin.get pos map "P" in
    let symb_eq = Builtin.get pos map "eq" in
    let term_U = get_domain_of_type symb_T in
    let a = new_var "a" in
    let x = new_var "x" in
    let appl_eq = Appl (Symb symb_eq, Vari a) in
    let appl_eq = Appl (Appl (appl_eq, Vari x), Vari x) in
    let appl = Appl (Symb symb_P, appl_eq) in
    let term_T_a = Appl (Symb symb_T, Vari a) in
    let prod = Prod (term_T_a, bind_var x appl) in
    Prod (term_U, bind_var a prod)
  in
  register_builtin "refl" expected_refl_type;
  let expected_eqind_type pos map =
    (* [Π (a:U) (x y:T a), P (eq x y) → Π (p:T a→Prop), P (p y) → P (p x)] *)
    let symb_T = Builtin.get pos map "T" in
    let term_T = Symb symb_T in
    let symb_P = Builtin.get pos map "P" in
    let term_P = Symb symb_P in
    let symb_eq = Builtin.get pos map "eq" in
    let term_eq = Symb symb_eq in
    let term_U = get_domain_of_type symb_T in
    let term_Prop = get_domain_of_type symb_P in
    let a = new_var "a" in
    let x = new_var "x" in
    let y = new_var "y" in
    let p = new_var "p" in
    let term_T_a = Appl (term_T, Vari a) in
    let term_P_p_x = Appl (term_P, Appl (Vari p, Vari x)) in
    let term_P_p_y = Appl (term_P, Appl (Vari p, Vari y)) in
    let impl = mk_Arro (term_P_p_y, term_P_p_x) in
    let prod =
      Prod (mk_Arro (term_T_a, term_Prop), bind_var p impl) in
    let eq = add_args term_eq [Vari a; Vari x; Vari y] in
    let impl = mk_Arro (Appl(term_P, eq), prod) in
    let prod = Prod (term_T_a, bind_var y impl) in
    let prod = Prod (term_T_a, bind_var x prod) in
    Prod (term_U, bind_var a prod)
  in
  register_builtin "eqind" expected_eqind_type

(** [get_eq_data pos cfg a] returns [((a,l,r),[v1;..;vn])] if [a ≡ Π v1:A1,
   .., Π vn:An, P (eq a l r)] and fails otherwise. *)
let get_eq_data :
  eq_config -> popt -> term -> (term * term * term) * var list = fun cfg ->
  let exception Not_eq of term in
  let get_eq_args u =
    if Logger.log_enabled () then log "get_eq_args %a" term u;
    match get_args u with
    | eq, [a;l;r] when is_symb cfg.symb_eq eq -> a, l, r
    | _ -> raise (Not_eq u)
  in
  let exception Not_P of term in
  let return vs r = r, List.rev vs in
  let rec get_eq vs t notin_whnf =
    if Logger.log_enabled () then log "get_eq %a" term t;
    match get_args t with
    | Prod(_,t), _ -> let v,t = unbind t in get_eq (v::vs) t true
    | p, [u] when is_symb cfg.symb_P p ->
      begin
        let u = Eval.whnf ~tags:[`NoRw;`NoExpand] [] u in
        try return vs (get_eq_args u)
        with Not_eq _ ->
          (try return vs (get_eq_args (Eval.whnf [] u))
           with Not_eq _ when notin_whnf -> get_eq vs (Eval.whnf [] t) false)
      end
    | _ ->
      if notin_whnf then get_eq vs (Eval.whnf [] t) false
      else raise (Not_P t)
  in
  fun pos t ->
    if Logger.log_enabled () then log "get_eq_data %a" term t;
    try get_eq [] t true with
    | Not_P u ->
      fatal pos "Expected %a _ but found %a." sym cfg.symb_P term u
    | Not_eq u ->
      fatal pos "Expected %a _ _ but found %a." sym cfg.symb_eq term u

(** Type of a term with the free variables that need to be substituted. It is
   usually used to store the LHS of a proof of equality, together with the
   variables that were quantified over. *)
type to_subst = var array * term

(** [matches p t] instantiates the [TRef]'s of [p] so that [p] gets equal
   to [t] and returns [true] if all [TRef]'s of [p] could be instantiated, and
   [false] otherwise. *)
let matches : term -> term -> bool =
  let exception Not_equal in
  let add_eqs = List.fold_left2 (fun l pi ti -> (pi,ti)::l) in
  let check_alpha = Stdlib.ref false in
  let rec eq l =
    match l with
    | [] -> ()
    | (p,t)::l ->
      if Term.cmp p t = 0 then eq l else begin
      let hp, ps, k = get_args_len p and ht, ts, n = get_args_len t in
      if Logger.log_enabled() then
        log "matches? %a %a ≡ %a %a"
          term hp (D.list term) ps term ht (D.list term) ts;
      match hp with
      | Wild -> assert false (* used in user syntax only *)
      | Patt _ -> assert false (* used in rules only *)
      | Plac _ -> assert false (* used in scoping only *)
      | Appl _ -> assert false (* not possible after get_args_len *)
      | Type -> assert false (* not possible because of typing *)
      | Kind -> assert false (* not possible because of typing *)
      | Bvar _ -> assert false (* used in reduction only *)
      | TRef r ->
        if k > n then raise Not_equal;
        let ts1, ts2 = List.cut ts (n-k) in
        let u = add_args ht ts1 in
        if Logger.log_enabled() then log (Color.red "<TRef> ≔ %a") term u;
        Timed.(r := Some u);
        eq (add_eqs l ps ts2)
      | Meta _
      | Prod _
      | Abst _
      | LLet _
      | Symb _
      | Vari _ ->
        if k <> n then raise Not_equal;
        match hp, ht with
        | Vari x, Vari y when eq_vars x y -> eq (add_eqs l ps ts)
        | Symb f, Symb g when f == g -> eq (add_eqs l ps ts)
        | Abst(a,b), Abst(a',b')
        | Prod(a,b), Prod(a',b') ->
            if binder_occur b' then check_alpha := true;
            let _,b,b' = unbind2 b b' in
            eq ((a,a')::(b,b')::add_eqs l ps ts)
        | LLet(a,c,b), LLet(a',c',b') ->
            if binder_occur b' then check_alpha := true;
            let _,b,b' = unbind2 b b' in
            eq ((a,a')::(c,c')::(b,b')::add_eqs l ps ts)
        | _ ->
          if Logger.log_enabled() then log "distinct heads";
          raise Not_equal
      end
  in
  fun p t ->
  let r =
    try
      check_alpha := false;
      eq [p,t];
      if !check_alpha then
        (if Logger.log_enabled() then log "check_alpha"; LibTerm.eq_alpha p t)
      else true
    with Not_equal -> false
  in
  if Logger.log_enabled() then log "matches result: %b" r; r

(** [matching_subs (xs,p) t] attempts to match the pattern [p] containing the
   variables [xs]) with the term [t]. If successful, it returns [Some ts]
   where [ts] is an array of terms such that substituting [xs] by the
   corresponding elements of [ts] in [p] yields [t]. *)
let matching_subs : to_subst -> term -> term array option = fun (xs,p) t ->
  (* We replace [xs] by fresh [TRef]'s. *)
<<<<<<< HEAD
  let ts = Array.map (fun _ -> TRef(ref None)) xs in
=======
  let ts = Array.map (fun _ -> mk_TRef(Timed.ref None)) xs in
>>>>>>> 99a2ee6b
  let p = msubst (bind_mvar xs p) ts in
  if matches p t then Some(Array.map unfold ts) else None

(** [find_subst (xs,p) t] tries to find the first instance of a subterm of [t]
   matching [p]. If successful, the function returns the array of terms by
   which [xs] must be substituted. *)
let find_subst : to_subst -> term -> term array option = fun xsp t ->
  let time = Timed.Time.save () in
  let rec find : term -> term array option = fun t ->
    if Logger.log_enabled() then
      log "find_subst %a ≡ %a" term (snd xsp) term t;
    match matching_subs xsp t with
    | None ->
        begin
          Timed.Time.restore time;
          match unfold t with
            | Appl(a,b) -> find2 a b
            | Abst(a,b) | Prod(a,b) -> let _,b = unbind b in find2 a b
            | LLet(a,c,b) -> let _,b = unbind b in find3 a c b
            | _ -> None
        end
    | sub -> sub
  and find2 a b =
    match find a with
    | None -> Timed.Time.restore time; find b
    | sub -> sub
  and find3 a b c =
    match find a with
    | None -> Timed.Time.restore time; find2 b c
    | sub -> sub
  in find t

(** [find_subterm_matching p t] tries to find a subterm of [t] that matches
   [p] by instantiating the [TRef]'s of [p].  In case of success, the function
   returns [true]. *)
let find_subterm_matching : term -> term -> bool = fun p t ->
  let time = Timed.Time.save () in
  let rec find : term -> bool = fun t ->
    matches p t ||
      begin
        Timed.Time.restore time;
        match unfold t with
        | Appl(a,b) -> find2 a b
        | Abst(a,b) | Prod(a,b) -> let _,b = unbind b in find2 a b
        | LLet(a,c,b) -> let _,b = unbind b in find3 a c b
        | _ -> false
      end
  and find2 a b =
    match find a with
    | false -> Timed.Time.restore time; find b
    | true  -> true
  and find3 a c b =
    match find a with
    | false -> Timed.Time.restore time; find2 c b
    | true -> true
  in find t

(** [bind_pattern p t] replaces in the term [t] every occurence of the pattern
   [p] by a fresh variable, and returns the binder on this variable. *)
let bind_pattern : term -> term -> binder =  fun p t ->
  let z = new_var "z" in
  let rec replace : term -> term = fun t ->
    if matches p t then Vari z else
    match unfold t with
    | Appl(t,u) -> Appl (replace t, replace u)
    | Prod(a,b) ->
        let x,b = unbind b in
        Prod (replace a, bind_var x (replace b))
    | Abst(a,b) ->
        let x,b = unbind b in
        Abst (replace a, bind_var x (replace b))
    | LLet(typ, def, body) ->
        let x, body = unbind body in
        LLet (replace typ, replace def, bind_var x (replace body))
    | Meta(m,ts) -> Meta (m, Array.map replace ts)
    | Bvar _ -> assert false
    | Wild -> assert false
    | TRef _ -> assert false
    | Patt _ -> assert false
    | Plac _ -> assert false
    | _ -> t
  in
  bind_var z (replace t)

(** [swap cfg a r l t] returns a term of type [P (eq a l r)] from a term [t]
   of type [P (eq a r l)]. *)
let swap : eq_config -> term -> term -> term -> term -> term =
  fun cfg a r l t ->
  (* We build the predicate “λx:T a, eq a l x”. *)
  let pred =
    let x = new_var "x" in
    let pred = add_args (Symb cfg.symb_eq) [a; l; Vari x] in
    Abst(Appl(Symb cfg.symb_T, a), bind_var x pred)
  in
  (* We build the proof term. *)
  let refl_a_l = add_args (Symb cfg.symb_refl) [a; l] in
  add_args (Symb cfg.symb_eqind) [a; r; l; t; pred; refl_a_l]

(** [replace_wild_by_tref t] substitutes every wildcard of [t] by a fresh
   [TRef]. *)
let rec replace_wild_by_tref : term -> term = fun t ->
  match unfold t with
<<<<<<< HEAD
  | Wild -> TRef(ref None)
  | Appl(t,u) -> Appl(replace_wild_by_tref t, replace_wild_by_tref u)
=======
  | Wild -> mk_TRef(Timed.ref None)
  | Appl(t,u) ->
    mk_Appl_not_canonical(replace_wild_by_tref t, replace_wild_by_tref u)
>>>>>>> 99a2ee6b
  | _ -> t

(** [rewrite ss p pos gt side pat t] generates a term for the refine tactic
   representing the application of the rewrite tactic to the goal type
   [gt]. Every occurrence of the first instance of the left-hand side is
   replaced by the right-hand side of the obtained proof (or the reverse if
   side=Left). [pat] is an optional SSReflect pattern. [t] is the
   equational lemma that is appied. It handles the full set of SSReflect
   patterns. *)
let rewrite : Sig_state.t -> problem -> popt -> goal_typ -> side ->
              (term, binder) Parsing.Syntax.rw_patt option -> term -> term =
  fun ss p pos {goal_hyps=g_env; goal_type=g_type; _} side pat t ->

  (* Obtain the required symbols from the current signature. *)
  let cfg = get_eq_config ss pos in

  (* Infer the type of [t] (the argument given to the tactic). *)
  let g_ctxt = Env.to_ctxt g_env in
  let (t, t_type) = Query.infer pos p g_ctxt t in

  (* Check that [t_type ≡ Π x1:a1, ..., Π xn:an, P (eq a l r)]. *)
  let (a, l, r), vars = get_eq_data cfg pos t_type in
  let vars = Array.of_list vars in

  (* Apply [t] to the variables of [vars] to get a witness of the equality. *)
  let t = Array.fold_left (fun t x -> Appl(t, Vari x)) t vars in

  (* Reverse the members of the equation if side=Left. *)
  let (t,l,r) = if side=Right then (t,l,r) else (swap cfg a l r t, r, l) in

  (* Bind the variables in this new witness. *)
  let bound = let bind = bind_mvar vars in bind t, bind l, bind r in
  let msubst3 (b1, b2, b3) ts = msubst b1 ts, msubst b2 ts, msubst b3 ts in

(* Extract the term from the goal type (get “u” from “P u”). *)
  let g_term =
    match get_args g_type with
    | t, [u] when is_symb cfg.symb_P t -> u
    | _ -> fatal pos "Goal not of the form (%a _)." sym cfg.symb_P
  in

  (* Obtain the different components depending on the pattern. *)
  let (pred_bind, new_term, t, l, r) =
    match pat with
    (* Simple rewrite, no pattern. *)
    | None ->
        (* Build a substitution from the first instance of [l] in the goal. *)
        let sigma =
          match find_subst (vars, l) g_term with
          | Some(sigma) -> sigma
          | None        ->
              fatal pos "No subterm of [%a] matches [%a]."
                term g_term term l
        in
        (* Build the required data from that substitution. *)
        let (t, l, r) = msubst3 bound sigma in
        let pred_bind = bind_pattern l g_term in
        (pred_bind, subst pred_bind r, t, l, r)

    (* Basic patterns. *)
    | Some(Rw_Term(p)) ->
        (* Find a subterm [match_p] of the goal that matches [p]. *)
        let match_p =
          let p_refs = replace_wild_by_tref p in
          if not (find_subterm_matching p_refs g_term) then
            fatal pos "No subterm of [%a] matches [%a]."
              term g_term term p;
          p_refs (* [TRef] cells have been instantiated here. *)
        in
        (* Build a substitution by matching [match_p] with the LHS [l]. *)
        let sigma =
          match matching_subs (vars,l) match_p with
          | Some(sigma) -> sigma
          | None        ->
              fatal pos "No subterm of [%a] matches [%a]."
                term match_p term l
        in
        (* Build the data from the substitution. *)
        let (t, l, r) = msubst3 bound sigma in
        let pred_bind = bind_pattern l g_term in
        (pred_bind, subst pred_bind r, t, l, r)

    (* Nested patterns. *)
    | Some(Rw_InTerm(p)) ->
        (* Find a subterm [match_p] of the goal that matches [p]. *)
        let match_p =
          let p_refs = replace_wild_by_tref p in
          if not (find_subterm_matching p_refs g_term) then
            fatal pos "No subterm of [%a] matches [%a]."
              term g_term term p;
          p_refs (* [TRef] cells have been instantiated here. *)
        in
        (* Build a substitution from a subterm of [match_p] matching [l]. *)
        let sigma =
          match find_subst (vars,l) match_p with
          | Some(sigma) -> sigma
          | None        ->
              fatal pos "No subterm of the pattern [%a] matches [%a]."
                term match_p term l
        in
        (* Build the data from the substitution. *)
        let (t, l, r) = msubst3 bound sigma in
        let p_x = bind_pattern l match_p in
        let p_r = subst p_x r in
        let pred_bind = bind_pattern match_p g_term in
        let new_term = subst pred_bind p_r in
        let (x, p_x) = unbind p_x in
        let pred = subst pred_bind p_x in
        let pred_bind = bind_var x pred in
        (pred_bind, new_term, t, l, r)

    | Some(Rw_IdInTerm(p)) ->
        (* The code here works as follows: *)
        (* 1 - Try to match [p] with some subterm of the goal. *)
        (* 2 - If we succeed we do two things, we first replace [id] with its
               value, [id_val], the value matched to get [pat_l] and  try to
               match [id_val] with the LHS of the lemma. *)
        (* 3 - If we succeed we create the "RHS" of the pattern, which is [p]
               with [sigma r] in place of [id]. *)
        (* 4 - We then construct the following binders:
               a - [pred_bind_l] : A binder with a new variable replacing each
                   occurrence of [pat_l] in g_term.
               b - [pred_bind] : A binder with a new variable only replacing
                   the subterms where a rewrite happens. *)
        (* 5 - The new goal [new_term] is constructed by substituting [r_pat]
               in [pred_bind_l]. *)
        let (id,p) = unbind p in
        let p_refs = replace_wild_by_tref p in
        let id_val =
          match find_subst ([|id|],p_refs) g_term with
          | Some(id_val) -> id_val.(0)
          | None         ->
              fatal pos "The pattern [%a] does not match [%a]."
                term p term l
        in
        let pat = bind_var id p_refs in
        (* The LHS of the pattern, i.e. the pattern with id replaced by *)
        (* id_val. *)
        let pat_l = subst pat id_val in

        (* This must match with the LHS of the equality proof we use. *)
        let sigma =
          match matching_subs (vars,l) id_val with
          | Some(sigma) -> sigma
          | None        ->
              fatal pos
                "The value of [%a], [%a], in [%a] does not match [%a]."
                var id term id_val term p term l
        in
        (* Build t, l, using the substitution we found. Note that r  *)
        (* corresponds to the value we get by applying rewrite to *)
        (* id val. *)
        let (t,l,r) = msubst3 bound sigma in

        (* The RHS of the pattern, i.e. the pattern with id replaced *)
        (* by the result of rewriting id_val. *)
        let pat_r = subst pat r in

        (* Build the predicate, identifying all occurrences of pat_l *)
        (* substituting them, first with pat_r, for the new goal and *)
        (* then with l_x for the lambda term. *)
        let pred_bind_l = bind_pattern pat_l g_term in

        (* This will be the new goal. *)
        let new_term = subst pred_bind_l pat_r in

        (* [l_x] is the pattern with [id] replaced by the variable X *)
        (* that we use for building the predicate. *)
        let (x, l_x) = unbind pat in
        let pred_bind = bind_var x (subst pred_bind_l l_x) in
        (pred_bind, new_term, t, l, r)

    (* Combinational patterns. *)
    | Some(Rw_TermInIdInTerm(s,p)) ->
        (* This pattern combines the previous.  First, we identify the subterm
           of [g_term] that matches with [p] where [p] contains an identifier.
           Once we have the value that the identifier in [p] has been  matched
           to, we find a subterm of it that matches with [s].  Then in all the
           occurrences of the first instance of [p] in [g_term] we rewrite all
           occurrences of the first instance of [s] in the subterm of [p] that
           was matched with the identifier. *)
        let (id,p) = unbind p in
        let p_refs = replace_wild_by_tref p in
        let id_val =
          match find_subst ([|id|],p_refs) g_term with
          | Some(id_val) -> id_val
          | None         ->
              fatal pos "The pattern [%a] does not match [%a]."
                term p term l
        in
        (* Once we get the value of id, we work with that as our main term
           since this is where s will appear and will be substituted in. *)
        let id_val = id_val.(0) in
        (* [pat] is the full value of the pattern, with the wildcards now
           replaced by subterms of the goal and [id]. *)
        let pat = bind_var id p_refs in
        let pat_l = subst pat id_val in

        (* We then try to match the wildcards in [s] with subterms of
           [id_val]. *)
        let s_refs = replace_wild_by_tref s in
        if not (find_subterm_matching s_refs id_val) then
          fatal pos "The value of [%a], [%a], in [%a] does not match [%a]."
            var id term id_val term p term s;
        (* Now we must match s, which no longer contains any TRef's
           with the LHS of the lemma,*)
        let s = s_refs in
        let sigma =
          match matching_subs (vars,l) s with
          | Some(sigma) -> sigma
          | None        ->
              fatal pos "The term [%a] does not match the LHS [%a]"
                term s term l
        in
        let (t,l,r) = msubst3 bound sigma in

        (* First we work in [id_val], that is, we substitute all
           the occurrences of [l] in [id_val] with [r]. *)
        let id_bind = bind_pattern l id_val in

        (* [new_id] is the value of [id_val] with [l] replaced
           by [r] and [id_x] is the value of [id_val] with the
           free variable [x]. *)
        let new_id = subst id_bind r in
        let (x, id_x) = unbind id_bind in

        (* Then we replace in pat_l all occurrences of [id]
           with [new_id]. *)
        let pat_r = subst pat new_id in

        (* To get the new goal we replace all occurrences of
          [pat_l] in [g_term] with [pat_r]. *)
        let pred_bind_l = bind_pattern pat_l g_term in

        (* [new_term] is the type of the new goal meta. *)
        let new_term = subst pred_bind_l pat_r in

        (* Finally we need to build the predicate. First we build
           the term l_x, in a few steps. We substitute all the
           rewrites in new_id with x and we repeat some steps. *)
        let l_x = subst pat id_x in

        (* The last step to build the predicate is to substitute
           [l_x] everywhere we find [pat_l] and bind that x. *)
        let pred = subst pred_bind_l l_x in
        (bind_var x pred, new_term, t, l, r)

    | Some(Rw_TermAsIdInTerm(s,p)) ->
        (* This pattern is essentially a let clause.  We first match the value
           of [pat] with some subterm of the goal, and then rewrite in each of
           the occurences of [id]. *)
        let (id,pat) = unbind p in
        let s = replace_wild_by_tref s in
        let p_s = subst p s in
        (* Try to match p[s/id] with a subterm of the goal. *)
        let p_refs = replace_wild_by_tref p_s in
        if not (find_subterm_matching p_refs g_term) then
            fatal pos "No subterm of [%a] matches the pattern [%a]"
              term g_term term p_s;
        let p = p_refs in
        let pat_refs = replace_wild_by_tref pat in
        (* Here we have already asserted tat an instance of p[s/id] exists
           so we know that this will match something. The step is repeated
           in order to get the value of [id]. *)
        let sub =
          match matching_subs ([|id|], pat_refs) p with
          | Some(sub) -> sub
          | None      -> assert false
        in
        let id_val = sub.(0) in
        (* This part of the term-building is similar to the previous
           case, as we are essentially rebuilding a term, with some
           subterms that are replaced by new ones. *)
        let sigma =
          match matching_subs (vars, l) id_val with
          | Some(sigma) -> sigma
          | None        ->
              fatal pos
                "The value of X, [%a], does not match the LHS, [%a]"
                term id_val term l
        in
        let (t,l,r) = msubst3 bound sigma in

        (* Now to do some term building. *)
        let p_x = bind_pattern l p in
        let p_r = subst p_x r in
        let pred_bind = bind_pattern p g_term in
        let new_term = subst pred_bind p_r in
        let (x, p_x) = unbind p_x in
        let pred_bind = bind_var x (subst pred_bind p_x) in
        (pred_bind, new_term, t, l, r)

    | Some(Rw_InIdInTerm(q)) ->
        (* This is very similar to the [Rw_IdInTerm] case. Instead of matching
           [id_val] with [l],  we try to match a subterm of [id_val] with [l],
           and then we rewrite this subterm. As a consequence,  we just change
           the way we construct a [pat_r]. *)
        let (id,q) = unbind q in
        let q_refs = replace_wild_by_tref q in
        let id_val =
          match find_subst ([|id|],q_refs) g_term with
          | Some(id_val) -> id_val
          | None         ->
              fatal pos "The pattern [%a] does not match [%a]."
                term q term g_term
        in
        let id_val = id_val.(0) in
        let pat = bind_var id q_refs in
        let pat_l = subst pat id_val in
        let sigma =
          match find_subst (vars,l) id_val with
          | Some(sigma) -> sigma
          | None        ->
              fatal pos
                "The value of [%a], [%a], in [%a] does not match [%a]."
                var id term id_val term q term l
        in
        let (t,l,r) = msubst3 bound sigma in

        (* Rewrite in id. *)
        let id_bind = bind_pattern l id_val in
        let id_val = subst id_bind r in
        let (x, id_x) = unbind id_bind in

        (* The new RHS of the pattern is obtained by rewriting in [id_val]. *)
        let r_val = subst pat id_val in
        let pred_bind_l = bind_pattern pat_l g_term in
        let new_term = subst pred_bind_l r_val in
        let l_x = subst pat id_x in
        let pred_bind = bind_var x (subst pred_bind_l l_x) in
        (pred_bind, new_term, t, l, r)
  in

  (* Construct the predicate (context). *)
  let pred = Abst(Appl(Symb cfg.symb_T, a), pred_bind) in

  (* Construct the new goal and its type. *)
  let goal_type = Appl(Symb cfg.symb_P, new_term) in
  let goal_term = LibMeta.make p g_ctxt goal_type in

  (* Build the final term produced by the tactic. *)
  let eqind = Symb cfg.symb_eqind in
  let result = add_args eqind [a; l; r; t; pred; goal_term] in

  (* Debugging data to the log. *)
  if Logger.log_enabled () then
    begin
      log "Rewriting with:";
      log "  goal           = [%a]" term g_type;
      log "  equality proof = [%a]" term t;
      log "  equality LHS   = [%a]" term l;
      log "  equality RHS   = [%a]" term r;
      log "  pred           = [%a]" term pred;
      log "  new goal       = [%a]" term goal_type;
      log "  produced term  = [%a]" term result;
    end;

  (* Return the proof-term. *)
  result<|MERGE_RESOLUTION|>--- conflicted
+++ resolved
@@ -31,13 +31,8 @@
 let _ =
   let check_codomain_is_Type _ss pos sym =
     let valid =
-<<<<<<< HEAD
-      match Eval.whnf [] !(sym.sym_type) with
+      match Eval.whnf [] Timed.(!(sym.sym_type)) with
       | Prod(_, b) -> Eval.eq_modulo [] (snd (unbind b)) Type
-=======
-      match Eval.whnf [] Timed.(!(sym.sym_type)) with
-      | Prod(_, b) -> Eval.eq_modulo [] (snd (unbind b)) mk_Type
->>>>>>> 99a2ee6b
       | _          -> false
     in
     if not valid then
@@ -226,11 +221,7 @@
    corresponding elements of [ts] in [p] yields [t]. *)
 let matching_subs : to_subst -> term -> term array option = fun (xs,p) t ->
   (* We replace [xs] by fresh [TRef]'s. *)
-<<<<<<< HEAD
-  let ts = Array.map (fun _ -> TRef(ref None)) xs in
-=======
-  let ts = Array.map (fun _ -> mk_TRef(Timed.ref None)) xs in
->>>>>>> 99a2ee6b
+  let ts = Array.map (fun _ -> TRef(Timed.ref None)) xs in
   let p = msubst (bind_mvar xs p) ts in
   if matches p t then Some(Array.map unfold ts) else None
 
@@ -333,14 +324,8 @@
    [TRef]. *)
 let rec replace_wild_by_tref : term -> term = fun t ->
   match unfold t with
-<<<<<<< HEAD
-  | Wild -> TRef(ref None)
+  | Wild -> TRef(Timed.ref None)
   | Appl(t,u) -> Appl(replace_wild_by_tref t, replace_wild_by_tref u)
-=======
-  | Wild -> mk_TRef(Timed.ref None)
-  | Appl(t,u) ->
-    mk_Appl_not_canonical(replace_wild_by_tref t, replace_wild_by_tref u)
->>>>>>> 99a2ee6b
   | _ -> t
 
 (** [rewrite ss p pos gt side pat t] generates a term for the refine tactic
