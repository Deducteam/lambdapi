(** Query (available in tactics and at the toplevel). *)

open Common
open Error
open Pos
open Parsing
open Syntax
open Core
open Term
open Print
open Proof
open Debug
open! Lplib
open Base
open Timed

(** [infer pos p c t] returns a type for the term [t] in context [c] and under
   the constraints of [p] if there is one, or
@raise Fatal. [c] must well sorted. Note that [p] gets modified. *)
let infer : Pos.popt -> problem -> ctxt -> term -> term = fun pos p ctx t ->
  match Infer.infer_noexn p ctx t with
  | None -> fatal pos "%a is not typable." pp_term t
  | Some a ->
      if Unif.solve_noexn p then
        begin
          if !p.unsolved = [] then a
          else
            (List.iter (wrn pos "Cannot solve %a.@." pp_constr) !p.unsolved;
             fatal pos "Failed to infer the type of %a." pp_term t)
        end
      else fatal pos "%a is not typable." pp_term t

(** [check pos p c t a] checks that the term [t] has type [a] in context [c]
and under the constraints of [p], or
@raise Fatal. [c] must well sorted. Note that [p] gets modified. *)
let check : Pos.popt -> problem -> ctxt -> term -> term -> unit =
  fun pos p ctx t a ->
  if Infer.check_noexn p ctx t a then
    if Unif.solve_noexn p then
      begin
        if !p.unsolved <> [] then
          (List.iter (wrn pos "Cannot solve %a.@." pp_constr) !p.unsolved;
           fatal pos "[%a] does not have type [%a]." pp_term t pp_term a)
      end
    else fatal pos "[%a] does not have type [%a]." pp_term t pp_term a

(** [check_sort pos p c t] checks that the term [t] has type [Type] or [Kind]
   in context [c] and under the constraints of [p], or
@raise Fatal. [c] must be well sorted. *)
let check_sort : Pos.popt -> problem -> ctxt -> term -> unit =
  fun pos p ctx t ->
  match Infer.infer_noexn p ctx t with
  | None -> fatal pos "[%a] is not typable." pp_term t
  | Some a ->
      if Unif.solve_noexn p then
        begin
          if !p.unsolved = [] then
            match unfold a with
            | Type | Kind -> ()
            | _ -> fatal pos "[%a] has type [%a] and not a sort."
                     pp_term t pp_term a
          else
            (List.iter (wrn pos "Cannot solve %a.@." pp_constr) !p.unsolved;
             fatal pos "Failed to check that [%a] is typable by a sort."
               pp_term a)
        end
      else fatal pos "[%a] is not typable." pp_term t

(** Result of query displayed on hover in the editor. *)
type result = (unit -> string) option

(** [return pp x] prints [x] using [pp] on [Stdlib.(!out_fmt)] at verbose
   level 1 and returns a function for printing [x] on a string using [pp]. *)
let return : 'a pp -> 'a -> result = fun pp x ->
<<<<<<< HEAD
  Console.out 1 (Extra.red "%a") pp x;
=======
  Console.out 1 (Color.red "%a@.") pp x;
>>>>>>> d5d876ca
  Some (fun () -> Format.asprintf "%a" pp x)

(** [handle_query ss ps q] *)
let handle : Sig_state.t -> proof_state option -> p_query -> result =
  fun ss ps {elt;pos} ->
  match elt with
  | P_query_debug(e,s) ->
<<<<<<< HEAD
      set_debug e s;
      Console.out 1 "debug %s%s" (if e then "+" else "-") s;
=======
      Logger.set_debug e s;
      Console.out 3 "(flag) debug → %s%s@." (if e then "+" else "-") s;
>>>>>>> d5d876ca
      None
  | P_query_verbose(i) ->
      if Timed.(!Console.verbose) = 0 then
        (Timed.(Console.verbose := i);
<<<<<<< HEAD
         Console.out 1 "verbose %i" i)
      else
        (Console.out 1 "verbose %i" i;
=======
         Console.out 1 "(flag) verbose → %i@." i)
      else
        (Console.out 1 "(flag) verbose → %i@." i;
>>>>>>> d5d876ca
         Timed.(Console.verbose := i));
      None
  | P_query_flag(id,b) ->
      (try Console.set_flag id b
<<<<<<< HEAD
       with Not_found -> fatal pos "Unknown flag \"%s\"." id);
      Console.out 1 "flag %s ≔ %b" id b;
=======
       with Not_found -> fatal pos "Unknown flag %S." id);
      Console.out 3 "(flag) %s → %b@." id b;
>>>>>>> d5d876ca
      None
  | P_query_prover(s) -> Timed.(Why3_tactic.default_prover := s); None
  | P_query_prover_timeout(n) -> Timed.(Why3_tactic.timeout := n); None
  | P_query_print(None) ->
      begin
        match ps with
        | None -> fatal pos "Not in a proof."
        | Some ps -> return Proof.pp_goals ps
      end
  | P_query_print(Some qid) ->
      let pp_sym_info ppf s =
        let open Timed in
        (* print its name and modifiers *)
        let pp_trunk ppf s =
          out ppf "%a%a%asymbol %a"
            pp_expo s.sym_expo pp_prop s.sym_prop
            pp_match_strat s.sym_mstrat pp_sym s
        in
        (* print its type *)
        let pp_type ppf s =
          out ppf ": %a" pp_prod (!(s.sym_type), s.sym_impl) in
        (* print its definition *)
        let pp_def ppf s =
          Option.iter (out ppf "≔ %a" pp_term) !(s.sym_def) in
        (* print its notation *)
        let pp_notation : Sign.notation option pp = fun ppf n ->
          Option.iter
            (out ppf "notation %a %a@." pp_sym s pp_notation) n in
        (* print its rules *)
        let pp_rules ppf s =
          match !(s.sym_rules) with
          | [] -> ()
          | rs -> let pp_rule ppf r = pp_rule ppf (s,r) in
                  out ppf "@[<v2>rules:@,%a@,@]" (List.pp pp_rule "@,") rs
        in
        (* print its constructors (if it is an inductive type) *)
        let pp_constructors ppf s =
          let open Sign in
          (* get the signature of [s] *)
          let sign =
            try Path.Map.find s.sym_path Timed.(!loaded)
            with Not_found -> assert false
          in
          let pp_decl : sym pp = fun ppf s ->
            out ppf "%a: %a" pp_sym s pp_term !(s.sym_type) in
          let pp_ind : ind_data pp = fun ppf ind ->
            out ppf
              "@[<v2>constructors:@,%a@]@.@[<v2>induction principle:@,%a@]"
              (List.pp pp_decl "") ind.ind_cons pp_decl ind.ind_prop
          in
          try pp_ind ppf (SymMap.find s Timed.(!(sign.sign_ind)))
          with Not_found -> ()
        in
        out ppf "@[<hov>%a@,%a@ %a@]@.%a%a%a@]"
          pp_trunk s pp_type s pp_def s pp_notation (notation_of s)
          pp_rules s pp_constructors s
      in
      return pp_sym_info (Sig_state.find_sym ~prt:true ~prv:true ss qid)
  | P_query_proofterm ->
      (match ps with
       | None -> fatal pos "Not in a proof"
       | Some ps ->
           match ps.proof_term with
           | Some m -> return pp_term (mk_Meta(m,[||]))
           | None -> fatal pos "Not in a definition")
  | _ ->
  let env = Proof.focus_env ps in
  let meta_of_key =
    match ps with
    | None -> fun _ -> None
    | Some ps -> Proof.meta_of_key ps in
  let meta_of_name =
    match ps with
    | None -> fun _ -> None
    | Some ps -> Proof.meta_of_name ps in
  let p = new_problem() in
  let scope = Scope.scope_term true ss env p meta_of_key meta_of_name in
  let ctxt = Env.to_ctxt env in
  match elt with
  | P_query_debug(_,_)
  | P_query_verbose(_)
  | P_query_flag(_,_)
  | P_query_prover(_)
  | P_query_prover_timeout(_)
  | P_query_print(_)
  | P_query_proofterm -> assert false (* already done *)
  | P_query_assert(must_fail, P_assert_typing(pt,pa)) ->
      let t = scope pt and a = scope pa in
<<<<<<< HEAD
      Console.out 2 "assertion: it is %b that %a" (not must_fail)
=======
      Console.out 1 "(asrt) it is %b that %a@." (not must_fail)
>>>>>>> d5d876ca
        pp_typing (ctxt, t, a);
      (* Check that [a] is typable by a sort. *)
      check_sort pos p ctxt a;
      let result =
        try check pos p ctxt t a; true
        with Fatal _ -> false
      in
      if result = must_fail then fatal pos "Assertion failed.";
      None
  | P_query_assert(must_fail, P_assert_conv(pt,pu)) ->
      let t = scope pt and u = scope pu in
<<<<<<< HEAD
      Console.out 2 "assertion: it is %b that %a" (not must_fail)
=======
      Console.out 1 "(asrt) it is %b that %a@." (not must_fail)
>>>>>>> d5d876ca
        pp_constr (ctxt, t, u);
      (* Check that [t] is typable. *)
      let a = infer pt.pos p ctxt t in
      (* Check that [u] is typable. *)
      let b = infer pu.pos p ctxt u in
      (* Check that [t] and [u] have the same type. *)
      p := {!p with to_solve = (ctxt,a,b)::!p.to_solve};
      if Unif.solve_noexn p then
        if !p.unsolved = [] then begin
          if Eval.eq_modulo ctxt t u = must_fail then
             fatal pos "Assertion failed."
        end else begin
          List.iter (wrn pos "Cannot solve [%a].@." pp_constr) !p.unsolved;
          fatal pos "[%a] has type [%a],@ [%a] has type [%a]@.\
                    Those two types are not unifiable."
            pp_term t pp_term a pp_term u pp_term b
        end else
          fatal pos "[%a] has type [%a].,@ [%a] has type [%a].@.\
                    Those two types are not unifiable."
            pp_term t pp_term a pp_term u pp_term b;
      None
  | P_query_infer(pt, cfg) ->
      return pp_term (Eval.eval cfg ctxt (infer pt.pos p ctxt (scope pt)))
  | P_query_normalize(pt, cfg) ->
      let t = scope pt in
      ignore (infer pt.pos p ctxt t);
      return pp_term (Eval.eval cfg ctxt t)<|MERGE_RESOLUTION|>--- conflicted
+++ resolved
@@ -72,11 +72,7 @@
 (** [return pp x] prints [x] using [pp] on [Stdlib.(!out_fmt)] at verbose
    level 1 and returns a function for printing [x] on a string using [pp]. *)
 let return : 'a pp -> 'a -> result = fun pp x ->
-<<<<<<< HEAD
   Console.out 1 (Extra.red "%a") pp x;
-=======
-  Console.out 1 (Color.red "%a@.") pp x;
->>>>>>> d5d876ca
   Some (fun () -> Format.asprintf "%a" pp x)
 
 (** [handle_query ss ps q] *)
@@ -84,37 +80,21 @@
   fun ss ps {elt;pos} ->
   match elt with
   | P_query_debug(e,s) ->
-<<<<<<< HEAD
-      set_debug e s;
+      Logger.set_debug e s;
       Console.out 1 "debug %s%s" (if e then "+" else "-") s;
-=======
-      Logger.set_debug e s;
-      Console.out 3 "(flag) debug → %s%s@." (if e then "+" else "-") s;
->>>>>>> d5d876ca
       None
   | P_query_verbose(i) ->
       if Timed.(!Console.verbose) = 0 then
         (Timed.(Console.verbose := i);
-<<<<<<< HEAD
          Console.out 1 "verbose %i" i)
       else
         (Console.out 1 "verbose %i" i;
-=======
-         Console.out 1 "(flag) verbose → %i@." i)
-      else
-        (Console.out 1 "(flag) verbose → %i@." i;
->>>>>>> d5d876ca
          Timed.(Console.verbose := i));
       None
   | P_query_flag(id,b) ->
       (try Console.set_flag id b
-<<<<<<< HEAD
-       with Not_found -> fatal pos "Unknown flag \"%s\"." id);
+       with Not_found -> fatal pos "Unknown flag %S." id);
       Console.out 1 "flag %s ≔ %b" id b;
-=======
-       with Not_found -> fatal pos "Unknown flag %S." id);
-      Console.out 3 "(flag) %s → %b@." id b;
->>>>>>> d5d876ca
       None
   | P_query_prover(s) -> Timed.(Why3_tactic.default_prover := s); None
   | P_query_prover_timeout(n) -> Timed.(Why3_tactic.timeout := n); None
@@ -203,11 +183,7 @@
   | P_query_proofterm -> assert false (* already done *)
   | P_query_assert(must_fail, P_assert_typing(pt,pa)) ->
       let t = scope pt and a = scope pa in
-<<<<<<< HEAD
       Console.out 2 "assertion: it is %b that %a" (not must_fail)
-=======
-      Console.out 1 "(asrt) it is %b that %a@." (not must_fail)
->>>>>>> d5d876ca
         pp_typing (ctxt, t, a);
       (* Check that [a] is typable by a sort. *)
       check_sort pos p ctxt a;
@@ -219,11 +195,7 @@
       None
   | P_query_assert(must_fail, P_assert_conv(pt,pu)) ->
       let t = scope pt and u = scope pu in
-<<<<<<< HEAD
       Console.out 2 "assertion: it is %b that %a" (not must_fail)
-=======
-      Console.out 1 "(asrt) it is %b that %a@." (not must_fail)
->>>>>>> d5d876ca
         pp_constr (ctxt, t, u);
       (* Check that [t] is typable. *)
       let a = infer pt.pos p ctxt t in
