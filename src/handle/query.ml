(** Handling of queries. *)

open Common open Error open Pos
open Parsing open Syntax
open Core open Term open Print
open Proof
open Lplib open Base
open Timed

let infer : Pos.popt -> problem -> ctxt -> term -> term * term =
  fun pos p ctx t ->
  match Infer.infer_noexn p ctx t with
  | None -> fatal pos "%a is not typable." term t
  | Some (t, a) ->
      if Unif.solve_noexn p then
        begin
          if !p.unsolved = [] then (t, a)
          else
            (List.iter (wrn pos "Cannot solve %a." constr) !p.unsolved;
             fatal pos "Failed to infer the type of %a." term t)
        end
      else fatal pos "%a is not typable." term t

let check : Pos.popt -> problem -> ctxt -> term -> term -> term =
  fun pos p ctx t a ->
  let die () = fatal pos "[%a] does not have type [%a]." term t term a in
  match Infer.check_noexn p ctx t a with
  | Some t ->
    if Unif.solve_noexn p then
      begin
        if !p.unsolved = [] then t else
          (List.iter (wrn pos "Cannot solve %a." constr) !p.unsolved;
           die ())
      end
    else die ()
  | None -> die ()

let check_sort : Pos.popt -> problem -> ctxt -> term -> term * term =
  fun pos p ctx t ->
  match Infer.check_sort_noexn p ctx t with
  | None -> fatal pos "[%a] is not typable by a sort." term t
  | Some (t,s) ->
      if Unif.solve_noexn p then
        begin
          if !p.unsolved = [] then (t, s) else
            (List.iter (wrn pos "Cannot solve %a." constr) !p.unsolved;
             fatal pos "Failed to check that [%a] is typable by a sort."
               term s)
        end
      else fatal pos "[%a] is not typable by a sort." term t

(** Result of query displayed on hover in the editor. *)
type result = (unit -> string) option

(** [return pp x] prints [x] using [pp] on [Stdlib.(!out_fmt)] at verbose
   level 1 and returns a function for printing [x] on a string using [pp]. *)
let return : 'a pp -> 'a -> result = fun pp x ->
  Console.out 1 "%a" pp x;
  Some (fun () -> Format.asprintf "%a" pp x)

(** [handle_query ss ps q] *)
let handle : Sig_state.t -> proof_state option -> p_query -> result =
  fun ss ps {elt;pos} ->
  match elt with
  | P_query_debug(e,s) ->
      Logger.set_debug e s;
      Console.out 1 "debug %s%s" (if e then "+" else "-") s;
      None
  | P_query_verbose(i) ->
      let i = try int_of_string i with Failure _ ->
                fatal pos "Too big number (max is %d)" max_int in
      if i < 0 then fatal pos "Negative number";
      if Timed.(!Console.verbose) = 0 then
        (Timed.(Console.verbose := i);
         Console.out 1 "verbose %i" i)
      else
        (Console.out 1 "verbose %i" i;
         Timed.(Console.verbose := i));
      None
  | P_query_flag(id,b) ->
      (try Console.set_flag id b
       with Not_found -> fatal pos "Unknown flag \"%s\"." id);
      Console.out 1 "flag %s %s" id (if b then "on" else "off");
      None
  | P_query_prover(s) -> Timed.(Why3_tactic.default_prover := s); None
  | P_query_prover_timeout(n) ->
      let n = try int_of_string n with Failure _ ->
                fatal pos "Too big number (max is %d)" max_int in
      if n < 0 then fatal pos "Negative number";
      Timed.(Why3_tactic.timeout := n);
      None
  | P_query_print(None) ->
      begin
        match ps with
        | None -> fatal pos "Not in a proof."
        | Some ps -> return Proof.goals ps
      end
  | P_query_print(Some qid) ->
      let sym_info ppf s =
        let open Timed in
        (* Function to print a definition. *)
        let def ppf = Option.iter (out ppf "@ ≔ %a" term) in
        (* Function to print a notation *)
        let notation ppf s =
          match !(s.sym_not) with
          | NoNotation -> ()
          | n -> out ppf "notation %a %a;@." sym s (notation float) n
        in
        (* Function to print rules. *)
        let rules ppf s =
          match !(s.sym_rules) with
          | [] -> ()
          | r::rs ->
            let rule ppf r = sym_rule ppf (s,r) in
            let with_rule ppf r = out ppf "@.with %a" rule r in
            out ppf "rule %a%a;@." rule r (List.pp with_rule "") rs
        in
        (* Function to print a symbol declaration. *)
        let decl ppf s =
          out ppf "%a%a%asymbol %a : %a%a;@.%a%a"
            expo s.sym_expo prop s.sym_prop
            match_strat s.sym_mstrat sym s
            prod (!(s.sym_type), s.sym_impl)
            def !(s.sym_def) notation s rules s
        in
        (* Function to print constructors and the induction principle if [qid]
           is an inductive type. *)
        let ind ppf s =
          let open Sign in
          (* get the signature of [s] *)
          let sign =
            try Path.Map.find s.sym_path Timed.(!loaded)
            with Not_found -> assert false
          in
          try
            let ind = SymMap.find s Timed.(!(sign.sign_ind)) in
            List.pp decl "" ppf ind.ind_cons;
            decl ppf ind.ind_prop
          with Not_found -> ()
        in
        if s == Unif_rule.equiv || s == Coercion.coerce then rules ppf s
        else (decl ppf s; ind ppf s)
      in
      return sym_info (Sig_state.find_sym ~prt:true ~prv:true ss qid)
  | P_query_proofterm ->
      (match ps with
       | None -> fatal pos "Not in a proof"
       | Some ps ->
           match ps.proof_term with
           | Some m -> return term (mk_Meta(m,[||]))
           | None -> fatal pos "Not in a definition")
  | _ ->
  let env = Proof.focus_env ps in
  let mok =
    match ps with
    | None -> fun _ -> None
    | Some ps -> Proof.meta_of_key ps
  in
  let scope ?(typ=false) = Scope.scope_term ~typ ~mok true ss env in
  let ctxt = Env.to_ctxt env in
  let p = new_problem() in
  match elt with
<<<<<<< HEAD
  | P_query_search q ->
      return string (Tool.Indexing.search_cmd_txt_query ss q)
=======
  | P_query_search s ->
      let dbpath = Path.default_dbpath in
      return string (Tool.Indexing.search_cmd_txt ss s ~dbpath)
>>>>>>> 04c08899
  | P_query_debug(_,_)
  | P_query_verbose(_)
  | P_query_flag(_,_)
  | P_query_prover(_)
  | P_query_prover_timeout(_)
  | P_query_print(_)
  | P_query_proofterm -> assert false (* already done *)
  | P_query_assert(must_fail, P_assert_typing(pt,pa)) ->
      let t = scope pt and a = scope ~typ:true pa in
      Console.out 2 "assertion: it is %b that %a" (not must_fail)
        typing (ctxt, t, a);
      (* Check that [a] is typable by a sort. *)
      let (a, _) = check_sort pos p ctxt a in
      let result =
        try ignore (check pos p ctxt t a); true
        with Fatal _ -> false
      in
      if result = must_fail then fatal pos "Assertion failed.";
      None
  | P_query_assert(must_fail, P_assert_conv(pt,pu)) ->
      let t = scope pt and u = scope pu in
      Console.out 2 "assertion: it is %b that %a" (not must_fail)
        constr (ctxt, t, u);
      (* Check that [t] is typable. *)
      let (t, a) = infer pt.pos p ctxt t in
      (* Check that [u] is typable. *)
      let (u, b) = infer pu.pos p ctxt u in
      (* Check that [t] and [u] have the same type. *)
      p := {!p with to_solve = (ctxt,a,b)::!p.to_solve};
      if Unif.solve_noexn p then
        if !p.unsolved = [] then begin
          if Eval.eq_modulo ctxt t u = must_fail then
             fatal pos "Assertion failed."
        end else begin
          List.iter (wrn pos "Cannot solve [%a]." constr) !p.unsolved;
          fatal pos "[%a] has type [%a],@ [%a] has type [%a].@.\
                    Those two types are not unifiable."
            term t term a term u term b
        end else
          fatal pos "[%a] has type [%a],@ [%a] has type [%a].@.\
                    Those two types are not unifiable."
            term t term a term u term b;
      None
  | P_query_infer(pt, cfg) ->
      let t = scope pt in
      return term (Eval.eval cfg ctxt (snd (infer pt.pos p ctxt t)))
  | P_query_normalize(pt, cfg) ->
      let t = scope pt in
      let t, _ = infer pt.pos p ctxt t in
      return term (Eval.eval cfg ctxt t)<|MERGE_RESOLUTION|>--- conflicted
+++ resolved
@@ -160,14 +160,9 @@
   let ctxt = Env.to_ctxt env in
   let p = new_problem() in
   match elt with
-<<<<<<< HEAD
   | P_query_search q ->
-      return string (Tool.Indexing.search_cmd_txt_query ss q)
-=======
-  | P_query_search s ->
       let dbpath = Path.default_dbpath in
-      return string (Tool.Indexing.search_cmd_txt ss s ~dbpath)
->>>>>>> 04c08899
+      return string (Tool.Indexing.search_cmd_txt_query ss q ~dbpath)
   | P_query_debug(_,_)
   | P_query_verbose(_)
   | P_query_flag(_,_)
