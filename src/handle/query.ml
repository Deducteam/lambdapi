--- conflicted
+++ resolved
@@ -161,21 +161,9 @@
       None
   | P_query_infer(pt, cfg) ->
       let t = scope pt in
-<<<<<<< HEAD
       let (t, a) = Infer.infer ctxt {elt=t;pos=pt.pos} in
-      let res = Eval.eval cfg ctxt a in
-      Console.out 1 "(infr) %a : %a\n" pp_term t pp_term res;
-      Some (fun () -> Format.asprintf "%a : %a" pp_term t pp_term res)
+      return pp_term (Eval.eval cfg ctxt a)
   | P_query_normalize(pt, cfg) ->
       let t = scope pt in
       let t, _ = Infer.infer ctxt {elt=t;pos=pt.pos} in
-      Console.out 1 "(comp) %a\n" pp_term (Eval.eval cfg ctxt t);
-      Some (fun () -> Format.asprintf "%a" pp_term (Eval.eval cfg ctxt t))
-=======
-      let a = Infer.infer Unif.solve_noexn pt.pos ctxt t in
-      return pp_term (Eval.eval cfg ctxt a)
-  | P_query_normalize(pt, cfg) ->
-      let t = scope pt in
-      ignore (Infer.infer Unif.solve_noexn pt.pos ctxt t);
-      return pp_term (Eval.eval cfg ctxt t)
->>>>>>> e4509ffd
+      return pp_term (Eval.eval cfg ctxt t)