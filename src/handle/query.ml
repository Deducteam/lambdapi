--- conflicted
+++ resolved
@@ -92,13 +92,8 @@
       None
   | P_query_flag(id,b) ->
       (try Console.set_flag id b
-<<<<<<< HEAD
-       with Not_found -> fatal pos "Unknown flag %S." id);
+       with Not_found -> fatal pos "Unknown flag \"%s\"." id);
       Console.out 1 "flag %s %s" id (if b then "on" else "off");
-=======
-       with Not_found -> fatal pos "Unknown flag \"%s\"." id);
-      Console.out 1 "flag %s ≔ %b" id b;
->>>>>>> 9c5222f4
       None
   | P_query_prover(s) -> Timed.(Why3_tactic.default_prover := s); None
   | P_query_prover_timeout(n) -> Timed.(Why3_tactic.timeout := n); None
