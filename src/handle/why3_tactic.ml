(** Implementation of the why3 tactic. *)

open Lplib open Extra
open Timed
open Common open Error
open Core open Term open Print
open Fol

(** Logging function for external prover calling with Why3. *)
let log_why3 = Logger.make 'y' "why3" "why3 provers"
let log_why3 = log_why3.pp

(** [default_prover] contains the name of the current prover. Note that it can
    be changed by using the "set prover <string>" command. *)
let default_prover : string ref = ref "Alt-Ergo"

(** [timeout] is the current time limit (in seconds) for a Why3 prover to find
    a proof. It can be changed with "set prover <int>". *)
let timeout : int ref = ref 2

(** [why3_config] is the Why3 configuration read from the configuration file
   (["~/.why3.conf"] usually). For more information, visit the Why3
   documentation at http://why3.lri.fr/api/Whyconf.html. *)
let why3_config : Why3.Whyconf.config =
  let cfg = Why3.Whyconf.init_config None in
  let provers = Why3.Whyconf.get_provers cfg in
  Console.out 2 "provers available for why3:";
  let prover p _ = Console.out 2 "%a" Why3.Whyconf.print_prover p in
  Why3.Whyconf.Mprover.iter prover provers;
  cfg

(** [why3_main] is the main section of the Why3 configuration. *)
let why3_main : Why3.Whyconf.main = Why3.Whyconf.get_main why3_config
let why3_libdir : string = Why3.Whyconf.libdir why3_main
let why3_datadir : string = Why3.Whyconf.datadir why3_main

(** [why3_env] is the initialized Why3 environment. *)
let why3_env : Why3.Env.env =
  Why3.Env.create_env (Why3.Whyconf.loadpath why3_main)

(** A map from lambdapi terms to Why3 constants. *)
type cnst_table = (term * Why3.Term.lsymbol) list

(** Table of declared types, these types may be variables or constants. *)
module TyTable : sig
  type t

  val empty : t

  val ty_of_term : t -> term -> t * Why3.Ty.ty
  (** [ty_of_term tbl te] fetches the type associated to term [te] in
      table [tbl] if it exists, or it creates such a type and return
      the created type and the new table. *)

  (** {b FIXME} the translation of types {!ty_of_term} is correct on
      non empty types only. *)

  val fold_left :
    do_var:('a -> term -> Why3.Ty.tvsymbol -> 'a) ->
    do_sym:('a -> term -> Why3.Ty.tysymbol -> 'a) -> 'a -> t -> 'a
  (** [fold_left ~do_var ~do_sym init tbl] folds over the table [tbl]
      with initial value [init] using [do_var] to operate on type
      variables and [do_sym] to operate on type symbols. *)
end = struct
  (* The module is created to hide the type [sym_or_var] *)
  type sym_or_var = TySym of Why3.Ty.tysymbol | TyVar of Why3.Ty.tvsymbol

  type t = (term * sym_or_var) list

  let empty = []

  let ty_of_term tbl te =
    match List.assoc_eq (Eval.eq_modulo []) te tbl with
    | TySym s -> (tbl, Why3.Ty.ty_app s [])
    | TyVar v -> (tbl, Why3.Ty.ty_var v)
    | exception Not_found -> (
        (* FIXME generate a new goal to ensure that types translated as
           fresh constants are inhabited. *)
        match get_args te with
        | Symb s, [] ->
          let id = Why3.Ident.id_fresh s.sym_name in
          let sym = Why3.(Ty.create_tysymbol id [] Ty.NoDef) in
          ((te,TySym sym)::tbl, Why3.Ty.ty_app sym [])
        | Vari x, [] ->
          let sym = Why3.Ty.tv_of_string (name_of x) in
          ((te,TyVar sym)::tbl, Why3.Ty.ty_var sym)
        | _ ->
          let id = Why3.Ident.id_fresh "ty" in
          let sym = Why3.(Ty.create_tysymbol id [] Ty.NoDef) in
          ((te,TySym sym)::tbl, Why3.Ty.ty_app sym []))

  let fold_left ~do_var ~do_sym acc tbl =
    let f acc (t,s_or_v) =
      match s_or_v with
      | TySym s -> do_sym acc t s
      | TyVar v -> do_var acc t v
    in
    List.fold_left f acc tbl
end

(** [translate_term cfg tbl t] translates the given lambdapi term [t] into the
    correspondig Why3 term, using the configuration [cfg] and constants in the
    association list [tbl]. *)
let translate_term : config -> cnst_table -> TyTable.t -> term ->
                       (cnst_table * TyTable.t * Why3.Term.term) option =
  fun cfg tbl ty_tbl t ->
  let rec translate_prop tbl ty_tbl t =
    match get_args t with
    | Symb(s), [t1; t2] when s == cfg.symb_and ->
        let (tbl, ty_tbl, t1) = translate_prop tbl ty_tbl t1 in
        let (tbl, ty_tbl, t2) = translate_prop tbl ty_tbl t2 in
        (tbl, ty_tbl, Why3.Term.t_and t1 t2)
    | Symb(s), [t1; t2] when s == cfg.symb_or  ->
        let (tbl, ty_tbl, t1) = translate_prop tbl ty_tbl t1 in
        let (tbl, ty_tbl, t2) = translate_prop tbl ty_tbl t2 in
        (tbl, ty_tbl, Why3.Term.t_or t1 t2)
    | Symb(s), [t1; t2] when s == cfg.symb_imp ->
        let (tbl, ty_tbl, t1) = translate_prop tbl ty_tbl t1 in
        let (tbl, ty_tbl, t2) = translate_prop tbl ty_tbl t2 in
        (tbl, ty_tbl, Why3.Term.t_implies t1 t2)
    | Symb(s), [t] when s == cfg.symb_not ->
        let (tbl, ty_tbl, t) = translate_prop tbl ty_tbl t in
        (tbl, ty_tbl, Why3.Term.t_not t)
    | Symb(s), [] when s == cfg.symb_bot ->
        (tbl, ty_tbl, Why3.Term.t_false)
    | Symb(s), [] when s == cfg.symb_top ->
        (tbl, ty_tbl, Why3.Term.t_true)
    | Symb(s), [a;Abst(_,t)] when s == cfg.symb_ex || s == cfg.symb_all ->
        let (ty_tbl, ty) = TyTable.ty_of_term ty_tbl a in
        let x, t = unbind t in
        let (tbl, ty_tbl ,t) = translate_prop tbl ty_tbl t in
        let tquant =
          let id = Why3.Ident.id_fresh (name_of x) in
          let vid = Why3.(Term.create_vsymbol id) ty in
          let close =
            if s == cfg.symb_ex then Why3.Term.t_exists_close
            else Why3.Term.t_forall_close
           (* Other cases excluded by pattern matching *)
          in
          close [vid] [] t
        in
        (tbl, ty_tbl, tquant)
    | _ ->
        (* If the term [p] is mapped in [tbl] then use it. *)
        try
          let sym = List.assoc_eq (Eval.eq_modulo []) t tbl in
          (tbl, ty_tbl, Why3.Term.ps_app sym [])
        with Not_found ->
          (* Otherwise generate a new constant in why3. *)
          let sym = Why3.Term.create_psymbol (Why3.Ident.id_fresh "P") [] in
          ((t, sym)::tbl, ty_tbl, Why3.Term.ps_app sym [])
  in
  match get_args t with
  | (Symb(s), [t]) when s == cfg.symb_P -> Some (translate_prop tbl ty_tbl t)
  | _ -> None

(** [encode ss pos env g] translates the environment [env] and the goal [g]
    into Why3 terms, to construct a Why3 task. *)
let encode : Sig_state.t -> Pos.popt -> Env.env -> term -> Why3.Task.task =
  fun ss pos env g ->
  let cfg = get_config ss pos in
  let (constants, types, hyps) =
    let translate_hyp (tbl,ty_tbl, map) (name, (_, hyp, _)) =
      match translate_term cfg tbl ty_tbl hyp with
      | Some(tbl, ty_tbl, why3_hyp) ->
        (tbl, ty_tbl, StrMap.add name why3_hyp map)
      | None -> (tbl, ty_tbl , map)
    in
    List.fold_left translate_hyp ([], TyTable.empty, StrMap.empty) env
  in
  (* Translate the goal term. *)
  let (tbl, ty_tbl, why3_term) =
    match translate_term cfg constants types g with
    | Some(tbl, ty_tbl, why3_term) -> (tbl, ty_tbl, why3_term)
    | None                         ->
        fatal pos "The goal [%a] is not of the form [P _]" term g
  in
  (* Add the declaration of every constant in a task. *)
  let fn tsk (_,t) = Why3.Task.add_param_decl tsk t in
  let tsk = List.fold_left fn None tbl in
  (* Same for types. *)
  let tsk =
    let do_sym tsk _ tys = Why3.Task.add_ty_decl tsk tys in
    let do_var tsk _ _ = tsk in
    TyTable.fold_left ~do_var ~do_sym tsk ty_tbl
  in
  (* Add the declaration of every hypothesis in the task. *)
  let fn name t tsk =
    let axiom = Why3.Decl.create_prsymbol (Why3.Ident.id_fresh name) in
    Why3.Task.add_prop_decl tsk Why3.Decl.Paxiom axiom t
  in
  let tsk = StrMap.fold fn hyps tsk in
  (* Add the goal itself. *)
  let goal = Why3.Decl.create_prsymbol (Why3.Ident.id_fresh "main_goal") in
  (* Return the task that contains the encoded lambdapi formula in Why3. *)
  Why3.Task.add_prop_decl tsk Why3.Decl.Pgoal goal why3_term

(** [run_task tsk pos prover_name] Run the task [tsk] with the specified
    prover named [prover_name] and return the answer of the prover. *)
let run_task : Why3.Task.task -> Pos.popt -> string -> bool =
  fun tsk pos prover_name ->
  (* Filter the set of why3 provers. *)
  let filter = Why3.Whyconf.parse_filter_prover prover_name in
  let provers = Why3.Whyconf.filter_provers why3_config filter in
  (* Fail if we did not find a matching prover. *)
  if Why3.Whyconf.Mprover.is_empty provers then
    begin
      fatal_msg "prover \"%s\" not found.@." prover_name;
      let provers = Why3.Whyconf.get_provers why3_config in
      let _ =
        if Why3.Whyconf.Mprover.is_empty provers then
          fatal_msg "There are no available Why3 provers.@."
        else
          let fn p _ = fatal_msg " - %a@." Why3.Whyconf.print_prover p in
          fatal_msg "The available Why3 provers are:@.";
          Why3.Whyconf.Mprover.iter fn provers
      in
      fatal_msg "Why3 configuration read from \"%s\".@."
        (Why3.Whyconf.get_conf_file why3_config);
      fatal_msg "Your prover might not be installed or detected, ";
      fatal pos "remember to run [why3 config detect]."
    end;
  (* Return the prover configuration and load the driver. *)
  let prover = snd (Why3.Whyconf.Mprover.max_binding provers) in
  let driver =
    try Why3.Whyconf.(load_driver why3_main why3_env prover)
    with e -> fatal pos "Failed to load driver for \"%s\": %a"
                prover.prover.prover_name Why3.Exn_printer.exn_printer e
  in
  (* Actually run the prover. *)
  let command = prover.Why3.Whyconf.command
  and limit = {Why3.Call_provers.empty_limit with limit_time = !timeout} in
  let call =
    Why3.Driver.prove_task ~command ~libdir:why3_libdir ~datadir:why3_datadir
        ~limit driver tsk in
  Why3.Call_provers.((wait_on_call call).pr_answer = Valid)

<<<<<<< HEAD
(** [handle ss pos prover_name g] returns a proof term for [g] by calling
   [prover_name]. It runs the Why3 prover corresponding to the name
   [prover_name] (if given or a default one otherwise) on the goal [g]. If the
   prover succeeds to prove the goal, then this is reflected by a new axiom
   that is added to the signature [ss]. *)
let handle :
  Sig_state.t -> Pos.popt -> string option -> Proof.goal_typ -> term =
  fun ss pos prover_name {goal_meta = m; goal_hyps = env; goal_type = trm} ->
=======
(** [handle ss pos prover_name gt] runs the Why3 prover corresponding to
    [prover_name] (if given or a default one otherwise) on the goal type [gt],
    and fails if no proof is found. *)
let handle :
  Sig_state.t -> Pos.popt -> string option -> Proof.goal_typ -> unit =
  fun ss pos prover_name {goal_meta = _; goal_hyps = hyps; goal_type = trm} ->
>>>>>>> 103cbd9a
  (* Get the name of the prover. *)
  let prover_name = Option.get !default_prover prover_name in
  if Logger.log_enabled () then
    log_why3 "running with prover \"%s\"" prover_name;
  (* Encode the goal in Why3. *)
  let tsk = encode ss pos env trm in
  (* Run the task with the prover named [prover_name]. *)
  if not (run_task tsk pos prover_name) then
<<<<<<< HEAD
    fatal pos "\"%s\" did not find a proof" prover_name;
  (* Create a new axiom name that represents the proved goal. *)
  let axiom_name = new_axiom_name () in
  (* Add the axiom to the current signature. *)
  let a =
    Sign.add_symbol ss.signature Public Defin Eager true
      (Pos.make pos axiom_name) !(m.meta_type) []
  in
  if Logger.log_enabled () then
    log_why3 "axiom %a created" uid axiom_name;
  (* Return the variable terms of each item in the context. *)
  let terms = List.rev_map (fun (_, (x, _, _)) -> mk_Vari x) env in
  (* Apply the instance of the axiom with context. *)
  add_args (mk_Symb a) terms
=======
    fatal pos "\"%s\" did not find a proof" prover_name
>>>>>>> 103cbd9a
<|MERGE_RESOLUTION|>--- conflicted
+++ resolved
@@ -235,46 +235,18 @@
         ~limit driver tsk in
   Why3.Call_provers.((wait_on_call call).pr_answer = Valid)
 
-<<<<<<< HEAD
-(** [handle ss pos prover_name g] returns a proof term for [g] by calling
-   [prover_name]. It runs the Why3 prover corresponding to the name
-   [prover_name] (if given or a default one otherwise) on the goal [g]. If the
-   prover succeeds to prove the goal, then this is reflected by a new axiom
-   that is added to the signature [ss]. *)
-let handle :
-  Sig_state.t -> Pos.popt -> string option -> Proof.goal_typ -> term =
-  fun ss pos prover_name {goal_meta = m; goal_hyps = env; goal_type = trm} ->
-=======
 (** [handle ss pos prover_name gt] runs the Why3 prover corresponding to
     [prover_name] (if given or a default one otherwise) on the goal type [gt],
     and fails if no proof is found. *)
 let handle :
   Sig_state.t -> Pos.popt -> string option -> Proof.goal_typ -> unit =
   fun ss pos prover_name {goal_meta = _; goal_hyps = hyps; goal_type = trm} ->
->>>>>>> 103cbd9a
   (* Get the name of the prover. *)
   let prover_name = Option.get !default_prover prover_name in
   if Logger.log_enabled () then
     log_why3 "running with prover \"%s\"" prover_name;
   (* Encode the goal in Why3. *)
-  let tsk = encode ss pos env trm in
+  let tsk = encode ss pos hyps trm in
   (* Run the task with the prover named [prover_name]. *)
   if not (run_task tsk pos prover_name) then
-<<<<<<< HEAD
-    fatal pos "\"%s\" did not find a proof" prover_name;
-  (* Create a new axiom name that represents the proved goal. *)
-  let axiom_name = new_axiom_name () in
-  (* Add the axiom to the current signature. *)
-  let a =
-    Sign.add_symbol ss.signature Public Defin Eager true
-      (Pos.make pos axiom_name) !(m.meta_type) []
-  in
-  if Logger.log_enabled () then
-    log_why3 "axiom %a created" uid axiom_name;
-  (* Return the variable terms of each item in the context. *)
-  let terms = List.rev_map (fun (_, (x, _, _)) -> mk_Vari x) env in
-  (* Apply the instance of the axiom with context. *)
-  add_args (mk_Symb a) terms
-=======
-    fatal pos "\"%s\" did not find a proof" prover_name
->>>>>>> 103cbd9a
+    fatal pos "\"%s\" did not find a proof" prover_name