(** Calling a prover using Why3. *)

open! Lplib
open Lplib.Extra

open Timed
open Common
open Error
open Core
open Term
open Print

(** Logging function for external prover calling with Why3. *)
let log_why3 = Logger.make 'w' "why3" "why3 provers"
let log_why3 = log_why3.pp

(** [default_prover] contains the name of the current prover. Note that it can
    be changed by using the "set prover <string>" command. *)
let default_prover : string ref = ref "Alt-Ergo"

(** [timeout] is the current time limit (in seconds) for a Why3 prover to find
    a proof. It can be changed with "set prover <int>". *)
let timeout : int ref = ref 2

(** [why3_config] is the Why3 configuration read from the configuration file
   (["~/.why3.conf"] usually). For more information, visit the Why3
   documentation at http://why3.lri.fr/api/Whyconf.html. *)
let why3_config : Why3.Whyconf.config =
  let cfg = Why3.Whyconf.init_config None in
  let provers = Why3.Whyconf.get_provers cfg in
<<<<<<< HEAD
  Console.out 2 "provers available for why3:";
  let pp_prover p _ = Console.out 2 "%a" Why3.Whyconf.print_prover p in
=======
  Console.out 2 "available provers for why3:@.";
  let pp_prover p _ = Console.out 2 "%a@." Why3.Whyconf.print_prover p in
>>>>>>> d5d876ca
  Why3.Whyconf.Mprover.iter pp_prover provers;
  cfg

(** [why3_main] is the main section of the Why3 configuration. *)
let why3_main : Why3.Whyconf.main = Why3.Whyconf.get_main why3_config

(** [why3_env] is the initialized Why3 environment. *)
let why3_env : Why3.Env.env =
  Why3.Env.create_env (Why3.Whyconf.loadpath why3_main)

(** Builtin configuration for propositional logic. *)
type config =
  { symb_P   : sym (** Encoding of propositions. *)
  ; symb_T   : sym (** Encoding of types.        *)
  ; symb_or  : sym (** Disjunction(∨) symbol.    *)
  ; symb_and : sym (** Conjunction(∧) symbol.    *)
  ; symb_imp : sym (** Implication(⇒) symbol.    *)
  ; symb_bot : sym (** Bot(⊥) symbol.            *)
  ; symb_top : sym (** Top(⊤) symbol.            *)
  ; symb_not : sym (** Not(¬) symbol.            *) }

(** [get_config ss pos] build the configuration using [ss]. *)
let get_config : Sig_state.t -> Pos.popt -> config = fun ss pos ->
  let builtin = Builtin.get ss pos in
  { symb_P   = builtin "P"
  ; symb_T   = builtin "T"
  ; symb_or  = builtin "or"
  ; symb_and = builtin "and"
  ; symb_imp = builtin "imp"
  ; symb_bot = builtin "bot"
  ; symb_top = builtin "top"
  ; symb_not = builtin "not" }

(** A map from lambdapi terms to Why3 constants. *)
type cnst_table = (term * Why3.Term.lsymbol) list

(** [new_axiom_name ()] generates a fresh axiom name. *)
let new_axiom_name : unit -> string =
  let counter = ref 0 in
  fun _ -> incr counter; "Why3axiom_" ^ (string_of_int !counter)

(** [translate_term cfg tbl t] translates the given lambdapi term [t] into the
    correspondig Why3 term, using the configuration [cfg] and constants in the
    association list [tbl]. *)
let translate_term : config -> cnst_table -> term ->
                       (cnst_table * Why3.Term.term) option = fun cfg tbl t ->
  let rec translate_prop tbl t =
    match get_args t with
    | (Symb(s), [t1; t2]) when s == cfg.symb_and ->
        let (tbl, t1) = translate_prop tbl t1 in
        let (tbl, t2) = translate_prop tbl t2 in
        (tbl, Why3.Term.t_and t1 t2)
    | (Symb(s), [t1; t2]) when s == cfg.symb_or  ->
        let (tbl, t1) = translate_prop tbl t1 in
        let (tbl, t2) = translate_prop tbl t2 in
        (tbl, Why3.Term.t_or t1 t2)
    | (Symb(s), [t1; t2]) when s == cfg.symb_imp ->
        let (tbl, t1) = translate_prop tbl t1 in
        let (tbl, t2) = translate_prop tbl t2 in
        (tbl, Why3.Term.t_implies t1 t2)
    | (Symb(s), [t]     ) when s == cfg.symb_not ->
        let (tbl, t) = translate_prop tbl t in
        (tbl, Why3.Term.t_not t)
    | (Symb(s), []      ) when s == cfg.symb_bot ->
        (tbl, Why3.Term.t_false)
    | (Symb(s), []      ) when s == cfg.symb_top ->
        (tbl, Why3.Term.t_true)
    | (_      , _       )                        ->
        (* If the term [p] is mapped in [tbl] then use it. *)
        try
          let sym = List.assoc_eq (Eval.eq_modulo []) t tbl in
          (tbl, Why3.Term.ps_app sym [])
        with Not_found ->
          (* Otherwise generate a new constant in why3. *)
          let sym = Why3.Term.create_psymbol (Why3.Ident.id_fresh "P") [] in
          ((t, sym)::tbl, Why3.Term.ps_app sym [])
  in
  match get_args t with
  | (Symb(s), [t]) when s == cfg.symb_P -> Some (translate_prop tbl t)
  | _                                   -> None

(** [encode ss pos hs g] translates the hypotheses [hs] and the goal [g]
    into Why3 terms, to construct a Why3 task. *)
let encode : Sig_state.t -> Pos.popt -> Env.env -> term -> Why3.Task.task =
  fun ss pos hs g ->
  let cfg = get_config ss pos in
  let (constants, hypothesis) =
    let translate_hyp (tbl, map) (name, (_, hyp, _)) =
      match translate_term cfg tbl (Bindlib.unbox hyp) with
      | Some(tbl, why3_hyp) -> (tbl, StrMap.add name why3_hyp map)
      | None                -> (tbl, map)
    in
    List.fold_left translate_hyp ([], StrMap.empty) hs
  in
  (* Translate the goal term. *)
  let (tbl, why3_term) =
    match translate_term cfg constants g with
    | Some(tbl, why3_term) -> (tbl, why3_term)
    | None                 ->
        fatal pos "The goal [%a] is not of the form [P _]" pp_term g
  in
  (* Add the declaration of every constant in a task. *)
  let fn tsk (_,t) = Why3.Task.add_param_decl tsk t in
  let tsk = List.fold_left fn None tbl in
  (* Add the declaration of every hypothesis in the task. *)
  let fn name t tsk =
    let axiom = Why3.Decl.create_prsymbol (Why3.Ident.id_fresh name) in
    Why3.Task.add_prop_decl tsk Why3.Decl.Paxiom axiom t
  in
  let tsk = StrMap.fold fn hypothesis tsk in
  (* Add the goal itself. *)
  let goal = Why3.Decl.create_prsymbol (Why3.Ident.id_fresh "main_goal") in
  (* Return the task that contains the encoded lambdapi formula in Why3. *)
  Why3.Task.add_prop_decl tsk Why3.Decl.Pgoal goal why3_term

(** [run_task tsk pos prover_name] Run the task [tsk] with the specified
    prover named [prover_name] and return the answer of the prover. *)
let run_task : Why3.Task.task -> Pos.popt -> string -> bool =
  fun tsk pos prover_name ->
  (* Filter the set of why3 provers. *)
  let filter = Why3.Whyconf.parse_filter_prover prover_name in
  let provers = Why3.Whyconf.filter_provers why3_config filter in
  (* Fail if we did not find a matching prover. *)
  if Why3.Whyconf.Mprover.is_empty provers then
    begin
      fatal_msg "prover %S not found.@." prover_name;
      let provers = Why3.Whyconf.get_provers why3_config in
      let _ =
        if Why3.Whyconf.Mprover.is_empty provers then
          fatal_msg "There are no available Why3 provers.@."
        else
          let fn p _ = fatal_msg " - %a@." Why3.Whyconf.print_prover p in
          fatal_msg "The available Why3 provers are:@.";
          Why3.Whyconf.Mprover.iter fn provers
      in
      fatal_msg "Why3 configuration read from %S.@."
        (Why3.Whyconf.get_conf_file why3_config);
      fatal_msg "Your prover might not be installed or detected, ";
      fatal pos "remember to run [why3 config detect]."
    end;
  (* Return the prover configuration and load the driver. *)
  let prover = snd (Why3.Whyconf.Mprover.max_binding provers) in
  let driver =
    try Why3.Whyconf.(load_driver why3_main why3_env prover)
    with e -> fatal pos "Failed to load driver for %S: %a"
                prover.prover.prover_name Why3.Exn_printer.exn_printer e
  in
  (* Actually run the prover. *)
  let limit = {Why3.Call_provers.empty_limit with limit_time = !timeout} in
  let command = prover.Why3.Whyconf.command in
  let call = Why3.Driver.prove_task ~limit ~command driver tsk in
  Why3.Call_provers.((wait_on_call call).pr_answer = Valid)

(** [handle ss pos ps prover_name g] runs the Why3 prover corresponding to the
    name [prover_name] (if given or a default one otherwise) on the goal  [g].
    If the prover succeeded to prove the goal, then this is reflected by a new
    axiom that is added to signature [ss]. *)
let handle :
  Sig_state.t -> Pos.popt -> string option -> Proof.goal_typ -> term =
  fun ss pos prover_name {goal_meta = m; goal_hyps = hyps; goal_type = trm} ->
  (* Get the name of the prover. *)
  let prover_name = Option.get !default_prover prover_name in
  if Logger.log_enabled () then log_why3 "running with prover %S" prover_name;
  (* Encode the goal in Why3. *)
  let tsk = encode ss pos hyps trm in
  (* Run the task with the prover named [prover_name]. *)
  if not (run_task tsk pos prover_name) then
    fatal pos "%S did not find a proof" prover_name;
  (* Create a new axiom name that represents the proved goal. *)
  let axiom_name = new_axiom_name () in
  (* Add the axiom to the current signature. *)
  let a =
    Sign.add_symbol ss.signature Privat Const Eager true
      (Pos.make pos axiom_name) !(m.meta_type) []
  in
  if Logger.log_enabled () then
    log_why3 "axiom %a created" Print.pp_uid axiom_name;
  (* Return the variable terms of each item in the context. *)
  let terms = List.rev_map (fun (_, (x, _, _)) -> mk_Vari x) hyps in
  (* Apply the instance of the axiom with context. *)
  add_args (mk_Symb a) terms<|MERGE_RESOLUTION|>--- conflicted
+++ resolved
@@ -28,13 +28,8 @@
 let why3_config : Why3.Whyconf.config =
   let cfg = Why3.Whyconf.init_config None in
   let provers = Why3.Whyconf.get_provers cfg in
-<<<<<<< HEAD
   Console.out 2 "provers available for why3:";
   let pp_prover p _ = Console.out 2 "%a" Why3.Whyconf.print_prover p in
-=======
-  Console.out 2 "available provers for why3:@.";
-  let pp_prover p _ = Console.out 2 "%a@." Why3.Whyconf.print_prover p in
->>>>>>> d5d876ca
   Why3.Whyconf.Mprover.iter pp_prover provers;
   cfg
 
