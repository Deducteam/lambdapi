--- conflicted
+++ resolved
@@ -70,47 +70,25 @@
 
 (** Type of maps associating to every inductive type some data useful for
    generating the induction principles. *)
-<<<<<<< HEAD
 type data = { ind_var : var (** predicate variable *)
             ; ind_type : term (** predicate variable type *)
             ; ind_conclu : term (** induction principle conclusion *) }
 type ind_pred_map = (sym * data) list
 
-(** [ind_typ_with_codom pos ind_sym ind_env codom s a] assumes that [a] is of
-   the form [Π(i1:a1),...,Π(in:an), TYPE]. It then generates a [term] similar
+(** [ind_typ_with_codom pos ind_sym env codom x_str a] assumes that [a] is of
+   the form [Π(i1:a1),...,Π(in:an), TYPE]. It then generates a [tbox] similar
    to this type except that [TYPE] is replaced by [codom [i1;...;in]]. The
    string [x_str] is used as prefix for the variables [ik]. *)
 let ind_typ_with_codom :
       popt -> sym -> Env.t -> (term list -> term) -> string -> term -> term =
   fun pos ind_sym env codom x_str a ->
-  let i = Stdlib.ref (-1) in
-  let rec aux : var list -> term -> term = fun xs a ->
-=======
-type data = { ind_var : tvar (** predicate variable *)
-            ; ind_type : tbox (** predicate variable type *)
-            ; ind_conclu : tbox (** induction principle conclusion *) }
-type ind_pred_map = (sym * data) list
-
-(** [ind_typ_with_codom pos ind_sym env codom x_str a] assumes that [a] is of
-   the form [Π(i1:a1),...,Π(in:an), TYPE]. It then generates a [tbox] similar
-   to this type except that [TYPE] is replaced by [codom [i1;...;in]]. The
-   string [x_str] is used as prefix for the variables [ik]. *)
-let ind_typ_with_codom :
-      popt -> sym -> Env.t -> (tbox list -> tbox) -> string -> term -> tbox =
-  fun pos ind_sym env codom x_str a ->
-  let rec aux : tvar list -> int -> term -> tbox = fun xs k a ->
->>>>>>> fe4481fc
+  let rec aux : var list -> int -> term -> term = fun xs k a ->
     match get_args a with
     | (Type, _) -> codom (List.rev_map mk_Vari xs)
     | (Prod(a,b), _) ->
-<<<<<<< HEAD
-        let name = Stdlib.(incr i; x_str ^ string_of_int (!i)) in
+        let name = x_str ^ string_of_int k in
         let (x,b) = unbind ~name b in
-        mk_Prod (a, bind_var x (aux (x::xs) b))
-=======
-        let (x,b) = LibTerm.unbind_name (x_str ^ string_of_int k) b in
-        _Prod (lift a) (Bindlib.bind_var x (aux (x::xs) (k+1) b))
->>>>>>> fe4481fc
+        mk_Prod (a, bind_var x (aux (x::xs) (k+1) b))
     | _ -> fatal pos "The type of %a is not supported" sym ind_sym
   in
   aux (List.map (fun (_,(v,_,_)) -> v) env) 0 a
@@ -212,12 +190,7 @@
       (codom : 'var list -> 'a -> var -> term list -> 'c)
 
     : 'c =
-<<<<<<< HEAD
-  let i = Stdlib.ref (-1) in
-  let rec fold : 'var list -> 'a -> term -> 'c = fun xs acc t ->
-=======
   let rec fold : 'var list -> int -> 'a -> term -> 'c = fun xs n acc t ->
->>>>>>> fe4481fc
     match get_args t with
     | (Symb(s), ts) ->
         if s == ind_sym then
@@ -226,14 +199,9 @@
         else fatal pos "%a is not a constructor of %a"
                sym cons_sym sym ind_sym
     | (Prod(t,u), _) ->
-<<<<<<< HEAD
-       let name = Stdlib.(incr i; x_str ^ string_of_int (!i)) in
+       let name = x_str ^ string_of_int n in
        let x, u = unbind ~name u in
-       let x = inj_var (List.length xs) x in
-=======
-       let x, u = LibTerm.unbind_name (x_str ^ string_of_int n) u in
-       let x = inj_var (Array.length vs + n) x in
->>>>>>> fe4481fc
+       let x = inj_var (List.length xs + n) x in
        begin
          let env, b = Env.of_prod [] "y" t in
          match get_args b with
@@ -308,12 +276,7 @@
     let add_quantifier t (_,d) =
       mk_Prod (d.ind_type, bind_var d.ind_var t) in
     let rec_typ = List.fold_left add_quantifier rec_typ ind_pred_map in
-<<<<<<< HEAD
-    let rec_typ = Env.to_prod env rec_typ in
-    rec_typ
-=======
-    Bindlib.unbox (Env.to_prod_box env rec_typ)
->>>>>>> fe4481fc
+    Env.to_prod env rec_typ
   in
 
   List.map gen_rec_type ind_pred_map
