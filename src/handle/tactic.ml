(** Handling of tactics. *)

open Lplib open Extra
open Common open Error open Pos
open Parsing open Syntax
open Core open Term open Print
open Proof
open Timed

(** Logging function for tactics. *)
let log = Logger.make 't' "tact" "tactics"
let log = log.pp

(** Number of admitted axioms in the current signature. Used to name the
    generated axioms. This reference is reset in {!module:Compile} for each
    new compiled module. *)
let admitted_initial_value = min_int
let admitted : int Stdlib.ref = Stdlib.ref admitted_initial_value
let reset_admitted() = Stdlib.(admitted := admitted_initial_value)

(** [add_axiom ss sym_pos m] adds in signature state [ss] a new axiom symbol
    of type [!(m.meta_type)] and instantiate [m] with it. WARNING: It does not
    check whether the type of [m] contains metavariables. Return updated
    signature state [ss] and the new axiom symbol.*)
let add_axiom : Sig_state.t -> popt -> meta -> sym =
  fun ss sym_pos m ->
  let name =
    let i = Stdlib.(incr admitted; !admitted) in
    assert (i<=0);
    Printf.sprintf "_ax%i" (i + max_int)
  in
  (* Create a symbol with the same type as the metavariable *)
  let sym =
    wrn sym_pos "axiom %a: %a" uid name term !(m.meta_type);
    (* Temporary hack for axioms to have a declaration position in the order
       they are created. *)
    let pos = shift Stdlib.(!admitted) sym_pos in
    let id = Pos.make pos name in
    (* We ignore the new ss returned by Sig_state.add_symbol: axioms do not
       need to be in scope. *)
    snd (Sig_state.add_symbol ss
           Public Defin Eager true id None !(m.meta_type) [] None)
  in
  (* Create the value which will be substituted for the metavariable. This
     value is [sym x0 ... xn] where [xi] are variables that will be
     substituted by the terms of the explicit substitution of the
     metavariable. *)
  let meta_value =
    let vars = Array.init m.meta_arity (new_var_ind "x") in
    let ax = add_args (mk_Symb sym) (List.map mk_Vari (Array.to_list vars)) in
    bind_mvar vars ax
  in
  LibMeta.set (new_problem()) m meta_value; sym

(** [admit_meta ss sym_pos m] adds as many axioms as needed in the signature
   state [ss] to instantiate the metavariable [m] by a fresh axiom added to
   the signature [ss]. *)
let admit_meta : Sig_state.t -> popt -> meta -> unit =
  fun ss sym_pos m ->
  (* [ms] records the metas that we are instantiating. *)
  let rec admit ms m =
    (* This assertion should be ensured by the typechecking algorithm. *)
    assert (not (MetaSet.mem m ms));
    LibMeta.iter true (admit (MetaSet.add m ms)) [] !(m.meta_type);
    ignore (add_axiom ss sym_pos m)
  in
  admit MetaSet.empty m

(** [tac_admit ss pos ps gt] admits typing goal [gt]. *)
let tac_admit: Sig_state.t -> popt -> proof_state -> goal_typ -> proof_state =
  fun ss sym_pos ps gt ->
  admit_meta ss sym_pos gt.goal_meta; remove_solved_goals ps

(** [tac_solve pos ps] tries to simplify the unification goals of the proof
   state [ps] and fails if constraints are unsolvable. *)
let tac_solve : popt -> proof_state -> proof_state = fun pos ps ->
<<<<<<< HEAD
  if Logger.log_enabled () then log "tac_solve";
=======
  if Logger.log_enabled() then log "tac_solve";
>>>>>>> 06f51a78
  (* convert the proof_state into a problem *)
  let gs_typ, gs_unif = List.partition is_typ ps.proof_goals in
  let p = new_problem() in
  let add_meta ms = function
    | Unif _ -> ms
    | Typ gt -> MetaSet.add gt.goal_meta ms
  in
  p := {!p with metas = List.fold_left add_meta MetaSet.empty gs_typ
              ; to_solve = List.rev_map get_constr gs_unif};
  (* try to solve the problem *)
  if not (Unif.solve_noexn p) then
    fatal pos "Unification goals are unsatisfiable.";
  (* compute the new list of goals by preserving the order of initial goals
     and adding the new goals at the end *)
  let non_instantiated g =
    match g with
    | Typ gt when !(gt.goal_meta.meta_value) = None ->
        Some (Goal.simpl Eval.beta_simplify g)
    | _ -> None
  in
  let gs_typ = List.filter_map non_instantiated gs_typ in
  let is_eq_goal_meta m = function
    | Typ gt -> m == gt.goal_meta
    | _ -> assert false
  in
  let add_goal m gs =
    if List.exists (is_eq_goal_meta m) gs_typ then gs
    else Goal.of_meta m :: gs
  in
  let proof_goals =
    gs_typ @ MetaSet.fold add_goal (!p).metas
               (List.map (fun c -> Unif c) (!p).unsolved)
  in
  {ps with proof_goals}

(** [tac_refine pos ps gt gs p t] refines the typing goal [gt] with [t]. [p]
   is the set of metavariables created by the scoping of [t]. *)
let tac_refine : ?check:bool ->
      popt -> proof_state -> goal_typ -> goal list -> problem -> term
      -> proof_state =
  fun ?(check=true) pos ps gt gs p t ->
  if Logger.log_enabled () then log "tac_refine %a" term t;
  let c = Env.to_ctxt gt.goal_hyps in
  (* Check that [t] has the required type. *)
  let t =
    if check then
      match Infer.check_noexn p c t gt.goal_type with
      | None ->
          let ids = Ctxt.names c in let term = term_in ids in
          fatal pos "%a\ndoes not have type\n%a." term t term gt.goal_type
      | Some t -> t
    else t
  in
  if LibMeta.occurs gt.goal_meta c t then fatal pos "Circular refinement.";
  if Logger.log_enabled () then
    log (Color.red "%a ≔ %a") meta gt.goal_meta term t;
  LibMeta.set p gt.goal_meta (bind_mvar (Env.vars gt.goal_hyps) t);
  (* Convert the metas and constraints of [p] not in [gs] into new goals. *)
  tac_solve pos {ps with proof_goals = Proof.add_goals_of_problem p gs}

(** [ind_data t] returns the [ind_data] structure of [s] if [t] is of the
   form [s t1 .. tn] with [s] an inductive type. Fails otherwise. *)
let ind_data : popt -> Env.t -> term -> Sign.ind_data = fun pos env a ->
  let h, ts = get_args (Eval.whnf (Env.to_ctxt env) a) in
  match h with
  | Symb s ->
      let sign = Path.Map.find s.sym_path Sign.(!loaded) in
      begin
        try
          let ind = SymMap.find s !(sign.sign_ind) in
          let _, ts = List.cut ts ind.ind_nb_params (*remove parameters*) in
          let ctxt = Env.to_ctxt env in
          if LibTerm.distinct_vars ctxt (Array.of_list ts) = None
          then fatal pos "%a is not applied to distinct variables." sym s
          else ind
        with Not_found -> fatal pos "%a is not an inductive type." sym s
      end
  | _ ->
      let ids = Env.names env in let term = term_in ids in
      fatal pos "%a is not headed by an inductive type." term a

(** [tac_induction pos ps gt] tries to apply the induction tactic on the
   typing goal [gt]. *)
let tac_induction : popt -> proof_state -> goal_typ -> goal list
    -> proof_state = fun pos ps ({goal_type;goal_hyps;_} as gt) gs ->
  let ctx = Env.to_ctxt goal_hyps in
  match Eval.whnf ctx goal_type with
  | Prod(a,_) ->
      let ind = ind_data pos goal_hyps a in
      let n = ind.ind_nb_params + ind.ind_nb_types + ind.ind_nb_cons in
      let p = new_problem () in
      let metas =
        let fresh_meta _ =
          let mt = LibMeta.make p ctx mk_Type in
          LibMeta.make p ctx mt
        in
        (* Reverse to have goals properly sorted. *)
        List.(rev (init (n - 1) fresh_meta))
      in
      let t = add_args (mk_Symb ind.ind_prop) metas in
      tac_refine pos ps gt gs p t
  | _ ->
      let ids = Ctxt.names ctx in let term = term_in ids in
      fatal pos "[%a] is not a product." term goal_type

(** [get_prod_ids env do_whnf t] returns the list [v1;..;vn] if [do_whnf] is
    true and [whnf t] is of the form [Π v1:A1, .., Π vn:An, u] with [u] not a
    product, or if [do_whnf] is false and [t] is of the form [Π v1:A1, .., Π
    vn:An, u] with [u] not a product. *)
let get_prod_ids env =
  let rec aux acc do_whnf t =
    match get_args t with
    | Prod(_,b), _ ->
        let x,b = unbind b in
        aux (base_name x::acc) do_whnf b
    | _ ->
        if do_whnf then aux acc false (Eval.whnf (Env.to_ctxt env) t)
        else List.rev acc
  in aux []

(** Builtin tactic names. *)
type tactic =
  | T_admit
  | T_and
  | T_apply
  | T_assume
  | T_change
  | T_fail
  | T_generalize
  | T_have
  | T_induction
  | T_orelse
  | T_refine
  | T_reflexivity
  | T_remove
  | T_repeat
  | T_rewrite
  | T_set
  | T_simplify
  | T_simplify_beta
  | T_solve
  | T_symmetry
  | T_try
  | T_why3

type config = (string,tactic) Hashtbl.t

(** [get_config ss pos] build the configuration using [ss]. *)
let get_config (ss:Sig_state.t) (pos:Pos.popt) : config =
  let t = Hashtbl.create 17 in
  let add n v = let s = Builtin.get ss pos n in Hashtbl.add t s.sym_name v in
  add "admit" T_admit;
  add "and" T_and;
  add "apply" T_apply;
  add "assume" T_assume;
  add "change" T_change;
  add "fail" T_fail;
  add "generalize" T_generalize;
  add "have" T_have;
  add "induction" T_induction;
  add "orelse" T_orelse;
  add "refine" T_refine;
  add "reflexivity" T_reflexivity;
  add "remove" T_remove;
  add "repeat" T_repeat;
  add "rewrite" T_rewrite;
  add "set" T_set;
  add "simplify" T_simplify;
  add "simplify rule off" T_simplify_beta;
  add "solve" T_solve;
  add "symmetry" T_symmetry;
  add "try" T_try;
  add "why3" T_why3;
  t

(** [p_term pos t] converts the term [t] into a p_term at position [pos]. *)
let p_term (pos:popt): int StrMap.t -> term -> p_term =
  let mk = Pos.make pos in
  let rec term idmap t = Pos.make pos (term_aux idmap t)
  and params idmap x a =
    [Some(Pos.make pos (base_name x))],Some(term idmap a),false
  and term_aux idmap t :p_term_aux =
    match unfold t with
    | Type -> P_Type
    | Symb s ->
        let t = P_Iden(mk(s.sym_path,s.sym_name),true) in
        if !(s.sym_nota) = NoNotation then t else P_Wrap (Pos.make pos t)
    | Vari v -> P_Iden(mk([],base_name v),false)
    | Appl(u,v) -> P_Appl(term idmap u, term idmap v)
    | Prod(a,b) ->
        let (x,b),idmap' = Print.safe_unbind idmap b in
        P_Prod([params idmap x a], term idmap' b)
    | Abst(a,b) ->
        let (x,b),idmap' = Print.safe_unbind idmap b in
        P_Abst([params idmap x a], term idmap' b)
    | LLet(a,t,b) ->
        let (x,b),idmap' = Print.safe_unbind idmap b in
        let id = Pos.make pos (base_name x) in
        P_LLet(id,[],Some(term idmap a),term idmap t,term idmap' b)
    | _ -> fatal pos "Unhandled term expression: %a." Print.term t
  in term

let remove_quotes s = String.sub s 1 (String.length s - 2)

let _ = assert (remove_quotes "\"\"" = "" && remove_quotes "\"ab\"" = "ab")

let p_ident_of_sym (pos:popt) (t:term) :p_ident =
  match unfold t with
  | Symb s when s.sym_path = Sign.Ghost.path
                && String.is_string_literal s.sym_name ->
      Pos.make pos (remove_quotes s.sym_name)
  | _ -> fatal pos "Not a string: %a." term t

let p_ident_of_var (pos:popt) (t:term) :p_ident =
  match unfold t with
  | Vari v -> Pos.make pos (base_name v)
  | _ -> fatal pos "Not a variable of the proof context: %a." term t

(*let p_query_aux (c:config) (pos:popt) (s:sym) (ts:term list) :p_query_aux =
  match Hashtbl.find c s.sym_name, ts with
  | Q_compute, [_;t] ->
      P_query_normalize(p_term pos t,{strategy=SNF;steps=None})
  | Q_compute, _ -> assert false
  | _ -> assert false

let p_query (c:config) (pos:popt) (s:sym) (ts:term list) :p_query =
  Pos.make pos (p_query_aux c pos s ts)

let p_query_of_term (c:config) (pos:popt) (t:term) :p_query =
  match get_args t with
    | Symb s, ts -> p_query c pos s ts
    | _ -> fatal pos "Unhandled query expression: %a." term t*)

let p_term_of_string (pos:popt) (t:term): p_term =
  match t with
  | Symb s when String.is_string_literal s.sym_name ->
      begin
        let string = remove_quotes s.sym_name in
        let fname = match pos with Some{fname=Some fn;_} -> fn | _ -> "" in
        Parsing.Parser.Lp.parse_term_string fname string
      end
  | _ -> fatal pos "refine tactic not applied to a term string literal"

let p_rw_patt_of_string (pos:popt) (t:term): p_rw_patt option =
  match t with
  | Symb s when String.is_string_literal s.sym_name ->
      let string = remove_quotes s.sym_name in
      if string = "" then None
      else
        let fname = match pos with Some{fname=Some fn;_} -> fn | _ -> "" in
        Some (Parsing.Parser.Lp.parse_rwpatt_string fname string)
  | _ -> fatal pos "rewrite tactic not applied to a pattern string literal"

let is_right (pos:popt) (t:term): bool =
  match t with
  | Symb s when String.is_string_literal s.sym_name ->
      begin
        match remove_quotes s.sym_name with
        | "left" -> false
        | "" | "right" -> true
        | _ ->
            fatal pos "rewrite tactic not applied to side string literal"
      end
  | _ -> fatal pos "rewrite tactic not applied to a side string literal"

(** [p_tactic t] interprets the term [t] as a tactic. *)
let p_tactic (ss:Sig_state.t) (pos:popt) :int StrMap.t -> term -> p_tactic =
  let c = get_config ss pos in
  let rec tac idmap t = Pos.make pos (tac_aux idmap t)
  and tac_aux idmap t =
    match get_args t with
    | Symb s, ts ->
        begin
          try
            match Hashtbl.find c s.sym_name, ts with
            | T_admit, _ -> P_tac_admit
            | T_and, [t1;t2] -> P_tac_and(tac idmap t1, tac idmap t2)
            | T_and, _ -> assert false
            | T_apply, [_;t] -> P_tac_apply(p_term pos idmap t)
            | T_apply, _ -> assert false
            | T_assume, [t] -> P_tac_assume [Some(p_ident_of_sym pos t)]
            | T_assume, _ -> assert false
            | T_change, [_;t] -> P_tac_apply(p_term pos idmap t)
            | T_change, _ -> assert false
            | T_fail, _ -> P_tac_fail
            | T_generalize, [_;t] -> P_tac_generalize(p_ident_of_var pos t)
            | T_generalize, _ -> assert false
            | T_have, [t1;t2] ->
                let prf_sym = Builtin.get ss pos "P" in
                let prf = p_term pos idmap (mk_Symb prf_sym) in
                let t2 = Pos.make pos (P_Appl(prf, p_term pos idmap t2)) in
                P_tac_have(p_ident_of_sym pos t1, t2)
            | T_have, _ -> assert false
            | T_induction, _ -> P_tac_induction
            | T_orelse, [t1;t2] -> P_tac_orelse(tac idmap t1, tac idmap t2)
            | T_orelse, _ -> assert false
            | T_refine, [t] -> P_tac_refine(p_term_of_string pos t)
            | T_refine, _ -> assert false
            | T_reflexivity, _ -> P_tac_refl
            | T_remove, [_;t] -> P_tac_remove [p_ident_of_var pos t]
            | T_remove, _ -> assert false
            | T_repeat, [t] -> P_tac_repeat(tac idmap t)
            | T_repeat, _ -> assert false
            | T_rewrite, [side;pat;_;t] ->
                P_tac_rewrite(is_right pos side,
                              p_rw_patt_of_string pos pat, p_term pos idmap t)
            | T_rewrite, _ -> assert false
            | T_set, [t1;_;t2] ->
                P_tac_set(p_ident_of_sym pos t1, p_term pos idmap t2)
            | T_set, _ -> assert false
            | T_simplify, _ -> P_tac_simpl SimpAll
            | T_simplify_beta, _ -> P_tac_simpl SimpBetaOnly
            | T_solve, _ -> P_tac_solve
            | T_symmetry, _ -> P_tac_sym
            | T_try, [t] -> P_tac_try(tac idmap t)
            | T_try, _ -> assert false
            | T_why3, _ -> P_tac_why3 None
          with Not_found ->
            fatal pos "Unhandled tactic expression: %a." term t
        end
    | _ -> fatal pos "Unhandled tactic expression: %a." term t
  in tac

(** [handle ss sym_pos prv ps tac] applies tactic [tac] in the proof state
   [ps] and returns the new proof state. *)
let rec handle :
  Sig_state.t -> popt -> bool -> proof_state -> p_tactic -> proof_state =
  fun ss sym_pos prv ps ({elt;pos} as tac) ->
  if Logger.log_enabled () then log "%a" Pretty.tactic tac;
  match ps.proof_goals with
  | [] -> assert false (* done before *)
  | g::gs ->
  match elt with
  | P_tac_fail -> fatal pos "Call to tactic \"fail\""
  | P_tac_query _ -> assert false (* done before *)
  (* Tactics that apply to both unification and typing goals: *)
  | P_tac_simpl SimpAll ->
      begin
        match Goal.simpl_opt Eval.snf_opt g with
        | Some g -> {ps with proof_goals = g :: gs}
        | None -> fatal pos "Could not simplify the goal."
      end
  | P_tac_simpl SimpBetaOnly ->
      begin
        let tags = [`NoRw; `NoExpand] in
        match Goal.simpl_opt (Eval.snf_opt ~tags) g with
        | Some g -> {ps with proof_goals = g :: gs}
        | None -> fatal pos "Could not simplify the goal."
      end
  | P_tac_simpl (SimpSym qid) ->
      begin
        let s = Sig_state.find_sym ~prt:true ~prv:true ss qid in
        match Goal.simpl_opt (fun _ctx -> Eval.unfold_sym_opt s) g with
        | Some g -> {ps with proof_goals = g :: gs}
        | None -> fatal pos "Could not simplify the goal."
      end
  | P_tac_solve -> tac_solve pos ps
  | _ ->
  (* Tactics that apply to typing goals only: *)
  match g with
  | Unif _ -> fatal pos "Not a typing goal."
  | Typ ({goal_hyps=env;_} as gt) ->
  let scope t = Scope.scope_term ~mok:(Proof.meta_of_key ps) prv ss env t in
  (* Function to apply the assume tactic several times without checking the
     validity of identifiers. *)
  let assume idopts =
    match idopts with
    | [] -> ps
    | _ -> tac_refine pos ps gt gs (new_problem())
             (scope (P.abst_list idopts P.wild))
  in
  (* Function for checking that an identifier is not already in use. *)
  let check id =
    if Env.mem id.elt env then fatal id.pos "Identifier already in use." in
  match elt with
  | P_tac_fail
  | P_tac_query _
  | P_tac_simpl _
  | P_tac_solve -> assert false (* done before *)
  | P_tac_admit -> tac_admit ss sym_pos ps gt
  | P_tac_apply pt ->
      let t = scope pt in
      (* Compute the product arity of the type of [t]. *)
      let n =
        let c = Env.to_ctxt env in
        let p = new_problem () in
        match Infer.infer_noexn p c t with
        | None ->
            let ids = Ctxt.names c in let term = term_in ids in
            fatal pos "[%a] is not typable." term t
        | Some (_, a) -> LibTerm.count_products Eval.whnf c a
      in
      let t = scope (P.appl_wild pt n) in
      let p = new_problem () in
      tac_refine pos ps gt gs p t
  | P_tac_assume idopts ->
      (* Check that no idopt is None. *)
      if List.exists ((=) None) idopts then
        fatal pos "underscores not allowed in assume";
      (* Check that the given identifiers are not already used. *)
      List.iter (Option.iter check) idopts;
      (* Check that the given identifiers are pairwise distinct. *)
      Syntax.check_distinct_idopts idopts;
      assume idopts
  | P_tac_change pa ->
      let vname = "x" in
      let vabs = Pos.make pos vname in
      let varg = Pos.make pos ([],vname) in
      let vparam = [[Some vabs],Some pa,false] in
      let mk = Pos.make pos in
      let idbody = mk(P_Iden(varg,false)) in
      let id = mk(P_Abst(vparam,idbody)) in
      let t = mk(P_Appl(id,mk P_Wild)) in
      let p = new_problem() in
      tac_refine pos ps gt gs p (scope t)
  | P_tac_generalize {elt=id; pos=idpos} ->
      (* From a goal [e1,id:a,e2 ⊢ ?[e1,id,e2] : u], generate a new goal [e1 ⊢
         ?m[e1] : Π id:a, Π e2, u], and refine [?[e]] with [?m[e1] id e2]. *)
      begin
        try
          let p = new_problem() in
          let e2, x, e1 = List.split (fun (s,_) -> s = id) env in
          let u = gt.goal_type in
          let q = Env.to_prod [x] (Env.to_prod e2 u) in
          let m = LibMeta.fresh p (Env.to_prod e1 q) (List.length e1) in
          let me1 = mk_Meta (m, Env.to_terms e1) in
          let t =
            List.fold_left (fun t (_,(v,_,_)) -> mk_Appl(t, mk_Vari v))
              me1 (x :: List.rev e2)
          in
          tac_refine pos ps gt gs p t
        with Not_found -> fatal idpos "Unknown hypothesis %a" uid id;
      end
  | P_tac_have(id, t) ->
      (* From a goal [e ⊢ ?[e] : u], generate two new goals [e ⊢ ?1[e] : t]
         and [e,x:t ⊢ ?2[e,x] : u], and refine [?[e]] with [?2[e,?1[e]]. *)
      check id;
      let p = new_problem() in
      let t = scope t in
      (* Generate the constraints for [t] to be of type [Type]. *)
      let c = Env.to_ctxt env in
      begin
        match Infer.check_noexn p c t mk_Type with
        | None ->
            let ids = Ctxt.names c in let term = term_in ids in
            fatal pos "%a is not of type Type." term t
        | Some t ->
        (* Create a new goal of type [t]. *)
        let n = List.length env in
        let m1 = LibMeta.fresh p (Env.to_prod env t) n in
        (* Refine the focused goal. *)
        let v = new_var id.elt in
        let env' = Env.add id.elt v t None env in
        let m2 = LibMeta.fresh p (Env.to_prod env' gt.goal_type) (n+1) in
        let ts = Env.to_terms env in
        let u = mk_Meta (m2, Array.append ts [|mk_Meta (m1, ts)|]) in
        tac_refine pos ps gt gs p u
      end
  | P_tac_set(id,t) ->
      (* From a goal [e ⊢ ?[e]:a], generate a new goal [e,x:b≔t ⊢ ?1[e,x]:a],
         where [b] is the type of [t], and refine [?[e]] with [?1[e,t]]. *)
      check id;
      let p = new_problem() in
      let t = scope t in
      let c = Env.to_ctxt env in
      begin
        match Infer.infer_noexn p c t with
        | None ->
            let ids = Ctxt.names c in let term = term_in ids in
            fatal pos "%a is not typable." term t
        | Some (t,b) ->
            if Unif.solve_noexn p then begin
              let x = new_var id.elt in
              let e' = Env.add id.elt x b (Some t) env in
              let n = List.length e' in
              let v = LibTerm.fold x t gt.goal_type in
              let m = LibMeta.fresh (new_problem()) (Env.to_prod e' v) n in
              let ts = Env.to_terms env in
              let u = mk_Meta (m, Array.append ts [|t|]) in
              (*tac_refine pos ps gt gs p u*)
              LibMeta.set p gt.goal_meta (bind_mvar (Env.vars env) u);
              (*let g = Goal.of_meta m in*)
              let g = Typ {goal_meta=m; goal_hyps=e'; goal_type=v} in
              {ps with proof_goals = g :: Proof.add_goals_of_problem p gs}
            end else fatal pos "The unification constraints for %a \
                            to be typable are not satisfiable." term t
      end
  | P_tac_induction -> tac_induction pos ps gt gs
  | P_tac_refine t -> tac_refine pos ps gt gs (new_problem()) (scope t)
  | P_tac_refl ->
      begin
        let cfg = Rewrite.get_eq_config ss pos in
        let _,vs = Rewrite.get_eq_data cfg pos gt.goal_type in
        let idopts = Env.gen_valid_idopts env (List.map base_name vs) in
        let ps = assume idopts in
        match ps.proof_goals with
        | [] -> assert false
        | Unif _::_ -> assert false
        | Typ gt::gs ->
            let cfg = Rewrite.get_eq_config ss pos in
            let (a,l,_),_ = Rewrite.get_eq_data cfg pos gt.goal_type in
            let prf = add_args (mk_Symb cfg.symb_refl) [a; l] in
            tac_refine pos ps gt gs (new_problem()) prf
      end
  | P_tac_remove ids ->
      (* Remove hypothesis [id] in goal [g]. *)
      let remove g id =
        match g with
        | Unif _ -> assert false
        | Typ gt ->
            let k =
              try List.pos (fun (s,_) -> s = id.elt) env
              with Not_found -> fatal id.pos "Unknown hypothesis."
            in
            let m = gt.goal_meta in
            let n = m.meta_arity - 1 in
            let a = cleanup !(m.meta_type) in (* cleanup necessary *)
            (* a = Π x0:A0, .., Π xn-1:An-1, B *)
            (* [codom_binder i a] returns the binder [xi:Ai --> Π xi+1:Ai+1,
               .., Π xn-1:An-1, B] with [x0,..,xi-1] replaced by
               [mk_Kind]. This replacement does not matter here because we are
               only interested in knowing whether [xi] occurs in [Π xi+1:Ai+1,
               .., Π xn-1:An-1, B]. *)
            let rec codom_binder i a =
              match unfold a with
              | Prod(_,b) ->
                  if i <= 0 then b else codom_binder (i-1) (subst b mk_Kind)
              | LLet(_,t,b) ->
                  if i <= 0 then b else codom_binder (i-1) (subst b t)
              | _ -> assert false
            in
            (* Because [env] is in reverse order compared to [a], we have [env
               = [xn-1; ..; x0]] and the position [k] corresponds to
               [xn-k]. *)
            if binder_occur (codom_binder (n - k) a) then
              fatal id.pos "%s cannot be removed because of dependencies."
                id.elt;
            let env' = List.filter (fun (s,_) -> s <> id.elt) env in
            let a' = Env.to_prod env' gt.goal_type in
            let p = new_problem() in
            let m' = LibMeta.fresh p a' n in
            let t = mk_Meta(m',Env.to_terms env') in
            LibMeta.set p m (bind_mvar (Env.vars env) t);
            Goal.of_meta m'
      in
      Syntax.check_distinct ids;
      (* Reorder [ids] wrt their positions. *)
      let n = gt.goal_meta.meta_arity - 1 in
      let id_pos id =
        try id, n - List.pos (fun (s,_) -> s = id.elt) env
        with Not_found -> fatal id.pos "Unknown hypothesis."
      in
      let cmp (_,k1) (_,k2) = Stdlib.compare k2 k1 in
      let ids = List.map fst (List.sort cmp (List.map id_pos ids)) in
      let g = List.fold_left remove g ids in
      {ps with proof_goals = g::gs}
  | P_tac_rewrite(l2r,pat,eq) ->
      let pat = Option.map (Scope.scope_rw_patt ss env) pat in
      let p = new_problem() in
      tac_refine pos ps gt gs p
        (Rewrite.rewrite ss p pos gt l2r pat (scope eq))
  | P_tac_sym ->
      let cfg = Rewrite.get_eq_config ss pos in
      let (a,l,r),_ = Rewrite.get_eq_data cfg pos gt.goal_type in
      let p = new_problem() in
      let prf =
        let mt = mk_Appl(mk_Symb cfg.symb_P,
                         add_args (mk_Symb cfg.symb_eq) [a;r;l]) in
        let meta_term = LibMeta.make p (Env.to_ctxt env) mt in
        (* The proofterm is [eqind a r l M (λx,eq a l x) (refl a l)]. *)
        Rewrite.swap cfg a r l meta_term
      in
      tac_refine pos ps gt gs p prf
  | P_tac_why3 cfg ->
      begin
        let ids = get_prod_ids env false gt.goal_type in
        let idopts = Env.gen_valid_idopts env ids in
        let ps = assume idopts in
        match ps.proof_goals with
        | Typ gt::_ ->
            Why3_tactic.handle ss pos cfg gt; tac_admit ss sym_pos ps gt
        | _ -> assert false
      end
  | P_tac_try tactic ->
      begin
        try handle ss sym_pos prv ps tactic
        with Fatal(_, _s) -> ps
      end
  | P_tac_orelse(t1,t2) ->
      begin
        try handle ss sym_pos prv ps t1
        with Fatal(_, _s) -> handle ss sym_pos prv ps t2
      end
  | P_tac_repeat t ->
      begin
        try
          let nb_goals = List.length ps.proof_goals in
          let ps = handle ss sym_pos prv ps t in
          if List.length ps.proof_goals < nb_goals then ps
          else handle ss sym_pos prv ps tac
        with Fatal(_, _s) -> ps
      end
  | P_tac_and(t1,t2) ->
      let ps = handle ss sym_pos prv ps t1 in
      handle ss sym_pos prv ps t2
  | P_tac_eval pt ->
      let t = Eval.snf (Env.to_ctxt env) (scope pt) in
      let idmap = get_names g in
      handle ss sym_pos prv ps (p_tactic ss pos idmap t)

(** Representation of a tactic output. *)
type tac_output = proof_state * Query.result

(** [handle ss sym_pos prv ps tac] applies tactic [tac] in the proof state
   [ps] and returns the new proof state. *)
let handle :
  Sig_state.t -> popt -> bool -> proof_state -> p_tactic -> tac_output =
  fun ss sym_pos prv ps ({elt;pos} as tac) ->
  match elt with
  | P_tac_fail -> fatal pos "Call to tactic \"fail\""
  | P_tac_query(q) ->
    if Logger.log_enabled () then log "%a" Pretty.tactic tac;
    ps, Query.handle ss (Some ps) q
  | _ ->
  match ps.proof_goals with
  | [] -> fatal pos "No remaining goal."
  | g::_ ->
    if Logger.log_enabled() then log "%a" Proof.Goal.pp_no_hyp g;
    handle ss sym_pos prv ps tac, None

(** [handle sym_pos prv r tac n] applies the tactic [tac] from the previous
   tactic output [r] and checks that the number of goals of the new proof
   state is compatible with the number [n] of subproofs. *)
let handle :
  Sig_state.t -> popt -> bool -> tac_output -> p_tactic -> int -> tac_output =
  fun ss sym_pos prv (ps, _) t nb_subproofs ->
  let (ps', _) as a = handle ss sym_pos prv ps t in
  let nb_goals_before = List.length ps.proof_goals in
  let nb_goals_after = List.length ps'.proof_goals in
  let nb_newgoals = nb_goals_after - nb_goals_before in
  if nb_newgoals <= 0 then
    if nb_subproofs = 0 then a
    else fatal t.pos "A subproof is given but there is no subgoal."
  else if is_destructive t then
    match nb_newgoals + 1 - nb_subproofs with
    | 0 -> a
    | n when n > 0 ->
      fatal t.pos "Missing subproofs (%d subproofs for %d subgoals):@.%a"
        nb_subproofs (nb_newgoals + 1) goals ps'
    | _ ->
      fatal t.pos "Too many subproofs (%d subproofs for %d subgoals):@.%a"
        nb_subproofs (nb_newgoals + 1) goals ps'
  else match nb_newgoals - nb_subproofs with
    | 0 -> a
    | n when n > 0 ->
      fatal t.pos "Missing subproofs (%d subproofs for %d subgoals):@.%a"
        nb_subproofs nb_newgoals goals ps'
    | _ -> fatal t.pos "Too many subproofs (%d subproofs for %d subgoals)."
             nb_subproofs nb_newgoals<|MERGE_RESOLUTION|>--- conflicted
+++ resolved
@@ -74,11 +74,7 @@
 (** [tac_solve pos ps] tries to simplify the unification goals of the proof
    state [ps] and fails if constraints are unsolvable. *)
 let tac_solve : popt -> proof_state -> proof_state = fun pos ps ->
-<<<<<<< HEAD
-  if Logger.log_enabled () then log "tac_solve";
-=======
   if Logger.log_enabled() then log "tac_solve";
->>>>>>> 06f51a78
   (* convert the proof_state into a problem *)
   let gs_typ, gs_unif = List.partition is_typ ps.proof_goals in
   let p = new_problem() in
