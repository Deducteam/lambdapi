(** Toplevel commands. *)

open! Lplib
open Common
open Error
open Pos
open Parsing
open Syntax
open Core
open Term
open Proof
open Print
open Timed

(** Logging function for tactics. *)
let log_tact = Logger.make 't' "tact" "tactics"
let log_tact = log_tact.pp

(** Number of admitted axioms in the current signature. Used to name the
    generated axioms. This reference is reset in {!module:Compile} for each
    new compiled module. *)
let admitted : int Stdlib.ref = Stdlib.ref (-1)

(** [add_axiom ss m] adds in signature state [ss] a new axiom symbol of type
   [!(m.meta_type)] and instantiate [m] with it. WARNING: It does not check
   whether the type of [m] contains metavariables. *)
let add_axiom : Sig_state.t -> meta -> Sig_state.t = fun ss m ->
  let name =
    let i = Stdlib.(incr admitted; !admitted) in
    let p = Printf.sprintf "_ax%i" i in
    match m.meta_name with
    | Some n -> Escape.add_suffix (p ^ "_") n
    | _ -> p
  in
  (* Create a symbol with the same type as the metavariable *)
  let ss, sym =
<<<<<<< HEAD
    Console.out 1 (red "axiom %a: %a") pp_uid name pp_term !(m.meta_type);
=======
    Console.out 3 (Color.red "(symb) add axiom %a: %a@.")
      pp_uid name pp_term !(m.meta_type);
>>>>>>> d5d876ca
    Sig_state.add_symbol
      ss Public Const Eager true (Pos.none name) !(m.meta_type) [] None
  in
  (* Create the value which will be substituted for the metavariable. This
     value is [sym x0 ... xn] where [xi] are variables that will be
     substituted by the terms of the explicit substitution of the
     metavariable. *)
  let meta_value =
    let vars = Array.init m.meta_arity (new_tvar_ind "x") in
    let ax = _Appl_Symb sym (Array.to_list vars |> List.map _Vari) in
    Bindlib.(bind_mvar vars ax |> unbox)
  in
  LibMeta.set (new_problem()) m meta_value; ss

(** [admit_meta ss m] adds as many axioms as needed in the signature state
   [ss] to instantiate the metavariable [m] by a fresh axiom added to the
   signature [ss]. *)
let admit_meta : Sig_state.t -> meta -> Sig_state.t = fun ss m ->
  let ss = Stdlib.ref ss in
  (* [ms] records the metas that we are instantiating. *)
  let rec admit ms m =
    (* This assertion should be ensured by the typechecking algorithm. *)
    assert (not (MetaSet.mem m ms));
    LibMeta.iter true (admit (MetaSet.add m ms)) [] !(m.meta_type);
    Stdlib.(ss := add_axiom !ss m)
  in
  admit MetaSet.empty m; Stdlib.(!ss)

(** [tac_admit pos ps gt] admits typing goal [gt]. *)
let tac_admit :
      Sig_state.t -> proof_state -> goal_typ -> Sig_state.t * proof_state =
  fun ss ps gt ->
  let ss = admit_meta ss gt.goal_meta in
  ss, remove_solved_goals ps

(** [tac_solve pos ps] tries to simplify the unification goals of the proof
   state [ps] and fails if constraints are unsolvable. *)
let tac_solve : popt -> proof_state -> proof_state = fun pos ps ->
  if Logger.log_enabled () then
    log_tact (Color.red "@[<v>tac_solve@ %a@]") pp_goals ps;
  let gs_typ, gs_unif = List.partition is_typ ps.proof_goals in
  let p = new_problem() in
  let f ms = function
    | Unif _ -> ms
    | Typ gt -> MetaSet.add gt.goal_meta ms
  in
  p := {!p with metas = List.fold_left f MetaSet.empty gs_typ
              ; to_solve = List.rev_map get_constr gs_unif};
  if not (Unif.solve_noexn p) then
    fatal pos "Unification goals are unsatisfiable.";
  (* remove in [gs_typ] the goals that have been instantiated, and simplify
     the others. *)
  let not_instantiated = function
    | Typ gt when !(gt.goal_meta.meta_value) <> None -> None
    | gt -> Some (Goal.simpl Eval.simplify gt)
  in
  let gs_typ = List.filter_map not_instantiated gs_typ in
  {ps with proof_goals = List.map (fun c -> Unif c) !p.unsolved @ gs_typ}

(** [tac_refine pos ps gt gs p t] refines the typing goal [gt] with [t]. [p]
   is the set of metavariables created by the scoping of [t]. *)
let tac_refine :
      popt -> proof_state -> goal_typ -> goal list -> problem -> term
      -> proof_state =
  fun pos ps gt gs p t ->
  if Logger.log_enabled () then
    log_tact (Color.red "@[<v>@[tac_refine@ %a@]@,%a@]%a")
      pp_term t pp_goals ps pp_problem p;
  let c = Env.to_ctxt gt.goal_hyps in
  if LibMeta.occurs gt.goal_meta c t then fatal pos "Circular refinement.";
  (* Check that [t] has the required type. *)
  if not (Infer.check_noexn p c t gt.goal_type) then
    fatal pos "%a@ does not have type@ %a."
      pp_term t
      pp_term gt.goal_type;
  if Logger.log_enabled () then
    log_tact (Color.red "%a ≔ %a") pp_meta gt.goal_meta pp_term t;
  LibMeta.set p gt.goal_meta
    (Bindlib.unbox (Bindlib.bind_mvar (Env.vars gt.goal_hyps) (lift t)));
  (* Convert the metas and constraints of [p] not in [gs] into new goals. *)
  if Logger.log_enabled () then log_tact "%a" pp_problem p;
  tac_solve pos {ps with proof_goals = Proof.add_goals_of_problem p gs}

(** [ind_data t] returns the [ind_data] structure of [s] if [t] is of the
   form [s t1 .. tn] with [s] an inductive type. Fails otherwise. *)
let ind_data : popt -> Env.t -> term -> Sign.ind_data = fun pos env a ->
  let h, ts = get_args (Eval.whnf (Env.to_ctxt env) a) in
  match h with
  | Symb s ->
      let sign = Path.Map.find s.sym_path Sign.(!loaded) in
      begin
        try
          let ind = SymMap.find s !(sign.sign_ind) in
          let ctxt = Env.to_ctxt env in
          if LibTerm.distinct_vars ctxt (Array.of_list ts) = None
          then fatal pos "%a is not applied to distinct variables." pp_sym s
          else ind
        with Not_found -> fatal pos "%a is not an inductive type." pp_sym s
      end
  | _ -> fatal pos "%a is not headed by an inductive type." pp_term a

(** [tac_induction pos ps gt] tries to apply the induction tactic on the
   typing goal [gt]. *)
let tac_induction : popt -> proof_state -> goal_typ -> goal list
    -> proof_state = fun pos ps ({goal_type;goal_hyps;_} as gt) gs ->
  match Eval.whnf (Env.to_ctxt goal_hyps) goal_type with
  | Prod(a,_) ->
      let ind = ind_data pos goal_hyps a in
      let n = ind.ind_nb_params + ind.ind_nb_types + ind.ind_nb_cons in
      let p = new_problem() in
      let t = Env.app_fresh_meta_terms p (mk_Symb ind.ind_prop) n goal_hyps in
      tac_refine pos ps gt gs p t
  | _ -> fatal pos "[%a] is not a product." pp_term goal_type

(** [count_products a] returns the number of consecutive products at
   the top of the term [a]. *)
let count_products : ctxt -> term -> int = fun c ->
  let rec count acc t =
    match Eval.whnf c t with
    | Prod(_,b) -> count (acc + 1) (Bindlib.subst b mk_Kind)
    | _ -> acc
  in count 0

(** [handle ss prv ps tac] applies tactic [tac] in the proof state [ps] and
   returns the new proof state. *)
let handle : Sig_state.t -> bool -> proof_state -> p_tactic -> proof_state =
  fun ss prv ps {elt;pos} ->
  match ps.proof_goals with
  | [] -> assert false (* done before *)
  | g::gs ->
  match elt with
  | P_tac_fail
  | P_tac_query _ -> assert false (* done before *)
  | P_tac_focus(i) ->
      (try {ps with proof_goals = List.swap i ps.proof_goals}
       with Invalid_argument _ -> fatal pos "Invalid goal index.")
  | P_tac_simpl None ->
      {ps with proof_goals = Goal.simpl (Eval.snf []) g :: gs}
  | P_tac_simpl (Some qid) ->
      let s = Sig_state.find_sym ~prt:true ~prv:true ss qid in
      {ps with proof_goals = Goal.simpl (Eval.unfold_sym s) g :: gs}
  | P_tac_solve -> tac_solve pos ps
  | _ ->
  match g with
  | Unif _ -> fatal pos "Not a typing goal."
  | Typ ({goal_hyps=env;_} as gt) ->
  let scope p t = Scope.scope_term prv ss env p
                    (Proof.meta_of_key ps) (Proof.meta_of_name ps) t in
  (* Function for checking that an identifier is not already in use. *)
  let check id =
    if Env.mem id.elt env then fatal id.pos "Identifier already in use." in
  (* Function to apply [n] times the assume tactic. *)
  let assume n =
    if n <= 0 then ps
    else
      let idopt = Some (Pos.none "y") in
      let rec mk_idopts acc k =
        if k <= 0 then acc else mk_idopts (idopt::acc) (k-1) in
      let t = P.abst_list (mk_idopts [] n) P.wild in
      let p = new_problem() in
      tac_refine pos ps gt gs p (scope p t)
  in
  match elt with
  | P_tac_admit
  | P_tac_fail
  | P_tac_focus _
  | P_tac_query _
  | P_tac_simpl _
  | P_tac_solve -> assert false (* done before *)
  | P_tac_apply pt ->
      let p = new_problem() in
      let t = scope p pt in
      (* Compute the product arity of the type of [t]. *)
      (* FIXME: this does not take into account implicit arguments. *)
      let n =
        let c = Env.to_ctxt env in
        match Infer.infer_noexn p c t with
        | None -> fatal pos "[%a] is not typable." pp_term t
        | Some a -> count_products c a
      in
      let p, t = if n <= 0 then p, t
                 else let p = new_problem() in
                      p, scope p (P.appl_wild pt n) in
      tac_refine pos ps gt gs p t
  | P_tac_assume idopts ->
      (* Check that the given identifiers are not already used. *)
      List.iter (Option.iter check) idopts;
      (* Check that the given identifiers are pairwise distinct. *)
      Syntax.check_distinct idopts;
      let p = new_problem() in
      tac_refine pos ps gt gs p (scope p (P.abst_list idopts P.wild))
  | P_tac_generalize {elt=id; pos=idpos} ->
      (* From a goal [e1,id:a,e2 ⊢ ?[e1,id,e2] : u], generate a new goal [e1 ⊢
         ?m[e1] : Π id:a, Π e2, u], and refine [?[e]] with [?m[e1] id e2]. *)
      begin
        try
          let p = new_problem() in
          let e2, x, e1 = List.split (fun (s,_) -> s = id) env in
          let u = lift gt.goal_type in
          let q = Env.to_prod_box [x] (Env.to_prod_box e2 u) in
          let m = LibMeta.fresh p (Env.to_prod e1 q) (List.length e1) in
          let me1 = Bindlib.unbox (_Meta m (Env.to_tbox e1)) in
          let t =
            List.fold_left (fun t (_,(v,_,_)) -> mk_Appl(t, mk_Vari v))
              me1 (x::e2)
          in
          tac_refine pos ps gt gs p t
        with Not_found -> fatal idpos "Unknown hypothesis %a" pp_uid id;
      end
  | P_tac_have(id, t) ->
      (* From a goal [e ⊢ ?[e] : u], generate two new goals [e ⊢ ?1[e] : t]
         and [e,x:t ⊢ ?2[e,x] : u], and refine [?[e]] with [?2[e,?1[e]]. *)
      check id;
      let p = new_problem() in
      let t = scope p t in
      (* Generate the constraints for [t] to be of type [Type]. *)
      let c = Env.to_ctxt gt.goal_hyps in
      if not (Infer.check_noexn p c t mk_Type) then
        fatal pos "%a is not of type Type." pp_term t;
      (* Create a new goal of type [t]. *)
      let n = List.length env in
      let bt = lift t in
      let m1 = LibMeta.fresh p (Env.to_prod env bt) n in
      (* Refine the focused goal. *)
      let v = new_tvar id.elt in
      let env' = Env.add v bt None env in
      let m2 = LibMeta.fresh p (Env.to_prod env' (lift gt.goal_type)) (n+1) in
      let gs = Goal.of_meta m1 :: Goal.of_meta m2 :: gs in
      let ts = Env.to_tbox env in
      let u = Bindlib.unbox (_Meta m2 (Array.append ts [|_Meta m1 ts|])) in
      tac_refine pos ps gt gs p u
  | P_tac_induction -> tac_induction pos ps gt gs
  | P_tac_refine t ->
      let p = new_problem() in tac_refine pos ps gt gs p (scope p t)
  | P_tac_refl ->
      let cfg = Rewrite.get_eq_config ss pos in
      let (a,l,_), vs = Rewrite.get_eq_data cfg pos gt.goal_type in
      let n = Array.length vs in
      (* We first do [n] times the [assume] tactic. *)
      let ps = assume n in
      (* We then apply reflexivity. *)
      begin match ps.proof_goals with
      | Typ gt::gs ->
        let a,l =
          if n = 0 then a,l
          else let (a,l,_),_ = Rewrite.get_eq_data cfg pos gt.goal_type in a,l
        in
        let prf = add_args (mk_Symb cfg.symb_refl) [a; l] in
        let p = new_problem() in tac_refine pos ps gt gs p prf
      | _ -> assert false
      end
  | P_tac_rewrite(l2r,pat,eq) ->
      let pat = Option.map (Scope.scope_rw_patt ss env) pat in
      let p = new_problem() in
      tac_refine pos ps gt gs p
        (Rewrite.rewrite ss p pos gt l2r pat (scope p eq))
  | P_tac_sym ->
      let cfg = Rewrite.get_eq_config ss pos in
      let (a,l,r), vs = Rewrite.get_eq_data cfg pos gt.goal_type in
      let n = Array.length vs in
      (* We first do [n] times the [assume] tactic. *)
      let ps = assume n in
      (* We then apply symmetry. *)
      begin match ps.proof_goals with
      | Typ gt::gs ->
        let a,l,r =
          if n = 0 then a,l,r
          else fst (Rewrite.get_eq_data cfg pos gt.goal_type)
        in
        let p = new_problem() in
        let prf =
          let mt =
            mk_Appl(mk_Symb cfg.symb_P,
                    add_args (mk_Symb cfg.symb_eq) [a; r; l]) in
          let meta_term = LibMeta.make p (Env.to_ctxt gt.goal_hyps) mt in
          (* The proofterm is [eqind a r l M (λx,eq a l x) (refl a l)]. *)
          Rewrite.swap cfg a r l meta_term
        in
        tac_refine pos ps gt gs p prf
      | _ -> assert false
      end
  | P_tac_why3 cfg ->
      let p = new_problem() in
      tac_refine pos ps gt gs p (Why3_tactic.handle ss pos cfg gt)

(** [handle ss prv ps tac] applies tactic [tac] in the proof state [ps] and
   returns the new proof state. *)
let handle : Sig_state.t -> bool -> proof_state -> p_tactic
             -> Sig_state.t * proof_state * Query.result =
  fun ss prv ps ({elt;pos} as tac) ->
  match elt with
  | P_tac_fail -> fatal pos "Call to tactic \"fail\""
  | P_tac_query(q) ->
      if Logger.log_enabled () then log_tact "%a@." Pretty.tactic tac;
      ss, ps, Query.handle ss (Some ps) q
  | _ ->
  match ps.proof_goals with
  | [] -> fatal pos "No remaining goals."
  | Typ gt::_ when elt = P_tac_admit ->
      let ss, ps = tac_admit ss ps gt in ss, ps, None
  | g::_ ->
      if Logger.log_enabled () then
        log_tact "%a@ %a" Proof.Goal.pp g Pretty.tactic tac;
      ss, handle ss prv ps tac, None

let handle : Sig_state.t -> bool -> proof_state -> p_tactic
             -> Sig_state.t * proof_state * Query.result =
  fun ss prv ps tac ->
  try handle ss prv ps tac
  with Fatal _ as e -> Console.out 1 "%a@." pp_goals ps; raise e<|MERGE_RESOLUTION|>--- conflicted
+++ resolved
@@ -34,12 +34,8 @@
   in
   (* Create a symbol with the same type as the metavariable *)
   let ss, sym =
-<<<<<<< HEAD
-    Console.out 1 (red "axiom %a: %a") pp_uid name pp_term !(m.meta_type);
-=======
-    Console.out 3 (Color.red "(symb) add axiom %a: %a@.")
+    Console.out 1 (Color.red "axiom %a: %a")
       pp_uid name pp_term !(m.meta_type);
->>>>>>> d5d876ca
     Sig_state.add_symbol
       ss Public Const Eager true (Pos.none name) !(m.meta_type) [] None
   in
