--- conflicted
+++ resolved
@@ -328,21 +328,13 @@
         match Infer.infer_noexn p c t with
         | None -> fatal pos "%a is not typable." term t
         | Some (t,b) ->
-<<<<<<< HEAD
           let x = new_var id.elt in
           let e' = Env.add id.elt x b (Some t) env in
-          let a = gt.goal_type in
-          let m = LibMeta.fresh p (Env.to_prod e' a) (List.length e') in
-          let u = mk_Meta(m, Array.append (Env.to_terms env) [|t|]) in
-=======
-          let x = new_tvar id.elt in
-          let bt = lift t in
-          let e' = Env.add x (lift b) (Some bt) env in
           let n = List.length e' in
           let v = LibTerm.fold x t gt.goal_type in
-          let m = LibMeta.fresh p (Env.to_prod e' (lift v)) n in
-          let u = _Meta m (Array.append (Env.to_tbox env) [|bt|]) in
->>>>>>> 08d0f00d
+          let m = LibMeta.fresh p (Env.to_prod e' v) n in
+          let ts = Env.to_terms env in
+          let u = mk_Meta (m, Array.append ts [|t|]) in
           (*tac_refine pos ps gt gs p (Bindlib.unbox u)*)
           LibMeta.set p gt.goal_meta (bind_mvar (Env.vars env) u);
           (*let g = Goal.of_meta m in*)
