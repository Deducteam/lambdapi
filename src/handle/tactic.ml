--- conflicted
+++ resolved
@@ -42,13 +42,8 @@
 let tac_refine : popt -> proof_state -> goal_typ -> goal list -> term
                  -> proof_state = fun pos ps gt gs t ->
   if !log_enabled then
-<<<<<<< HEAD
     log_tact "refine %a ≔ %a" pp_meta gt.goal_meta pp_term t;
-  if LibTerm.occurs gt.goal_meta t then fatal pos "Circular refinement.";
-=======
-    log_tact "refine %a with %a" pp_meta gt.goal_meta pp_term t;
   if LibTerm.Meta.occurs gt.goal_meta t then fatal pos "Circular refinement.";
->>>>>>> 6509b569
   (* Check that [t] is well-typed. *)
   let gs_typ, gs_unif = List.partition is_typ gs in
   let to_solve = List.map get_constr gs_unif in
