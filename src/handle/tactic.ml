(** Toplevel commands. *)

open! Lplib
open Common
open Error
open Pos
open Parsing
open Syntax
open Core
open Term
open Proof
open Print
open Timed
open Debug
open Extra

(** Logging function for tactics. *)
let log_tact = new_logger 't' "tact" "tactics"
let log_tact = log_tact.logger

(** Number of admitted axioms in the current signature. Used to name the
    generated axioms. This reference is reset in {!module:Compile} for each
    new compiled module. *)
let admitted : int Stdlib.ref = Stdlib.ref (-1)

(** [add_axiom ss m] adds in signature state [ss] a new axiom symbol of type
   [!(m.meta_type)] and instantiate [m] with it. WARNING: It does not check
   whether the type of [m] contains metavariables. *)
let add_axiom : Sig_state.t -> meta -> Sig_state.t = fun ss m ->
  let name =
    let i = Stdlib.(incr admitted; !admitted) in
    let p = Printf.sprintf "_ax%i" i in
    match m.meta_name with
    | Some n -> Escape.add_suffix (p ^ "_") n
    | _ -> p
  in
  (* Create a symbol with the same type as the metavariable *)
  let ss, sym =
    Console.out 3 (red "(symb) add axiom %a: %a" ^^ "\n")
      pp_uid name pp_term !(m.meta_type);
    Sig_state.add_symbol
      ss Public Const Eager true (Pos.none name) !(m.meta_type) [] None
  in
  (* Create the value which will be substituted for the metavariable. This
     value is [sym x0 ... xn] where [xi] are variables that will be
     substituted by the terms of the explicit substitution of the
     metavariable. *)
  let meta_value =
    let vars = Array.init m.meta_arity (new_tvar_ind "x") in
    let ax = _Appl_Symb sym (Array.to_list vars |> List.map _Vari) in
    Bindlib.(bind_mvar vars ax |> unbox)
  in
  LibMeta.set (new_problem()) m meta_value; ss

(** [admit_meta ss m] adds as many axioms as needed in the signature state
   [ss] to instantiate the metavariable [m] by a fresh axiom added to the
   signature [ss]. *)
let admit_meta : Sig_state.t -> meta -> Sig_state.t = fun ss m ->
  let ss = Stdlib.ref ss in
  (* [ms] records the metas that we are instantiating. *)
  let rec admit ms m =
    (* This assertion should be ensured by the typechecking algorithm. *)
    assert (not (MetaSet.mem m ms));
    LibMeta.iter true (admit (MetaSet.add m ms)) [] !(m.meta_type);
    Stdlib.(ss := add_axiom !ss m)
  in
  admit MetaSet.empty m; Stdlib.(!ss)

(** [tac_admit pos ps gt] admits typing goal [gt]. *)
let tac_admit :
      Sig_state.t -> proof_state -> goal_typ -> Sig_state.t * proof_state =
  fun ss ps gt ->
  let ss = admit_meta ss gt.goal_meta in
  ss, remove_solved_goals ps

(** [tac_solve pos ps] tries to simplify the unification goals of the proof
   state [ps] and fails if constraints are unsolvable. *)
let tac_solve : popt -> proof_state -> proof_state = fun pos ps ->
  if !log_enabled then log_tact (red "tac_solve %a") pp_goals ps;
  let gs_typ, gs_unif = List.partition is_typ ps.proof_goals in
  let p = new_problem() in
  let f ms = function
    | Unif _ -> ms
    | Typ gt -> MetaSet.add gt.goal_meta ms
  in
  p.metas <- List.fold_left f MetaSet.empty gs_typ;
  p.to_solve <- List.rev_map get_constr gs_unif;
  if not (Unif.solve_noexn p) then
    fatal pos "Unification goals are unsatisfiable.";
  (* remove in [gs_typ] the goals that have been instantiated, and simplify
     the others. *)
  let not_instantiated = function
    | Typ gt when !(gt.goal_meta.meta_value) <> None -> None
    | gt -> Some (Goal.simpl Eval.simplify gt)
  in
  let gs_typ = List.filter_map not_instantiated gs_typ in
  {ps with proof_goals = List.map (fun c -> Unif c) p.unsolved @ gs_typ}

<<<<<<< HEAD
(** [tac_refine tc pos ps t] refines the focused typing goal with [t] and
    refiner [tc]. *)
let tac_refine : (module Infer.S) -> popt -> proof_state -> goal_typ ->
  goal list -> term -> proof_state =
  fun (module Infer) pos ps gt gs t ->
  if !log_enabled then log_tact "refine %a" pp_term t;
  if LibTerm.Meta.occurs gt.goal_meta t then fatal pos "Circular refinement.";
  (* Check that [t] has the required type. *)
  let gs_typ, gs_unif = List.partition is_typ gs in
  let to_solve = List.map get_constr gs_unif in
  let c = Env.to_ctxt gt.goal_hyps in
  match Infer.check_noexn to_solve c t gt.goal_type with
  | None -> fatal pos "[%a] cannot have type [%a]."
              pp_term t pp_term gt.goal_type
  | Some (t, cs) ->
      (* Instantiation. Use Unif.instantiate instead ? *)
      Meta.set gt.goal_meta
        (Bindlib.unbox (Bindlib.bind_mvar (Env.vars gt.goal_hyps) (lift t)));
      (* Convert the metas of [t] not in [gs] into new goals. *)
      let gs_typ = add_goals_of_metas (LibTerm.Meta.get true t) gs_typ in
      let proof_goals = List.rev_map (fun c -> Unif c) cs @ gs_typ in
      (* Simplify unification goals. *)
      tac_solve pos {ps with proof_goals}
=======
(** [tac_refine pos ps gt gs p t] refines the typing goal [gt] with [t]. [p]
   is the set of metavariables created by the scoping of [t]. *)
let tac_refine :
      popt -> proof_state -> goal_typ -> goal list -> problem -> term
      -> proof_state =
  fun pos ps gt gs p t ->
  if !log_enabled then
    log_tact (red "tac_refine %a%a%a") pp_term t pp_goals ps pp_problem p;
  let c = Env.to_ctxt gt.goal_hyps in
  if LibMeta.occurs gt.goal_meta c t then fatal pos "Circular refinement.";
  (* Check that [t] has the required type. *)
  if not (Infer.check_noexn p c t gt.goal_type) then
    fatal pos "%a\ndoes not have type\n %a." pp_term t pp_term gt.goal_type;
  if !log_enabled then
    log_tact (red "%a ≔ %a") pp_meta gt.goal_meta pp_term t;
  LibMeta.set p gt.goal_meta
    (Bindlib.unbox (Bindlib.bind_mvar (Env.vars gt.goal_hyps) (lift t)));
  (* Convert the metas and constraints of [p] not in [gs] into new goals. *)
  if !log_enabled then log_tact "%a" pp_problem p;
  tac_solve pos {ps with proof_goals = Proof.add_goals_of_problem p gs}
>>>>>>> 4d12e7dd

(** [ind_data t] returns the [ind_data] structure of [s] if [t] is of the
   form [s t1 .. tn] with [s] an inductive type. Fails otherwise. *)
let ind_data : popt -> Env.t -> term -> Sign.ind_data = fun pos env a ->
  let h, ts = get_args (Eval.whnf (Env.to_ctxt env) a) in
  match h with
  | Symb s ->
      let sign = Path.Map.find s.sym_path Sign.(!loaded) in
      begin
        try
          let ind = SymMap.find s !(sign.sign_ind) in
          let ctxt = Env.to_ctxt env in
          if LibTerm.distinct_vars ctxt (Array.of_list ts) = None
          then fatal pos "%a is not applied to distinct variables." pp_sym s
          else ind
        with Not_found -> fatal pos "%a is not an inductive type." pp_sym s
      end
  | _ -> fatal pos "%a is not headed by an inductive type." pp_term a

(** [tac_induction pos ps gt] tries to apply the induction tactic on the
   typing goal [gt]. *)
let tac_induction : (module Infer.S) -> popt -> proof_state -> goal_typ ->
  goal list -> proof_state =
  fun tc pos ps ({goal_type;goal_hyps;_} as gt) gs ->
  let ctx = Env.to_ctxt goal_hyps in
  match Eval.whnf ctx goal_type with
  | Prod(a,_) ->
      let ind = ind_data pos goal_hyps a in
      let n = ind.ind_nb_params + ind.ind_nb_types + ind.ind_nb_cons in
<<<<<<< HEAD
      let metas =
        let fresh_meta _ =
          let mt = LibTerm.Meta.make ctx mk_Type in
          LibTerm.Meta.make ctx mt
        in
        (* Reverse to have goals properly sorted. *)
        List.(rev (init (n - 1) fresh_meta))
      in
      let t = add_args (mk_Symb ind.ind_prop) metas in
      tac_refine tc pos ps gt gs t
=======
      let p = new_problem() in
      let t = Env.app_fresh_meta_terms p (mk_Symb ind.ind_prop) n goal_hyps in
      tac_refine pos ps gt gs p t
>>>>>>> 4d12e7dd
  | _ -> fatal pos "[%a] is not a product." pp_term goal_type

(** [count_products a] returns the number of consecutive products at the top
   of the term [a]. *)
let count_products : ctxt -> term -> int = fun c ->
  let rec count acc t =
    match Eval.whnf c t with
    | Prod(_,b) -> count (acc + 1) (Bindlib.subst b mk_Kind)
    | _ -> acc
  in count 0

(** [handle ss prv ps tac] applies tactic [tac] in the proof state [ps] and
   returns the new proof state. *)
let handle : Sig_state.t -> bool -> proof_state -> p_tactic -> proof_state =
  fun ss prv ps {elt;pos} ->
  match ps.proof_goals with
  | [] -> assert false (* done before *)
  | g::gs ->
  match elt with
  | P_tac_fail
  | P_tac_query _ -> assert false (* done before *)
  | P_tac_focus(i) ->
      (try {ps with proof_goals = List.swap i ps.proof_goals}
       with Invalid_argument _ -> fatal pos "Invalid goal index.")
  | P_tac_simpl None ->
      {ps with proof_goals = Goal.simpl (Eval.snf []) g :: gs}
  | P_tac_simpl (Some qid) ->
      let s = Sig_state.find_sym ~prt:true ~prv:true ss qid in
      {ps with proof_goals = Goal.simpl (Eval.unfold_sym s) g :: gs}
  | P_tac_solve -> tac_solve pos ps
  | _ ->
  match g with
  | Unif _ -> fatal pos "Not a typing goal."
  | Typ ({goal_hyps=env;_} as gt) ->
  let scope p t = Scope.scope_term prv ss env p
                    (Proof.meta_of_key ps) (Proof.meta_of_name ps) t in
  let check id =
    if List.mem_assoc id.elt env then
      fatal id.pos "Identifier already in use."
  in
  let tc = Unif.typechecker ss.coercions in
  let module Infer = (val tc) in
  match elt with
  | P_tac_admit
  | P_tac_fail
  | P_tac_focus _
  | P_tac_query _
  | P_tac_simpl _
  | P_tac_solve -> assert false (* done before *)
  | P_tac_apply pt ->
      let p = new_problem() in
      let t = scope p pt in
      (* Compute the product arity of the type of [t]. *)
      (* FIXME: this does not take into account implicit arguments. *)
      let (t, n) =
        let c = Env.to_ctxt env in
        match Infer.infer_noexn p c t with
        | None -> fatal pos "[%a] is not typable." pp_term t
<<<<<<< HEAD
        | Some (t, a, _) -> t, count_products c a
      in
      let t = if n <= 0 then t else scope (P.appl_wild pt n) in
      tac_refine tc pos ps gt gs t
=======
        | Some a -> count_products c a
      in
      let p, t = if n <= 0 then p, t
                 else let p = new_problem() in
                      p, scope p (P.appl_wild pt n) in
      tac_refine pos ps gt gs p t
>>>>>>> 4d12e7dd
  | P_tac_assume idopts ->
      (* Check that the given identifiers are not already used. *)
      List.iter (Option.iter check) idopts;
      (* Check that the given identifiers are pairwise distinct. *)
      Syntax.check_distinct idopts;
<<<<<<< HEAD
      tac_refine tc pos ps gt gs (scope (P.abst_list idopts P.wild))
=======
      let p = new_problem() in
      tac_refine pos ps gt gs p (scope p (P.abst_list idopts P.wild))
>>>>>>> 4d12e7dd
  | P_tac_generalize {elt=id; pos=idpos} ->
      (* From a goal [e1,id:a,e2 ⊢ ?[e1,id,e2] : u], generate a new goal [e1 ⊢
         ?m[e1] : Π id:a, Π e2, u], and refine [?[e]] with [?m[e1] id e2]. *)
      begin
        try
          let p = new_problem() in
          let e2, x, e1 = List.split (fun (s,_) -> s = id) env in
          let u = lift gt.goal_type in
          let q = Env.to_prod_box [x] (Env.to_prod_box e2 u) in
          let m = LibMeta.fresh p (Env.to_prod e1 q) (List.length e1) in
          let me1 = Bindlib.unbox (_Meta m (Env.to_tbox e1)) in
          let t =
            List.fold_left (fun t (_,(v,_,_)) -> mk_Appl(t, mk_Vari v))
              me1 (x::e2)
          in
<<<<<<< HEAD
          tac_refine tc pos ps gt gs t
=======
          tac_refine pos ps gt gs p t
>>>>>>> 4d12e7dd
        with Not_found -> fatal idpos "Unknown hypothesis %a" pp_uid id;
      end
  | P_tac_have(id, t) ->
      (* From a goal [e ⊢ ?[e] : u], generate two new goals [e ⊢ ?1[e] : t]
         and [e,x:t ⊢ ?2[e,x] : u], and refine [?[e]] with [?2[e,?1[e]]. *)
      check id;
      let p = new_problem() in
      let t = scope p t in
      (* Generate the constraints for [t] to be of type [Type]. *)
      let c = Env.to_ctxt gt.goal_hyps in
<<<<<<< HEAD
      begin
        match Infer.check_noexn to_solve c t mk_Type with
        | None -> fatal pos "[%a] is not typable." pp_term t
        | Some (t, cs) ->
        (* Convert the metas of [t] not in [gs] into new goals. *)
        let gs_typ = add_goals_of_metas (LibTerm.Meta.get true t) gs_typ in
        let proof_goals = List.rev_map (fun c -> Unif c) cs @ gs_typ in
        (* Simplify unification goals. *)
        let ps = tac_solve pos {ps with proof_goals} in
        (* Create a new goal of type [t]. *)
        let n = List.length env in
        let bt = lift t in
        let m1 = Meta.fresh (Env.to_prod env bt) n in
        (* Refine the focused goal. *)
        let v = new_tvar id.elt in
        let env' = Env.add v bt None env in
        let m2 = Meta.fresh (Env.to_prod env' (lift gt.goal_type)) (n+1) in
        let gs = Goal.of_meta m1 :: Goal.of_meta m2 :: gs in
        let ts = Env.to_tbox env in
        let u = Bindlib.unbox (_Meta m2 (Array.append ts [|_Meta m1 ts|])) in
        tac_refine tc pos ps gt gs u
      end
  | P_tac_induction -> tac_induction tc pos ps gt gs
  | P_tac_refine t -> tac_refine tc pos ps gt gs (scope t)
  | P_tac_refl ->
      let n = count_products (Env.to_ctxt env) gt.goal_type in
      if n > 0 then
        (* We first do [n] times the [assume] tactic. *)
        let idopt = Some (Pos.none "y") in
        let rec mk_idopts acc k =
          if k <= 0 then acc else mk_idopts (idopt::acc) (k-1) in
        let pt = P.abst_list (mk_idopts [] n) P.wild in
        let ps = tac_refine tc pos ps gt gs (scope pt) in
        (* We then apply reflexivity. *)
=======
      if not (Infer.check_noexn p c t mk_Type) then
        fatal pos "%a is not of type Type." pp_term t;
      (* Create a new goal of type [t]. *)
      let n = List.length env in
      let bt = lift t in
      let m1 = LibMeta.fresh p (Env.to_prod env bt) n in
      (* Refine the focused goal. *)
      let v = new_tvar id.elt in
      let env' = Env.add v bt None env in
      let m2 = LibMeta.fresh p (Env.to_prod env' (lift gt.goal_type)) (n+1) in
      let gs = Goal.of_meta m1 :: Goal.of_meta m2 :: gs in
      let ts = Env.to_tbox env in
      let u = Bindlib.unbox (_Meta m2 (Array.append ts [|_Meta m1 ts|])) in
      tac_refine pos ps gt gs p u
  | P_tac_induction -> tac_induction pos ps gt gs
  | P_tac_refine t ->
      let p = new_problem() in tac_refine pos ps gt gs p (scope p t)
  | P_tac_refl ->
      let n = count_products (Env.to_ctxt env) gt.goal_type in
      if n > 0 then
>>>>>>> 4d12e7dd
        begin
          (* We first do [n] times the [assume] tactic. *)
          let idopt = Some (Pos.none "y") in
          let rec mk_idopts acc k =
            if k <= 0 then acc else mk_idopts (idopt::acc) (k-1) in
          let t = P.abst_list (mk_idopts [] n) P.wild in
          let p = new_problem() in
          let ps = tac_refine pos ps gt gs p (scope p t) in
          (* We then apply reflexivity. *)
          match ps.proof_goals with
          | Typ gt::gs ->
<<<<<<< HEAD
              tac_refine tc pos ps gt gs (Rewrite.reflexivity ss pos gt)
          | _ -> assert false
        end
      else tac_refine tc pos ps gt gs (Rewrite.reflexivity ss pos gt)
  | P_tac_rewrite(l2r,pat,eq) ->
      let pat = Option.map (Scope.scope_rw_patt ss env) pat in
      tac_refine tc pos ps gt gs (Rewrite.rewrite ss pos gt l2r pat (scope eq))
  | P_tac_sym -> tac_refine tc pos ps gt gs (Rewrite.symmetry ss pos gt)
  | P_tac_why3 cfg ->
      tac_refine tc pos ps gt gs (Why3_tactic.handle ss pos cfg gt)
=======
              let p = new_problem() in
              tac_refine pos ps gt gs p (Rewrite.reflexivity ss pos gt)
          | _ -> assert false
        end
      else let p = new_problem() in
           tac_refine pos ps gt gs p (Rewrite.reflexivity ss pos gt)
  | P_tac_rewrite(l2r,pat,eq) ->
      let pat = Option.map (Scope.scope_rw_patt ss env) pat in
      let p = new_problem() in
      tac_refine pos ps gt gs p
        (Rewrite.rewrite ss p pos gt l2r pat (scope p eq))
  | P_tac_sym ->
      let p = new_problem() in
      tac_refine pos ps gt gs p (Rewrite.symmetry ss p pos gt)
  | P_tac_why3 cfg ->
      let p = new_problem() in
      tac_refine pos ps gt gs p (Why3_tactic.handle ss pos cfg gt)
>>>>>>> 4d12e7dd

(** [handle ss prv ps tac] applies tactic [tac] in the proof state [ps] and
   returns the new proof state. *)
let handle : Sig_state.t -> bool -> proof_state -> p_tactic
             -> Sig_state.t * proof_state * Query.result =
  fun ss prv ps ({elt;pos} as tac) ->
  match elt with
  | P_tac_fail -> fatal pos "Call to tactic \"fail\""
  | P_tac_query(q) ->
      if !log_enabled then log_tact "%a" Pretty.tactic tac;
      ss, ps, Query.handle ss (Some ps) q
  | _ ->
  match ps.proof_goals with
  | [] -> fatal pos "No remaining goals."
  | Typ gt::_ when elt = P_tac_admit ->
      let ss, ps = tac_admit ss ps gt in ss, ps, None
  | g::_ ->
      if !log_enabled then
        log_tact "%a\n%a" Proof.Goal.pp g Pretty.tactic tac;
      ss, handle ss prv ps tac, None

let handle : Sig_state.t -> bool -> proof_state -> p_tactic
             -> Sig_state.t * proof_state * Query.result =
  fun ss prv ps tac ->
  try handle ss prv ps tac
  with Fatal(_,_) as e -> Console.out 1 "%a" pp_goals ps; raise e<|MERGE_RESOLUTION|>--- conflicted
+++ resolved
@@ -96,44 +96,19 @@
   let gs_typ = List.filter_map not_instantiated gs_typ in
   {ps with proof_goals = List.map (fun c -> Unif c) p.unsolved @ gs_typ}
 
-<<<<<<< HEAD
-(** [tac_refine tc pos ps t] refines the focused typing goal with [t] and
-    refiner [tc]. *)
-let tac_refine : (module Infer.S) -> popt -> proof_state -> goal_typ ->
-  goal list -> term -> proof_state =
-  fun (module Infer) pos ps gt gs t ->
-  if !log_enabled then log_tact "refine %a" pp_term t;
-  if LibTerm.Meta.occurs gt.goal_meta t then fatal pos "Circular refinement.";
-  (* Check that [t] has the required type. *)
-  let gs_typ, gs_unif = List.partition is_typ gs in
-  let to_solve = List.map get_constr gs_unif in
-  let c = Env.to_ctxt gt.goal_hyps in
-  match Infer.check_noexn to_solve c t gt.goal_type with
-  | None -> fatal pos "[%a] cannot have type [%a]."
-              pp_term t pp_term gt.goal_type
-  | Some (t, cs) ->
-      (* Instantiation. Use Unif.instantiate instead ? *)
-      Meta.set gt.goal_meta
-        (Bindlib.unbox (Bindlib.bind_mvar (Env.vars gt.goal_hyps) (lift t)));
-      (* Convert the metas of [t] not in [gs] into new goals. *)
-      let gs_typ = add_goals_of_metas (LibTerm.Meta.get true t) gs_typ in
-      let proof_goals = List.rev_map (fun c -> Unif c) cs @ gs_typ in
-      (* Simplify unification goals. *)
-      tac_solve pos {ps with proof_goals}
-=======
 (** [tac_refine pos ps gt gs p t] refines the typing goal [gt] with [t]. [p]
-   is the set of metavariables created by the scoping of [t]. *)
-let tac_refine :
-      popt -> proof_state -> goal_typ -> goal list -> problem -> term
-      -> proof_state =
-  fun pos ps gt gs p t ->
+    is the set of metavariables created by the scoping of [t]. *)
+let tac_refine : (module Infer.S) -> popt -> proof_state -> goal_typ -> 
+  goal list -> problem -> term -> proof_state =
+  fun (module Infer) pos ps gt gs p t ->
   if !log_enabled then
     log_tact (red "tac_refine %a%a%a") pp_term t pp_goals ps pp_problem p;
   let c = Env.to_ctxt gt.goal_hyps in
   if LibMeta.occurs gt.goal_meta c t then fatal pos "Circular refinement.";
   (* Check that [t] has the required type. *)
-  if not (Infer.check_noexn p c t gt.goal_type) then
-    fatal pos "%a\ndoes not have type\n %a." pp_term t pp_term gt.goal_type;
+  match Infer.check_noexn p c t gt.goal_type with
+  | None -> fatal pos "%a\ndoes not have type\n %a." pp_term t pp_term gt.goal_type;
+  | Some t ->
   if !log_enabled then
     log_tact (red "%a ≔ %a") pp_meta gt.goal_meta pp_term t;
   LibMeta.set p gt.goal_meta
@@ -141,7 +116,6 @@
   (* Convert the metas and constraints of [p] not in [gs] into new goals. *)
   if !log_enabled then log_tact "%a" pp_problem p;
   tac_solve pos {ps with proof_goals = Proof.add_goals_of_problem p gs}
->>>>>>> 4d12e7dd
 
 (** [ind_data t] returns the [ind_data] structure of [s] if [t] is of the
    form [s t1 .. tn] with [s] an inductive type. Fails otherwise. *)
@@ -171,7 +145,6 @@
   | Prod(a,_) ->
       let ind = ind_data pos goal_hyps a in
       let n = ind.ind_nb_params + ind.ind_nb_types + ind.ind_nb_cons in
-<<<<<<< HEAD
       let metas =
         let fresh_meta _ =
           let mt = LibTerm.Meta.make ctx mk_Type in
@@ -182,11 +155,6 @@
       in
       let t = add_args (mk_Symb ind.ind_prop) metas in
       tac_refine tc pos ps gt gs t
-=======
-      let p = new_problem() in
-      let t = Env.app_fresh_meta_terms p (mk_Symb ind.ind_prop) n goal_hyps in
-      tac_refine pos ps gt gs p t
->>>>>>> 4d12e7dd
   | _ -> fatal pos "[%a] is not a product." pp_term goal_type
 
 (** [count_products a] returns the number of consecutive products at the top
@@ -245,30 +213,19 @@
         let c = Env.to_ctxt env in
         match Infer.infer_noexn p c t with
         | None -> fatal pos "[%a] is not typable." pp_term t
-<<<<<<< HEAD
-        | Some (t, a, _) -> t, count_products c a
-      in
-      let t = if n <= 0 then t else scope (P.appl_wild pt n) in
-      tac_refine tc pos ps gt gs t
-=======
-        | Some a -> count_products c a
+        | Some (t, a) -> (t, count_products c a)
       in
       let p, t = if n <= 0 then p, t
                  else let p = new_problem() in
                       p, scope p (P.appl_wild pt n) in
-      tac_refine pos ps gt gs p t
->>>>>>> 4d12e7dd
+      tac_refine tc pos ps gt gs p t
   | P_tac_assume idopts ->
       (* Check that the given identifiers are not already used. *)
       List.iter (Option.iter check) idopts;
       (* Check that the given identifiers are pairwise distinct. *)
       Syntax.check_distinct idopts;
-<<<<<<< HEAD
-      tac_refine tc pos ps gt gs (scope (P.abst_list idopts P.wild))
-=======
-      let p = new_problem() in
-      tac_refine pos ps gt gs p (scope p (P.abst_list idopts P.wild))
->>>>>>> 4d12e7dd
+      let p = new_problem() in
+      tac_refine tc pos ps gt gs p (scope p (P.abst_list idopts P.wild))
   | P_tac_generalize {elt=id; pos=idpos} ->
       (* From a goal [e1,id:a,e2 ⊢ ?[e1,id,e2] : u], generate a new goal [e1 ⊢
          ?m[e1] : Π id:a, Π e2, u], and refine [?[e]] with [?m[e1] id e2]. *)
@@ -278,17 +235,14 @@
           let e2, x, e1 = List.split (fun (s,_) -> s = id) env in
           let u = lift gt.goal_type in
           let q = Env.to_prod_box [x] (Env.to_prod_box e2 u) in
-          let m = LibMeta.fresh p (Env.to_prod e1 q) (List.length e1) in
+          (* let m = LibMeta.fresh p (Env.to_prod e1 q) (List.length e1) in *)
+          let m = assert false in
           let me1 = Bindlib.unbox (_Meta m (Env.to_tbox e1)) in
           let t =
             List.fold_left (fun t (_,(v,_,_)) -> mk_Appl(t, mk_Vari v))
               me1 (x::e2)
           in
-<<<<<<< HEAD
           tac_refine tc pos ps gt gs t
-=======
-          tac_refine pos ps gt gs p t
->>>>>>> 4d12e7dd
         with Not_found -> fatal idpos "Unknown hypothesis %a" pp_uid id;
       end
   | P_tac_have(id, t) ->
@@ -299,63 +253,29 @@
       let t = scope p t in
       (* Generate the constraints for [t] to be of type [Type]. *)
       let c = Env.to_ctxt gt.goal_hyps in
-<<<<<<< HEAD
       begin
-        match Infer.check_noexn to_solve c t mk_Type with
-        | None -> fatal pos "[%a] is not typable." pp_term t
-        | Some (t, cs) ->
-        (* Convert the metas of [t] not in [gs] into new goals. *)
-        let gs_typ = add_goals_of_metas (LibTerm.Meta.get true t) gs_typ in
-        let proof_goals = List.rev_map (fun c -> Unif c) cs @ gs_typ in
-        (* Simplify unification goals. *)
-        let ps = tac_solve pos {ps with proof_goals} in
+        match Infer.check_noexn p c t mk_Type with
+        | None -> fatal pos "%a is not of type Type." pp_term t
+        | Some t ->
         (* Create a new goal of type [t]. *)
         let n = List.length env in
         let bt = lift t in
-        let m1 = Meta.fresh (Env.to_prod env bt) n in
+        let m1 = LibMeta.fresh p (Env.to_prod env bt) n in
         (* Refine the focused goal. *)
         let v = new_tvar id.elt in
         let env' = Env.add v bt None env in
-        let m2 = Meta.fresh (Env.to_prod env' (lift gt.goal_type)) (n+1) in
+        let m2 = LibMeta.fresh p (Env.to_prod env' (lift gt.goal_type)) (n+1) in
         let gs = Goal.of_meta m1 :: Goal.of_meta m2 :: gs in
         let ts = Env.to_tbox env in
         let u = Bindlib.unbox (_Meta m2 (Array.append ts [|_Meta m1 ts|])) in
-        tac_refine tc pos ps gt gs u
+        tac_refine tc pos ps gt gs p u
       end
-  | P_tac_induction -> tac_induction tc pos ps gt gs
-  | P_tac_refine t -> tac_refine tc pos ps gt gs (scope t)
-  | P_tac_refl ->
-      let n = count_products (Env.to_ctxt env) gt.goal_type in
-      if n > 0 then
-        (* We first do [n] times the [assume] tactic. *)
-        let idopt = Some (Pos.none "y") in
-        let rec mk_idopts acc k =
-          if k <= 0 then acc else mk_idopts (idopt::acc) (k-1) in
-        let pt = P.abst_list (mk_idopts [] n) P.wild in
-        let ps = tac_refine tc pos ps gt gs (scope pt) in
-        (* We then apply reflexivity. *)
-=======
-      if not (Infer.check_noexn p c t mk_Type) then
-        fatal pos "%a is not of type Type." pp_term t;
-      (* Create a new goal of type [t]. *)
-      let n = List.length env in
-      let bt = lift t in
-      let m1 = LibMeta.fresh p (Env.to_prod env bt) n in
-      (* Refine the focused goal. *)
-      let v = new_tvar id.elt in
-      let env' = Env.add v bt None env in
-      let m2 = LibMeta.fresh p (Env.to_prod env' (lift gt.goal_type)) (n+1) in
-      let gs = Goal.of_meta m1 :: Goal.of_meta m2 :: gs in
-      let ts = Env.to_tbox env in
-      let u = Bindlib.unbox (_Meta m2 (Array.append ts [|_Meta m1 ts|])) in
-      tac_refine pos ps gt gs p u
   | P_tac_induction -> tac_induction pos ps gt gs
   | P_tac_refine t ->
       let p = new_problem() in tac_refine pos ps gt gs p (scope p t)
   | P_tac_refl ->
       let n = count_products (Env.to_ctxt env) gt.goal_type in
       if n > 0 then
->>>>>>> 4d12e7dd
         begin
           (* We first do [n] times the [assume] tactic. *)
           let idopt = Some (Pos.none "y") in
@@ -363,40 +283,27 @@
             if k <= 0 then acc else mk_idopts (idopt::acc) (k-1) in
           let t = P.abst_list (mk_idopts [] n) P.wild in
           let p = new_problem() in
-          let ps = tac_refine pos ps gt gs p (scope p t) in
+          let ps = tac_refine tc pos ps gt gs p (scope p t) in
           (* We then apply reflexivity. *)
           match ps.proof_goals with
           | Typ gt::gs ->
-<<<<<<< HEAD
-              tac_refine tc pos ps gt gs (Rewrite.reflexivity ss pos gt)
-          | _ -> assert false
-        end
-      else tac_refine tc pos ps gt gs (Rewrite.reflexivity ss pos gt)
-  | P_tac_rewrite(l2r,pat,eq) ->
-      let pat = Option.map (Scope.scope_rw_patt ss env) pat in
-      tac_refine tc pos ps gt gs (Rewrite.rewrite ss pos gt l2r pat (scope eq))
-  | P_tac_sym -> tac_refine tc pos ps gt gs (Rewrite.symmetry ss pos gt)
-  | P_tac_why3 cfg ->
-      tac_refine tc pos ps gt gs (Why3_tactic.handle ss pos cfg gt)
-=======
               let p = new_problem() in
-              tac_refine pos ps gt gs p (Rewrite.reflexivity ss pos gt)
+              tac_refine tc pos ps gt gs p (Rewrite.reflexivity ss pos gt)
           | _ -> assert false
         end
       else let p = new_problem() in
-           tac_refine pos ps gt gs p (Rewrite.reflexivity ss pos gt)
+           tac_refine tc pos ps gt gs p (Rewrite.reflexivity ss pos gt)
   | P_tac_rewrite(l2r,pat,eq) ->
       let pat = Option.map (Scope.scope_rw_patt ss env) pat in
       let p = new_problem() in
-      tac_refine pos ps gt gs p
+      tac_refine tc pos ps gt gs p
         (Rewrite.rewrite ss p pos gt l2r pat (scope p eq))
   | P_tac_sym ->
       let p = new_problem() in
-      tac_refine pos ps gt gs p (Rewrite.symmetry ss p pos gt)
+      tac_refine tc pos ps gt gs p (Rewrite.symmetry ss p pos gt)
   | P_tac_why3 cfg ->
       let p = new_problem() in
-      tac_refine pos ps gt gs p (Why3_tactic.handle ss pos cfg gt)
->>>>>>> 4d12e7dd
+      tac_refine tc pos ps gt gs p (Why3_tactic.handle ss pos cfg gt)
 
 (** [handle ss prv ps tac] applies tactic [tac] in the proof state [ps] and
    returns the new proof state. *)
