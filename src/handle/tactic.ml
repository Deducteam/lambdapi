(** Handling of tactics. *)

open Lplib open Extra
open Common open Error open Pos
open Parsing open Syntax
open Core open Term open Print
open Proof
open Timed
open Goal

(** Logging function for tactics. *)
let log = Logger.make 't' "tact" "tactics"
let log = log.pp

(** Number of admitted axioms in the current signature. Used to name the
    generated axioms. This reference is reset in {!module:Compile} for each
    new compiled module. *)
let admitted_initial_value = min_int
let admitted : int Stdlib.ref = Stdlib.ref admitted_initial_value
let reset_admitted() = Stdlib.(admitted := admitted_initial_value)

(** [add_axiom ss sym_pos m] adds in signature state [ss] a new axiom symbol
    of type [!(m.meta_type)] and instantiate [m] with it. WARNING: It does not
    check whether the type of [m] contains metavariables. Return updated
    signature state [ss] and the new axiom symbol.*)
let add_axiom : Sig_state.t -> popt -> meta -> sym =
  fun ss sym_pos m ->
  let name =
    let i = Stdlib.(incr admitted; !admitted) in
    assert (i<=0);
    Printf.sprintf "_ax%i" (i + max_int)
  in
  (* Create a symbol with the same type as the metavariable *)
  let sym =
    wrn sym_pos "axiom %a: %a" uid name term !(m.meta_type);
    (* Temporary hack for axioms to have a declaration position in the order
       they are created. *)
    let pos = shift Stdlib.(!admitted) sym_pos in
    let id = Pos.make pos name in
    (* We ignore the new ss returned by Sig_state.add_symbol: axioms do not
       need to be in scope. *)
    snd (Sig_state.add_symbol ss
           Public Defin Eager true id None !(m.meta_type) [] None)
  in
  (* Create the value which will be substituted for the metavariable. This
     value is [sym x0 ... xn] where [xi] are variables that will be
     substituted by the terms of the explicit substitution of the
     metavariable. *)
  let meta_value =
    let vars = Array.init m.meta_arity (new_var_ind "x") in
    let ax = add_args (mk_Symb sym) (List.map mk_Vari (Array.to_list vars)) in
    bind_mvar vars ax
  in
  LibMeta.set (new_problem()) m meta_value; sym

(** [admit_meta ss sym_pos m] adds as many axioms as needed in the signature
   state [ss] to instantiate the metavariable [m] by a fresh axiom added to
   the signature [ss]. *)
let admit_meta : Sig_state.t -> popt -> meta -> unit =
  fun ss sym_pos m ->
  (* [ms] records the metas that we are instantiating. *)
  let rec admit ms m =
    (* This assertion should be ensured by the typechecking algorithm. *)
    assert (not (MetaSet.mem m ms));
    LibMeta.iter true (admit (MetaSet.add m ms)) [] !(m.meta_type);
    ignore (add_axiom ss sym_pos m)
  in
  admit MetaSet.empty m

(** [tac_admit ss pos ps gt] admits typing goal [gt]. *)
let tac_admit: Sig_state.t -> popt -> proof_state -> goal_typ -> proof_state =
  fun ss sym_pos ps gt ->
  admit_meta ss sym_pos gt.goal_meta; remove_solved_goals ps

(** [tac_solve pos ps] tries to simplify the unification goals of the proof
   state [ps] and fails if constraints are unsolvable. *)
let tac_solve : popt -> proof_state -> proof_state = fun pos ps ->
  if Logger.log_enabled() then log "tac_solve";
  (* convert the proof_state into a problem *)
  let gs_typ, gs_unif = List.partition is_typ ps.proof_goals in
  let p = new_problem() in
  let add_meta ms = function
    | Unif _ -> ms
    | Typ gt -> MetaSet.add gt.goal_meta ms
  in
  p := {!p with metas = List.fold_left add_meta MetaSet.empty gs_typ
              ; to_solve = List.rev_map get_constr gs_unif};
  (* try to solve the problem *)
  if not (Unif.solve_noexn p) then
    fatal pos "Unification goals are unsatisfiable.";
  (* compute the new list of goals by preserving the order of initial goals
     and adding the new goals at the end *)
  let non_instantiated g =
    match g with
    | Typ gt -> !(gt.goal_meta.meta_value) = None
    | _ -> false
  in
  let gs_typ = List.filter non_instantiated gs_typ in
  let is_eq_goal_meta m = function
    | Typ gt -> m == gt.goal_meta
    | _ -> assert false
  in
  let add_goal m gs =
    if List.exists (is_eq_goal_meta m) gs_typ then gs
    else Goal.of_meta m :: gs
  in
  let proof_goals =
    gs_typ @ MetaSet.fold add_goal (!p).metas
               (List.map (fun c -> Unif c) (!p).unsolved)
  in
  {ps with proof_goals}

(** [tac_refine pos ps gt gs p t] refines the typing goal [gt] with [t]. [p]
   is the set of metavariables created by the scoping of [t]. *)
let tac_refine : ?check:bool ->
      popt -> proof_state -> goal_typ -> goal list -> problem -> term
      -> proof_state =
  fun ?(check=true) pos ps gt gs p t ->
  if Logger.log_enabled () then log "tac_refine %a" term t;
  let c = Env.to_ctxt gt.goal_hyps in
  (* Check that [t] has the required type. *)
  let t =
    if check then
      match Infer.check_noexn p c t gt.goal_type with
      | None ->
          let ids = Ctxt.names c in let term = term_in ids in
          fatal pos "%a\ndoes not have type\n%a." term t term gt.goal_type
      | Some t -> t
    else t
  in
  if LibMeta.occurs gt.goal_meta c t then fatal pos "Circular refinement.";
  if Logger.log_enabled () then
    log (Color.gre "%a ≔ %a") meta gt.goal_meta term t;
  LibMeta.set p gt.goal_meta (bind_mvar (Env.vars gt.goal_hyps) t);
  (* Convert the metas and constraints of [p] not in [gs] into new goals. *)
  tac_solve pos {ps with proof_goals = add_goals_of_problem p gs}

(** [ind_data t] returns the [ind_data] structure of [s] if [t] is of the
   form [s t1 .. tn] with [s] an inductive type. Fails otherwise. *)
let ind_data : popt -> Env.t -> term -> Sign.ind_data = fun pos env a ->
  let h, ts = get_args (Eval.whnf (Env.to_ctxt env) a) in
  match h with
  | Symb s ->
      let sign = Path.Map.find s.sym_path Sign.(!loaded) in
      begin
        try
          let ind = SymMap.find s !(sign.sign_ind) in
          let _, ts = List.cut ts ind.ind_nb_params (*remove parameters*) in
          let ctxt = Env.to_ctxt env in
          if LibTerm.distinct_vars ctxt (Array.of_list ts) = None
          then fatal pos "%a is not applied to distinct variables." sym s
          else ind
        with Not_found -> fatal pos "%a is not an inductive type." sym s
      end
  | _ ->
      let ids = Env.names env in let term = term_in ids in
      fatal pos "%a is not headed by an inductive type." term a

(** [tac_induction pos ps gt] tries to apply the induction tactic on the
   typing goal [gt]. *)
let tac_induction : popt -> proof_state -> goal_typ -> goal list
    -> proof_state = fun pos ps ({goal_type;goal_hyps;_} as gt) gs ->
  let ctx = Env.to_ctxt goal_hyps in
  match Eval.whnf ctx goal_type with
  | Prod(a,_) ->
      let ind = ind_data pos goal_hyps a in
      let n = ind.ind_nb_params + ind.ind_nb_types + ind.ind_nb_cons in
      let p = new_problem () in
      let metas =
        let fresh_meta _ =
          let mt = LibMeta.make p ctx mk_Type in
          LibMeta.make p ctx mt
        in
        (* Reverse to have goals properly sorted. *)
        List.(rev (init (n - 1) fresh_meta))
      in
      let t = add_args (mk_Symb ind.ind_prop) metas in
      tac_refine pos ps gt gs p t
  | _ ->
      let ids = Ctxt.names ctx in let term = term_in ids in
      fatal pos "[%a] is not a product." term goal_type

(** [get_prod_ids env do_whnf t] returns the list [v1;..;vn] if [do_whnf] is
    true and [whnf t] is of the form [Π v1:A1, .., Π vn:An, u] with [u] not a
    product, or if [do_whnf] is false and [t] is of the form [Π v1:A1, .., Π
    vn:An, u] with [u] not a product. *)
let get_prod_ids env =
  let rec aux acc do_whnf t =
    match get_args t with
    | Prod(_,b), _ ->
        let x,b = unbind b in
        aux (base_name x::acc) do_whnf b
    | _ ->
        if do_whnf then aux acc false (Eval.whnf (Env.to_ctxt env) t)
        else List.rev acc
  in aux []

(** Builtin tactic names. *)
type tactic =
  | T_admit
  | T_and
  | T_apply
  | T_assume
  | T_change
  | T_fail
  | T_generalize
  | T_have
  | T_induction
  | T_orelse
  | T_refine
  | T_reflexivity
  | T_remove
  | T_repeat
  | T_rewrite
  | T_set
  | T_simplify
  | T_simplify_beta
  | T_solve
  | T_symmetry
  | T_try
  | T_why3

type config = (string,tactic) Hashtbl.t

(** [get_config ss pos] build the configuration using [ss]. *)
let get_config (ss:Sig_state.t) (pos:Pos.popt) : config =
  let t = Hashtbl.create 17 in
  let add n v = let s = Builtin.get ss pos n in Hashtbl.add t s.sym_name v in
  add "admit" T_admit;
  add "and" T_and;
  add "apply" T_apply;
  add "assume" T_assume;
  add "change" T_change;
  add "fail" T_fail;
  add "generalize" T_generalize;
  add "have" T_have;
  add "induction" T_induction;
  add "orelse" T_orelse;
  add "refine" T_refine;
  add "reflexivity" T_reflexivity;
  add "remove" T_remove;
  add "repeat" T_repeat;
  add "rewrite" T_rewrite;
  add "set" T_set;
  add "simplify" T_simplify;
  add "simplify rule off" T_simplify_beta;
  add "solve" T_solve;
  add "symmetry" T_symmetry;
  add "try" T_try;
  add "why3" T_why3;
  t

(** [p_term pos t] converts the term [t] into a p_term at position [pos]. *)
let p_term (pos:popt): int StrMap.t -> term -> p_term =
  let mk = Pos.make pos in
  let rec term idmap t = Pos.make pos (term_aux idmap t)
  and params idmap x a =
    [Some(Pos.make pos (base_name x))],Some(term idmap a),false
  and term_aux idmap t :p_term_aux =
    match unfold t with
    | Type -> P_Type
    | Symb s ->
        let t = P_Iden(mk(s.sym_path,s.sym_name),true) in
        if !(s.sym_nota) = NoNotation then t else P_Wrap (Pos.make pos t)
    | Vari v -> P_Iden(mk([],base_name v),false)
    | Appl(u,v) -> P_Appl(term idmap u, term idmap v)
    | Prod(a,b) ->
        let (x,b),idmap' = Print.safe_unbind idmap b in
        P_Prod([params idmap x a], term idmap' b)
    | Abst(a,b) ->
        let (x,b),idmap' = Print.safe_unbind idmap b in
        P_Abst([params idmap x a], term idmap' b)
    | LLet(a,t,b) ->
        let (x,b),idmap' = Print.safe_unbind idmap b in
        let id = Pos.make pos (base_name x) in
        P_LLet(id,[],Some(term idmap a),term idmap t,term idmap' b)
    | _ -> fatal pos "Unhandled term expression: %a." Print.term t
  in term

let remove_quotes s = String.sub s 1 (String.length s - 2)

let _ = assert (remove_quotes "\"\"" = "" && remove_quotes "\"ab\"" = "ab")

let p_ident_of_sym (pos:popt) (t:term) :p_ident =
  match unfold t with
  | Symb s when s.sym_path = Sign.Ghost.path
                && String.is_string_literal s.sym_name ->
      Pos.make pos (remove_quotes s.sym_name)
  | _ -> fatal pos "Not a string: %a." term t

let p_ident_of_var (pos:popt) (t:term) :p_ident =
  match unfold t with
  | Vari v -> Pos.make pos (base_name v)
  | _ -> fatal pos "Not a variable of the proof context: %a." term t

(*let p_query_aux (c:config) (pos:popt) (s:sym) (ts:term list) :p_query_aux =
  match Hashtbl.find c s.sym_name, ts with
  | Q_compute, [_;t] ->
      P_query_normalize(p_term pos t,{strategy=SNF;steps=None})
  | Q_compute, _ -> assert false
  | _ -> assert false

let p_query (c:config) (pos:popt) (s:sym) (ts:term list) :p_query =
  Pos.make pos (p_query_aux c pos s ts)

let p_query_of_term (c:config) (pos:popt) (t:term) :p_query =
  match get_args t with
    | Symb s, ts -> p_query c pos s ts
    | _ -> fatal pos "Unhandled query expression: %a." term t*)

let p_term_of_string (pos:popt) (t:term): p_term =
  match t with
  | Symb s when String.is_string_literal s.sym_name ->
      begin
        let string = remove_quotes s.sym_name in
        let fname = match pos with Some{fname=Some fn;_} -> fn | _ -> "" in
        Parsing.Parser.Lp.parse_term_string fname string
      end
  | _ -> fatal pos "refine tactic not applied to a term string literal"

let p_rw_patt_of_string (pos:popt) (t:term): p_rw_patt option =
  match t with
  | Symb s when String.is_string_literal s.sym_name ->
      let string = remove_quotes s.sym_name in
      if string = "" then None
      else
        let fname = match pos with Some{fname=Some fn;_} -> fn | _ -> "" in
        Some (Parsing.Parser.Lp.parse_rwpatt_string fname string)
  | _ -> fatal pos "rewrite tactic not applied to a pattern string literal"

let is_right (pos:popt) (t:term): bool =
  match t with
  | Symb s when String.is_string_literal s.sym_name ->
      begin
        match remove_quotes s.sym_name with
        | "left" -> false
        | "" | "right" -> true
        | _ ->
            fatal pos "rewrite tactic not applied to side string literal"
      end
  | _ -> fatal pos "rewrite tactic not applied to a side string literal"

(** [p_tactic t] interprets the term [t] as a tactic. *)
let p_tactic (ss:Sig_state.t) (pos:popt) :int StrMap.t -> term -> p_tactic =
  let c = get_config ss pos in
  let rec tac idmap t = Pos.make pos (tac_aux idmap t)
  and tac_aux idmap t =
    match get_args t with
    | Symb s, ts ->
        begin
          try
            match Hashtbl.find c s.sym_name, ts with
            | T_admit, _ -> P_tac_admit
            | T_and, [t1;t2] -> P_tac_and(tac idmap t1, tac idmap t2)
            | T_and, _ -> assert false
            | T_apply, [_;t] -> P_tac_apply(p_term pos idmap t)
            | T_apply, _ -> assert false
            | T_assume, [t] -> P_tac_assume [Some(p_ident_of_sym pos t)]
            | T_assume, _ -> assert false
            | T_change, [_;t] -> P_tac_apply(p_term pos idmap t)
            | T_change, _ -> assert false
            | T_fail, _ -> P_tac_fail
            | T_generalize, [_;t] -> P_tac_generalize(p_ident_of_var pos t)
            | T_generalize, _ -> assert false
            | T_have, [t1;t2] ->
                let prf_sym = Builtin.get ss pos "P" in
                let prf = p_term pos idmap (mk_Symb prf_sym) in
                let t2 = Pos.make pos (P_Appl(prf, p_term pos idmap t2)) in
                P_tac_have(p_ident_of_sym pos t1, t2)
            | T_have, _ -> assert false
            | T_induction, _ -> P_tac_induction
            | T_orelse, [t1;t2] -> P_tac_orelse(tac idmap t1, tac idmap t2)
            | T_orelse, _ -> assert false
            | T_refine, [t] -> P_tac_refine(p_term_of_string pos t)
            | T_refine, _ -> assert false
            | T_reflexivity, _ -> P_tac_refl
            | T_remove, [_;t] -> P_tac_remove [p_ident_of_var pos t]
            | T_remove, _ -> assert false
            | T_repeat, [t] -> P_tac_repeat(tac idmap t)
            | T_repeat, _ -> assert false
            | T_rewrite, [side;pat;_;t] ->
                P_tac_rewrite(is_right pos side,
                              p_rw_patt_of_string pos pat, p_term pos idmap t)
            | T_rewrite, _ -> assert false
            | T_set, [t1;_;t2] ->
                P_tac_set(p_ident_of_sym pos t1, p_term pos idmap t2)
            | T_set, _ -> assert false
            | T_simplify, _ -> P_tac_simpl SimpAll
            | T_simplify_beta, _ -> P_tac_simpl SimpBetaOnly
            | T_solve, _ -> P_tac_solve
            | T_symmetry, _ -> P_tac_sym
            | T_try, [t] -> P_tac_try(tac idmap t)
            | T_try, _ -> assert false
            | T_why3, _ -> P_tac_why3 None
          with Not_found ->
            fatal pos "Unhandled tactic expression: %a." term t
        end
    | _ -> fatal pos "Unhandled tactic expression: %a." term t
  in tac

(** [handle ss sym_pos prv ps tac] applies tactic [tac] in the proof state
   [ps] and returns the new proof state. *)
let rec handle :
  Sig_state.t -> popt -> bool -> proof_state -> p_tactic -> proof_state =
  fun ss sym_pos prv ps ({elt;pos} as tac) ->
  if Logger.log_enabled () then log "%a" Pretty.tactic tac;
  match ps.proof_goals with
  | [] -> assert false (* done before *)
  | g::gs ->
  match elt with
  | P_tac_fail -> fatal pos "Call to tactic \"fail\""
  | P_tac_query _ -> assert false (* done before *)
  (* Tactics that apply to both unification and typing goals: *)
  | P_tac_simpl SimpAll ->
      begin
        match Goal.simpl_opt Eval.snf_opt g with
        | Some g -> {ps with proof_goals = g :: gs}
        | None -> fatal pos "Could not simplify the goal."
      end
  | P_tac_simpl SimpBetaOnly ->
      begin
        match Goal.simpl_opt (Eval.snf_opt ~tags:[`NoRw; `NoExpand]) g with
        | Some g -> {ps with proof_goals = g :: gs}
        | None -> fatal pos "Could not simplify the goal."
      end
  | P_tac_simpl (SimpSym qid) ->
      begin
        let s = Sig_state.find_sym ~prt:true ~prv:true ss qid in
        match Goal.simpl_opt (fun _ctx -> Eval.unfold_sym_opt s) g with
        | Some g -> {ps with proof_goals = g :: gs}
        | None -> fatal pos "Could not simplify the goal."
      end
  | P_tac_solve -> tac_solve pos ps
  | _ ->
  (* Tactics that apply to typing goals only: *)
  match g with
  | Unif _ -> fatal pos "Not a typing goal."
  | Typ ({goal_hyps=env;_} as gt) ->
  let scope t = Scope.scope_term ~mok:(Proof.meta_of_key ps) prv ss env t in
  (* Function to apply the assume tactic several times without checking the
     validity of identifiers. *)
  let assume idopts =
    match idopts with
    | [] -> ps
    | _ -> tac_refine pos ps gt gs (new_problem())
             (scope (P.abst_list idopts P.wild))
  in
  (* Function for checking that an identifier is not already in use. *)
  let check id =
    if Env.mem id.elt env then fatal id.pos "Identifier already in use." in
  match elt with
  | P_tac_fail
  | P_tac_query _
  | P_tac_simpl _
  | P_tac_solve -> assert false (* done before *)
  | P_tac_admit -> tac_admit ss sym_pos ps gt
  | P_tac_apply pt ->
      let t = scope pt in
      (* Compute the product arity of the type of [t]. *)
      let n =
        let c = Env.to_ctxt env in
        let p = new_problem () in
        match Infer.infer_noexn p c t with
        | None ->
            let ids = Ctxt.names c in let term = term_in ids in
            fatal pos "[%a] is not typable." term t
        | Some (_, a) -> LibTerm.count_products Eval.whnf c a
      in
      let t = scope (P.appl_wild pt n) in
      let p = new_problem () in
      tac_refine pos ps gt gs p t
  | P_tac_assume idopts ->
      (* Check that no idopt is None. *)
      if List.exists ((=) None) idopts then
        fatal pos "Underscores not allowed in assume.";
      (* Check that the given identifiers are not already used. *)
      List.iter (Option.iter check) idopts;
      (* Check that the given identifiers are pairwise distinct. *)
      Syntax.check_distinct_idopts idopts;
      assume idopts
  | P_tac_change pa ->
      let vname = "x" in
      let vabs = Pos.make pos vname in
      let varg = Pos.make pos ([],vname) in
      let vparam = [[Some vabs],Some pa,false] in
      let mk = Pos.make pos in
      let idbody = mk(P_Iden(varg,false)) in
      let id = mk(P_Abst(vparam,idbody)) in
      let t = mk(P_Appl(id,mk P_Wild)) in
      let p = new_problem() in
      tac_refine pos ps gt gs p (scope t)
  | P_tac_generalize {elt=id; pos=idpos} ->
      (* From a goal [e1,id:a,e2 ⊢ ?[e1,id,e2] : u], generate a new goal [e1 ⊢
         ?m[e1] : Π id:a, Π e2, u], and refine [?[e]] with [?m[e1] id e2]. *)
      begin
        try
          let p = new_problem() in
          let e2, x, e1 = List.split (fun (s,_) -> s = id) env in
          let u = gt.goal_type in
          let q = Env.to_prod [x] (Env.to_prod e2 u) in
          let m = LibMeta.fresh p (Env.to_prod e1 q) (List.length e1) in
          let me1 = mk_Meta (m, Env.to_terms e1) in
          let t =
            List.fold_left (fun t (_,(v,_,_)) -> mk_Appl(t, mk_Vari v))
              me1 (x :: List.rev e2)
          in
          tac_refine pos ps gt gs p t
        with Not_found -> fatal idpos "Unknown hypothesis %a" uid id;
      end
  | P_tac_have(id, t) ->
      (* From a goal [e ⊢ ?[e] : u], generate two new goals [e ⊢ ?1[e] : t]
         and [e,x:t ⊢ ?2[e,x] : u], and refine [?[e]] with [?2[e,?1[e]]. *)
      check id;
      let p = new_problem() in
      let t = scope t in
      (* Generate the constraints for [t] to be of type [Type]. *)
      let c = Env.to_ctxt env in
      begin
        match Infer.check_noexn p c t mk_Type with
        | None ->
            let ids = Ctxt.names c in let term = term_in ids in
            fatal pos "%a is not of type Type." term t
        | Some t ->
        (* Create a new goal of type [t]. *)
        let n = List.length env in
        let m1 = LibMeta.fresh p (Env.to_prod env t) n in
        (* Refine the focused goal. *)
        let v = new_var id.elt in
        let env' = Env.add id.elt v t None env in
        let m2 = LibMeta.fresh p (Env.to_prod env' gt.goal_type) (n+1) in
        let ts = Env.to_terms env in
        let u = mk_Meta (m2, Array.append ts [|mk_Meta (m1, ts)|]) in
        tac_refine pos ps gt gs p u
      end
  | P_tac_set(id,t) ->
      (* From a goal [e ⊢ ?[e]:a], generate a new goal [e,x:b≔t ⊢ ?1[e,x]:a],
         where [b] is the type of [t], and refine [?[e]] with [?1[e,t]]. *)
      check id;
      let p = new_problem() in
      let t = scope t in
      let c = Env.to_ctxt env in
      begin
        match Infer.infer_noexn p c t with
        | None ->
            let ids = Ctxt.names c in let term = term_in ids in
            fatal pos "%a is not typable." term t
        | Some (t,b) ->
            if Unif.solve_noexn p then begin
              let x = new_var id.elt in
              let e' = Env.add id.elt x b (Some t) env in
              let n = List.length e' in
              let v = LibTerm.fold x t gt.goal_type in
              let m = LibMeta.fresh (new_problem()) (Env.to_prod e' v) n in
              let ts = Env.to_terms env in
              let u = mk_Meta (m, Array.append ts [|t|]) in
              (*tac_refine pos ps gt gs p u*)
              LibMeta.set p gt.goal_meta (bind_mvar (Env.vars env) u);
              (*let g = Goal.of_meta m in*)
              let g = Typ {goal_meta=m; goal_hyps=e'; goal_type=v} in
              {ps with proof_goals = g :: add_goals_of_problem p gs}
            end else fatal pos "The unification constraints for %a \
                            to be typable are not satisfiable." term t
      end
  | P_tac_induction -> tac_induction pos ps gt gs
  | P_tac_refine t -> tac_refine pos ps gt gs (new_problem()) (scope t)
  | P_tac_refl ->
      begin
        let cfg = Rewrite.get_eq_config ss pos in
        let _,vs = Rewrite.get_eq_data cfg pos gt.goal_type in
        let idopts = Env.gen_valid_idopts env (List.map base_name vs) in
        let ps = assume idopts in
        match ps.proof_goals with
        | [] -> assert false
        | Unif _::_ -> assert false
        | Typ gt::gs ->
            let cfg = Rewrite.get_eq_config ss pos in
            let (a,l,_),_ = Rewrite.get_eq_data cfg pos gt.goal_type in
            let prf = add_args (mk_Symb cfg.symb_refl) [a; l] in
            tac_refine pos ps gt gs (new_problem()) prf
      end
  | P_tac_remove ids ->
      (* Remove hypothesis [id] in goal [g]. *)
      let remove g id =
        match g with
        | Unif _ -> assert false
        | Typ gt ->
            let k =
              try List.pos (fun (s,_) -> s = id.elt) env
              with Not_found -> fatal id.pos "Unknown hypothesis."
            in
            let m = gt.goal_meta in
            let n = m.meta_arity - 1 in
            let a = cleanup !(m.meta_type) in (* cleanup necessary *)
            (* a = Π x0:A0, .., Π xn-1:An-1, B *)
            (* [codom_binder i a] returns the binder [xi:Ai --> Π xi+1:Ai+1,
               .., Π xn-1:An-1, B] with [x0,..,xi-1] replaced by
               [mk_Kind]. This replacement does not matter here because we are
               only interested in knowing whether [xi] occurs in [Π xi+1:Ai+1,
               .., Π xn-1:An-1, B]. *)
            let rec codom_binder i a =
              match unfold a with
              | Prod(_,b) ->
                  if i <= 0 then b else codom_binder (i-1) (subst b mk_Kind)
              | LLet(_,t,b) ->
                  if i <= 0 then b else codom_binder (i-1) (subst b t)
              | _ -> assert false
            in
            (* Because [env] is in reverse order compared to [a], we have [env
               = [xn-1; ..; x0]] and the position [k] corresponds to
               [xn-k]. *)
            if binder_occur (codom_binder (n - k) a) then
              fatal id.pos "%s cannot be removed because of dependencies."
                id.elt;
            let env' = List.filter (fun (s,_) -> s <> id.elt) env in
            let a' = Env.to_prod env' gt.goal_type in
            let p = new_problem() in
            let m' = LibMeta.fresh p a' n in
            let t = mk_Meta(m',Env.to_terms env') in
            LibMeta.set p m (bind_mvar (Env.vars env) t);
            Goal.of_meta m'
      in
      Syntax.check_distinct ids;
      (* Reorder [ids] wrt their positions. *)
      let n = gt.goal_meta.meta_arity - 1 in
      let id_pos id =
        try id, n - List.pos (fun (s,_) -> s = id.elt) env
        with Not_found -> fatal id.pos "Unknown hypothesis."
      in
      let cmp (_,k1) (_,k2) = Stdlib.compare k2 k1 in
      let ids = List.map fst (List.sort cmp (List.map id_pos ids)) in
      let g = List.fold_left remove g ids in
      {ps with proof_goals = g::gs}
  | P_tac_rewrite(l2r,pat,eq) ->
      let pat = Option.map (Scope.scope_rw_patt ss env) pat in
      let p = new_problem() in
      tac_refine pos ps gt gs p
        (Rewrite.rewrite ss p pos gt l2r pat (scope eq))
  | P_tac_sym ->
      let cfg = Rewrite.get_eq_config ss pos in
      let (a,l,r),_ = Rewrite.get_eq_data cfg pos gt.goal_type in
      let p = new_problem() in
      let prf =
        let mt = mk_Appl(mk_Symb cfg.symb_P,
                         add_args (mk_Symb cfg.symb_eq) [a;r;l]) in
        let meta_term = LibMeta.make p (Env.to_ctxt env) mt in
        (* The proofterm is [eqind a r l M (λx,eq a l x) (refl a l)]. *)
        Rewrite.swap cfg a r l meta_term
      in
      tac_refine pos ps gt gs p prf
  | P_tac_why3 cfg ->
      begin
        let ids = get_prod_ids env false gt.goal_type in
        let idopts = Env.gen_valid_idopts env ids in
        let ps = assume idopts in
        match ps.proof_goals with
        | Typ gt::_ ->
            Why3_tactic.handle ss pos cfg gt; tac_admit ss sym_pos ps gt
        | _ -> assert false
      end
  | P_tac_try tactic ->
      begin
        try handle ss sym_pos prv ps tactic
        with Fatal(_, _s) -> ps
      end
  | P_tac_orelse(t1,t2) ->
      begin
        try handle ss sym_pos prv ps t1
        with Fatal(_, _s) -> handle ss sym_pos prv ps t2
      end
  | P_tac_repeat t ->
      begin
        try
          let nb_goals = List.length ps.proof_goals in
          let ps = handle ss sym_pos prv ps t in
          if List.length ps.proof_goals < nb_goals then ps
          else handle ss sym_pos prv ps tac
        with Fatal(_, _s) -> ps
      end
  | P_tac_and(t1,t2) ->
      let ps = handle ss sym_pos prv ps t1 in
      handle ss sym_pos prv ps t2
  | P_tac_eval pt ->
      let t = Eval.snf (Env.to_ctxt env) (scope pt) in
      let idmap = get_names g in
      handle ss sym_pos prv ps (p_tactic ss pos idmap t)

(** Representation of a tactic output. *)
type tac_output = proof_state * Query.result

(** [handle ss sym_pos prv ps tac] applies tactic [tac] in the proof state
   [ps] and returns the new proof state. *)
let handle :
  Sig_state.t -> popt -> bool -> proof_state -> p_tactic -> tac_output =
  fun ss sym_pos prv ps ({elt;pos} as tac) ->
  match elt with
  | P_tac_fail -> fatal pos "Call to tactic \"fail\"."
  | P_tac_query(q) ->
    if Logger.log_enabled () then log "%a" Pretty.tactic tac;
    ps, Query.handle ss (Some ps) q
  | _ ->
  match ps.proof_goals with
  | [] -> fatal pos "No remaining goal."
  | g::_ ->
<<<<<<< HEAD
    if Logger.log_enabled() then log "%a" Proof.Goal.pp_no_hyp g;
=======
    if Logger.log_enabled() then
      log ("Goal %a%a") Goal.pp_no_hyp g Pretty.tactic tac;
>>>>>>> b5faa85d
    handle ss sym_pos prv ps tac, None

(** [handle sym_pos prv r tac n] applies the tactic [tac] from the previous
   tactic output [r] and checks that the number of goals of the new proof
   state is compatible with the number [n] of subproofs. *)
let handle :
  Sig_state.t -> popt -> bool -> tac_output -> p_tactic -> int -> tac_output =
  fun ss sym_pos prv (ps, _) t nb_subproofs ->
  let (ps', _) as a = handle ss sym_pos prv ps t in
  let nb_goals_before = List.length ps.proof_goals in
  let nb_goals_after = List.length ps'.proof_goals in
  let nb_newgoals = nb_goals_after - nb_goals_before in
  if nb_newgoals <= 0 then
    if nb_subproofs = 0 then a
    else fatal t.pos "A subproof is given but there is no subgoal."
  else if is_destructive t then
    match nb_newgoals + 1 - nb_subproofs with
    | 0 -> a
    | n when n > 0 ->
      fatal t.pos "Missing subproofs (%d subproofs for %d subgoals):@.%a"
        nb_subproofs (nb_newgoals + 1) goals ps'
    | _ ->
      fatal t.pos "Too many subproofs (%d subproofs for %d subgoals):@.%a"
        nb_subproofs (nb_newgoals + 1) goals ps'
  else match nb_newgoals - nb_subproofs with
    | 0 -> a
    | n when n > 0 ->
      fatal t.pos "Missing subproofs (%d subproofs for %d subgoals):@.%a"
        nb_subproofs nb_newgoals goals ps'
    | _ -> fatal t.pos "Too many subproofs (%d subproofs for %d subgoals)."
             nb_subproofs nb_newgoals<|MERGE_RESOLUTION|>--- conflicted
+++ resolved
@@ -701,12 +701,8 @@
   match ps.proof_goals with
   | [] -> fatal pos "No remaining goal."
   | g::_ ->
-<<<<<<< HEAD
-    if Logger.log_enabled() then log "%a" Proof.Goal.pp_no_hyp g;
-=======
     if Logger.log_enabled() then
       log ("Goal %a%a") Goal.pp_no_hyp g Pretty.tactic tac;
->>>>>>> b5faa85d
     handle ss sym_pos prv ps tac, None
 
 (** [handle sym_pos prv r tac n] applies the tactic [tac] from the previous
