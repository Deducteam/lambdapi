--- conflicted
+++ resolved
@@ -346,11 +346,7 @@
             | T_remove, _ -> assert false
             | T_repeat, [t] -> P_tac_repeat(tac t)
             | T_repeat, _ -> assert false
-<<<<<<< HEAD
             | T_rewrite, [_;t] -> P_tac_rewrite(Right,None,p_term pos t)
-=======
-            | T_rewrite, [_;t] -> P_tac_rewrite(true,None,p_term pos t)
->>>>>>> 9be2e3aa
             | T_rewrite, _ -> assert false
             | T_set, [t1;_;t2] ->
                 P_tac_set(p_ident_of_sym pos t1,p_term pos t2)
