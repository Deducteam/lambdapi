(** Positions in Lambdapi files. *)

open Lplib open Base

(** Type of a position, corresponding to a continuous range of characters in a
    (utf8-encoded) source. *)
type pos =
  { fname      : string option (** File name for the position.       *)
  ; start_line : int (** Line number of the starting point.          *)
  ; start_col  : int (** Column number (utf8) of the starting point. *)
  ; end_line   : int (** Line number of the ending point.            *)
  ; end_col    : int (** Column number (utf8) of the ending point.   *) }

(** Total comparison function on pos. *)
let cmp : pos cmp = fun p1 p2 ->
  let cmp = Int.compare in
  lex3 cmp cmp (lex3 (Option.cmp String.compare) cmp cmp)
    (p1.start_line, p1.start_col, (p1.fname, p1.end_line, p1.end_col))
    (p2.start_line, p2.start_col, (p2.fname, p2.end_line, p2.end_col))

(** Convenient short name for an optional position. *)
type popt = pos option

(** [equal p1 p2] tells whether [p1] and [p2] denote the same position. *)
let equal : popt -> popt -> bool = fun p1 p2 ->
  match (p1, p2) with
  | (Some(p1), Some(p2)) -> p1 = p2
  | (None    , None    ) -> true
  | (_       , _       ) -> false

(** Type constructor extending a type (e.g. a piece of abstract syntax) with a
    a source code position. *)
type 'a loc =
  { elt : 'a   (** The element that is being localised.        *)
  ; pos : popt (** Position of the element in the source code. *) }

(** Localised string type (widely used). *)
type strloc = string loc

(** [make pos elt] associates the position [pos] to [elt]. *)
let make : popt -> 'a -> 'a loc = fun pos elt -> { elt ; pos }

(** [none elt] wraps [elt] in a ['a loc] structure without any specific source
    code position. *)
let none : 'a -> 'a loc = fun elt -> make None elt

(** [in_pos pos elt] associates the position [pos] to [elt]. *)
let in_pos : pos -> 'a -> 'a loc = fun p elt -> make (Some p) elt

(** [pos_end po] creates a position from the end of position [po]. *)
let pos_end : popt -> popt = fun po ->
  match po with
  | None -> None
  | Some p -> Some {p with start_line = p.end_line; start_col = p.end_col}

(** [cat p1 p2] returns a position starting from [p1] start and ending with
   [p2] end. [p1] and [p2] must have the same filename. *)
let cat : pos -> pos -> pos = fun p1 p2 ->
  { fname = p2.fname
    (*FIXME: temporary fix for
      https://github.com/Deducteam/lambdapi/issues/1001
      if p1.fname <> p2.fname then invalid_arg __LOC__ else p1.fname*)
  ; start_line = p1.start_line
  ; start_col = p1.start_col
  ; end_line = p2.end_line
  ; end_col = p2.end_col }

let cat : popt -> popt -> popt = fun p1 p2 ->
  match p1, p2 with
  | Some p1, Some p2 -> Some (cat p1 p2)
  | Some p, None
  | None, Some p -> Some p
  | None, None -> None

(** [shift k p] returns a position that is [k] characters after [p]. *)
let shift : int -> popt -> popt = fun k p ->
  match p with
  | None -> assert false
  | Some ({start_col; _} as p) -> Some {p with start_col = start_col + k}

let after = shift 1
let before = shift (-1)

(** [to_string ?print_fname pos] transforms [pos] into a readable string. If
    [print_fname] is [true] (the default), the filename contained in [pos] is
    printed. *)
let to_string : ?print_dirname:bool -> ?print_fname:bool -> pos -> string =
  fun ?(print_dirname=true) ?(print_fname=true)
    {fname; start_line; start_col; end_line; end_col} ->
  let fname =
    if not print_fname then "" else
    match fname with
    | None    -> ""
    | Some(n) ->
        if print_dirname then n ^ ":"
        else
          Filename.basename n ^ ":"
  in
  if start_line <> end_line then
    Printf.sprintf "%s%d:%d-%d:%d" fname start_line start_col end_line end_col
  else if start_col = end_col then
    Printf.sprintf "%s%d:%d" fname start_line start_col
  else
    Printf.sprintf "%s%d:%d-%d" fname start_line start_col end_col

let popt_to_string :
  ?print_dirname:bool -> ?print_fname:bool -> popt -> string =
  fun ?(print_dirname=true) ?(print_fname=true) pop ->
  match pop with
<<<<<<< HEAD
    | None -> "Unknown location"
    | Some (p) -> to_string ~print_fname p
=======
    | None -> "Unknown location "
    | Some (p) -> to_string ~print_dirname ~print_fname p ^ " "
>>>>>>> 4f22b700

(** [pp ppf pos] prints the optional position [pos] on [ppf]. *)
let pp : popt Lplib.Base.pp = fun ppf p ->
  string ppf (popt_to_string p)

(** [short ppf pos] prints the optional position [pos] on [ppf]. *)
let short : popt Lplib.Base.pp = fun ppf p ->
  let print_fname=false in
  string ppf (popt_to_string ~print_fname p)

(** [map f loc] applies function [f] on the value of [loc] and keeps the
    position unchanged. *)
let map : ('a -> 'b) -> 'a loc -> 'b loc = fun f loc ->
  {loc with elt = f loc.elt}

(** [locate ?fname loc] converts the pair of position [loc] and filename
    [fname] of the Lexing library into a {!type:pos}. *)
let locate : ?fname:string -> Lexing.position * Lexing.position -> pos =
  fun ?fname (p1, p2) ->
  let fname = if p1.pos_fname = "" then fname else Some(p1.pos_fname) in
  let start_line = p1.pos_lnum in
  let start_col = p1.pos_cnum - p1.pos_bol in
  let end_line = p2.pos_lnum in
  let end_col = p2.pos_cnum - p2.pos_bol in
 {fname; start_line; start_col; end_line; end_col}

(** [make_pos lps elt] creates a located element from the lexing positions
   [lps] and the element [elt]. *)
let make_pos : Lexing.position * Lexing.position -> 'a -> 'a loc =
  fun lps elt -> in_pos (locate lps) elt

(** [print_file_contents escape sep delimiters pos] prints the contents of the
    file at position [pos]. [sep] is the separator replacing each newline
    (e.g. "<br>\n"). [delimiters] is a pair of delimiters used to wrap the
    "unknown location" message returned when the position does not refer to a
    file. [escape] is used to escape the file contents.*)
let print_file_contents :
  escape:(string -> string) ->
    delimiters:(string*string) -> popt Lplib.Base.pp =
  fun ~escape ~delimiters:(db,de) ppf pos ->
  match pos with
  | Some { fname=Some fname; start_line; start_col; end_line; end_col } ->
     (* WARNING: do not try to understand the following code!
        It's dangerous for your health! *)

     (* ignore the lines before the start_line *)
     let ch = open_in fname in
     let out = Buffer.create ((end_line - start_line) * 80 + end_col + 1) in
     for i = 0 to start_line - 2 do
      ignore (input_line ch)
     done ;

     (* skip the first start_col UTF8 codepoints of the start_line *)
     let startl = input_line ch in
     assert (String.is_valid_utf_8 startl);
     let bytepos = ref 0 in
     for i = 0 to start_col - 1 do
      let uchar = String.get_utf_8_uchar startl !bytepos in
      assert (Uchar.utf_decode_is_valid uchar) ;
      bytepos := !bytepos + Uchar.utf_decode_length uchar
     done ;
     let startstr =
       String.sub startl !bytepos (String.length startl - !bytepos) in

     (* add what is left of the start_line, unless it is the end_line
        as well  *)
     if end_line <> start_line then begin
      Buffer.add_string out (escape startstr) ;
      Buffer.add_string out "\n"
     end ;

     (* add the lines in between the start_line and the end_line *)
     for i = 0 to end_line - start_line - 2 do
       Buffer.add_string out (escape (input_line ch)) ;
       Buffer.add_string out "\n"
     done ;

     (* identify what the end_line is and how many UTF8 codepoints to keep *)
     let endl,end_col =
      if start_line = end_line then
        startstr, end_col - start_col
      else input_line ch, end_col in

     (* keep the first end_col UTF8 codepoints of the end_line *)
     assert (String.is_valid_utf_8 endl);
     let bytepos = ref 0 in
     for i = 0 to end_col - 1 do
      let uchar = String.get_utf_8_uchar endl !bytepos in
      assert (Uchar.utf_decode_is_valid uchar) ;
      bytepos := !bytepos + Uchar.utf_decode_length uchar
     done ;
     let str = String.sub endl 0 !bytepos in
     Buffer.add_string out (escape str) ;

     close_in ch ;
     string ppf (Buffer.contents out)
  | None | Some {fname=None} -> string ppf (db ^ "unknown location" ^ de)<|MERGE_RESOLUTION|>--- conflicted
+++ resolved
@@ -107,13 +107,8 @@
   ?print_dirname:bool -> ?print_fname:bool -> popt -> string =
   fun ?(print_dirname=true) ?(print_fname=true) pop ->
   match pop with
-<<<<<<< HEAD
-    | None -> "Unknown location"
-    | Some (p) -> to_string ~print_fname p
-=======
     | None -> "Unknown location "
     | Some (p) -> to_string ~print_dirname ~print_fname p ^ " "
->>>>>>> 4f22b700
 
 (** [pp ppf pos] prints the optional position [pos] on [ppf]. *)
 let pp : popt Lplib.Base.pp = fun ppf p ->
