--- conflicted
+++ resolved
@@ -6,17 +6,10 @@
 
 open Base
 
-<<<<<<< HEAD
 (** [pp pp_elt sep ppf l] prints the list [l] on the formatter [ppf] using
    [sep] as separator, and [pp_elt] for printing the elements. *)
-let pp : 'a pp -> string -> 'a list pp = fun pp_elt sep ->
-  Format.pp_print_list ~pp_sep:(pp_sep sep) pp_elt
-=======
-(** [pp pp_elt sep oc l] prints the list [l] on the channel [oc] using [sep]
-   as separator, and [pp_elt] for printing the elements. *)
 let pp : 'a pp -> unit outfmt -> 'a list pp = fun pp_elt sep ->
   Format.pp_print_list ~pp_sep:(pp_unit sep) pp_elt
->>>>>>> fa885c1e
 
 (** Total order on lists. *)
 let cmp : 'a cmp -> 'a list cmp = fun cmp_elt ->
