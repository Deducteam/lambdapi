--- conflicted
+++ resolved
@@ -10,11 +10,8 @@
 type ('a, 'b) koutfmt = ('a, Format.formatter, unit, unit, unit, 'b) format6
 
 let out = Format.fprintf
-<<<<<<< HEAD
-let sout fmt = out Format.std_formatter fmt
-=======
 let std = Format.std_formatter
->>>>>>> a72308c4
+let sout fmt = out std fmt
 
 let (++) (p1: 'a pp) (p2: 'b pp) : ('a * 'b) pp = fun ppf (arg1, arg2) ->
   out ppf "%a%a" p1 arg1 p2 arg2
