--- conflicted
+++ resolved
@@ -32,7 +32,6 @@
 let empty x = match x with | None -> true | Some _ -> false
 let default x d = match x with | None -> d | Some x -> x
 
-<<<<<<< HEAD
 (** [pure x] lifts [x] to an option. *)
 let pure : 'a -> 'a t = fun x -> Some(x)
 
@@ -47,12 +46,11 @@
 
   let ( >>= ) o f = bind f o
 end
-=======
+
 let fold : ('a -> 'b -> 'a) -> 'a -> 'b option -> 'a = fun f a o ->
   match o with
   | None -> a
   | Some b -> f a b
->>>>>>> f13e92f5
 
 (** Total order on option types. *)
 let cmp_option : 'a cmp -> 'a option cmp = fun cmp o o' ->
