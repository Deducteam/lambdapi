--- conflicted
+++ resolved
@@ -188,13 +188,10 @@
   (** Defines (or redefines) a binary operator (e.g., ["+"] or ["×"]). *)
   | P_config_ident     of string
   (** Defines a new, valid identifier (e.g., ["σ"], ["€"] or ["ℕ"]). *)
-<<<<<<< HEAD
   | P_config_quant of qident
   (** Defines a quantifier symbol (e.g., ["∀"], ["∃"]). *)
-=======
   | P_config_unif_rule of p_rule
   (** Unification hint declarations. *)
->>>>>>> 11144a8f
 
 (** Parser-level representation of a single command. *)
 type p_statement = (ident * p_arg list * p_type) loc
