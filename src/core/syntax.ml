(** Parser-level abstract syntax. *)

open Lplib
open Lplib.Base

open Pos

(** Representation of a (located) identifier. *)
type ident = strloc

(** Parsing representation of a module path. For every path member the boolean
    indicates whether it was given using the escaped syntax. *)
type p_module_path = (string * bool) list

(** Representation of a possibly qualified (and located) identifier. *)
type qident = (p_module_path * string) loc

(** Representation of the associativity of an infix operator. *)
type assoc =
  | Assoc_none
  | Assoc_left
  | Assoc_right

(** The priority of an infix operator is a floating-point number. *)
type priority = float

(** Representation of a unary operator. *)
type unop = string * priority * qident

(** Representation of a binary operator. *)
type binop = string * assoc * priority * qident

(** Parser-level (located) term representation. *)
type p_term = p_term_aux loc
and p_term_aux =
  | P_Type
  (** TYPE constant. *)
  | P_Iden of qident * bool
  (** Identifier (the boolean indicates whether it is prefixed by "@"). *)
  | P_Wild
  (** Wildcard (place-holder for terms). *)
  | P_Meta of strloc * p_term array option
  (** Meta-variable with the given environment. *)
  | P_Patt of strloc option * p_term array option
  (** Named or unnamed higher-order pattern (used for rules LHS / RHS). *)
  | P_Appl of p_term * p_term
  (** Application. *)
  | P_Impl of p_term * p_term
  (** Implication. *)
  | P_Abst of p_arg list * p_term
  (** Abstraction over several variables. *)
  | P_Prod of p_arg list * p_term
  (** Product over several variables. *)
  | P_LLet of ident * p_arg list * p_type option * p_term * p_term
  (** Local let. *)
  | P_NLit of int
  (** Natural number literal. *)
  | P_UnaO of unop * p_term
  (** Unary (prefix) operator. *)
  | P_BinO of p_term * binop * p_term
  (** Binary operator. *)
  | P_Wrap of p_term
  (** Parentheses. *)
  | P_Expl of p_term
  (** Explicitly given argument. *)

(** {b NOTE} the boolean parameter of {!constructor:P_Iden} tells whether  the
    corresponding symbol is explicitly applied (value [true]) or not. The flag
    hence indicates whether the symbol has been prefixed with ["@"]. *)

(** Synonym of [p_term] for semantic hints. *)
and p_type = p_term

(** Synonym of [p_term] for semantic hints. *)
and p_patt = p_term

(** Parser-level representation of a function argument. The boolean is true if
    the argument is marked as implicit (i.e., between curly braces). *)
and p_arg = ident option list * p_type option * bool

(** [p_get_args t] is {!val:Basics.get_args} on syntax-level terms. *)
let p_get_args : p_term -> p_term * p_term list = fun t ->
  let rec p_get_args acc t =
    match t.elt with
    | P_Appl(t, u) -> p_get_args (u::acc) t
    | _            -> (t, acc)
  in p_get_args [] t

(** Parser-level rewriting rule representation. *)
type p_rule = (p_patt * p_term) loc

(** Parser-level inductive type representation. *)
type p_inductive = (ident * p_term * (ident * p_term) list) loc

(** The previous module provides some functions to create p_term without
    position. *)
module P  =
  struct

    (** [iden s] creates an identifier without position thanks to the string
        [s]. *)
    let iden : string -> p_term = fun s ->
      Pos.none (P_Iden(Pos.none ([], s), true))

    (** [patt s ts] creates a pattern without position thanks to the string
        [s] and the terms [ts]. *)
    let patt : string -> p_term array option -> p_term = fun s ts ->
      Pos.none (P_Patt (Some (Pos.none s), ts))

    (** [patt0 s] creates a pattern without position thanks to the string
        [s]. *)
    let patt0 : string -> p_term = fun s -> patt s None

    (** [appl t1 t2] creates an application of [t1] to [t2] without
        position. *)
    let appl : p_term -> p_term -> p_term = fun t1 t2 ->
      Pos.none (P_Appl(t1, t2))

    (** [appl_list a [b1; ...; bn]] returns (... ((a b1) b2) ...) bn. *)
    let appl_list : p_term -> p_term list -> p_term = List.fold_left appl

    (** [wild] creates a p_term, which represents a wildcard, without
        position. *)
    let wild = Pos.none P_Wild

    (** [appl_wild head i] creates a p_term which has [i] wildcard(s) after
        the head [head]. *)
    let rec appl_wild : p_term -> int -> p_term = fun head i ->
      if i <= 0 then head else appl_wild (appl head wild) (i-1)

    (** [rule] creates a p_rule without position. *)
    let rule : p_patt -> p_term -> p_rule = fun l r -> Pos.none (l,r)

  end

(** Rewrite pattern specification. *)
type p_rw_patt =
  | P_rw_Term           of p_term
  | P_rw_InTerm         of p_term
  | P_rw_InIdInTerm     of ident * p_term
  | P_rw_IdInTerm       of ident * p_term
  | P_rw_TermInIdInTerm of p_term * ident * p_term
  | P_rw_TermAsIdInTerm of p_term * ident * p_term

(** Parser-level representation of an assertion. *)
type p_assertion =
  | P_assert_typing of p_term * p_type
  (** The given term should have the given type. *)
  | P_assert_conv   of p_term * p_term
  (** The two given terms should be convertible. *)

(** Type representing the different evaluation strategies. *)
type strategy =
  | WHNF
  (** Reduce to weak head-normal form. *)
  | HNF
  (** Reduce to head-normal form. *)
  | SNF
  (** Reduce to strong normal form. *)
  | NONE
  (** Do nothing. *)

(** Configuration for evaluation. *)
type eval_config =
  { strategy : strategy   (** Evaluation strategy.          *)
  ; steps    : int option (** Max number of steps if given. *) }

(** Parser-level representation of a query command. *)
type p_query_aux =
  | P_query_verbose   of int
  (** Sets the verbosity level. *)
  | P_query_debug     of bool * string
  (** Toggles logging functions described by string according to boolean. *)
  | P_query_flag      of string * bool
  (** Sets the boolean flag registered under the given name (if any). *)
  | P_query_assert    of bool * p_assertion
  (** Assertion (must fail if boolean is [true]). *)
  | P_query_infer     of p_term * eval_config
  (** Type inference command. *)
  | P_query_normalize of p_term * eval_config
  (** Normalisation command. *)
  | P_query_prover    of string
  (** Set the prover to use inside a proof. *)
  | P_query_prover_timeout of int
  (** Set the timeout of the prover (in seconds). *)

type p_query = p_query_aux loc

(** Parser-level representation of a proof tactic. *)
type p_tactic_aux =
  | P_tac_refine  of p_term
  (** Refine the current goal using the given term. *)
  | P_tac_intro   of ident option list
  (** Eliminate quantifiers using the given names for hypotheses. *)
  | P_tac_apply   of p_term
  (** Apply the given term to the current goal. *)
  | P_tac_simpl
  (** Normalize in the focused goal. *)
  | P_tac_rewrite of bool * p_rw_patt loc option * p_term
  (** Apply rewriting using the given pattern and equational proof. The
     boolean indicates whether the equation has to be applied from left to
     right. *)
  | P_tac_refl
  (** Apply reflexivity of equality. *)
  | P_tac_sym
  (** Apply symmetry of equality. *)
  | P_tac_focus   of int
  (** Focus on the given goal. *)
  | P_tac_print
  (** Print the current goal. *)
  | P_tac_proofterm
  (** Print the current proof term (possibly containing open goals). *)
  | P_tac_why3 of string option
  (** Try to solve the current goal with why3. *)
  | P_unif_solve
  (** Apply default unification solving algorithm. *)
  | P_tac_query   of p_query
  (** Query. *)
  | P_tac_fail
  (** A tactic that always fails. *)

type p_tactic = p_tactic_aux loc

(** Parser-level representation of a proof terminator. *)
type p_proof_end =
  | P_proof_end
  (** The proof is done and fully checked. *)
  | P_proof_admit
  (** Give up current state and admit the theorem. *)
  | P_proof_abort
  (** Abort the proof (theorem not admitted). *)

(** Parser-level representation of a configuration command. *)
type p_config =
  | P_config_builtin   of string * qident
  (** Sets the configuration for a builtin syntax (e.g., nat literals). *)
  | P_config_unop      of unop
  (** Defines (or redefines) a unary operator (e.g., ["!"] or ["¬"]). *)
  | P_config_binop     of binop
  (** Defines (or redefines) a binary operator (e.g., ["+"] or ["×"]). *)
  | P_config_ident     of string
  (** Defines a new, valid identifier (e.g., ["σ"], ["€"] or ["ℕ"]). *)
  | P_config_quant of qident
  (** Defines a quantifier symbol (e.g., ["∀"], ["∃"]). *)
  | P_config_unif_rule of p_rule
  (** Unification hint declarations. *)

(** Parser-level representation of a single command. *)
type p_statement = (ident * p_arg list * p_type option) loc

(** Parser-level representation of modifiers. *)
type p_modifier =
  | P_mstrat of Terms.match_strat (** pattern matching strategy *)
  | P_expo of Terms.expo (** visibility of symbol outside its modules *)
  | P_prop of Terms.prop (** symbol properties : constant, definable, ... *)
  | P_opaq of Terms.opacity (** opacity of the definition *)

type p_command_aux =
  | P_require    of bool * p_module_path list
  (** Require statement (require open if the boolean is true). *)
  | P_require_as of p_module_path * (string * bool) loc
  (** Require as statement. *)
  | P_open       of p_module_path list
  (** Open statement. *)
  | P_symbol     of p_modifier loc list * p_statement * p_term option
                    * (p_tactic list * p_proof_end loc) option
                    * Terms.proof_meaning
  (** Symbol declaration. *)
  | P_rules      of p_rule list
  (** Rewriting rule declarations. *)
<<<<<<< HEAD
  | P_inductive of p_modifier loc list * ident * p_term * (ident*p_term) list
=======
  | P_definition of p_modifier loc list * bool * ident * p_arg list *
                    p_type option * p_term
  (** Definition of a symbol (unfoldable). *)
  | P_inductive of p_modifier loc list * p_inductive list
>>>>>>> 479b2830
  (** Definition of inductive type *)
  | P_set        of p_config
  (** Set the configuration. *)
  | P_query      of p_query
  (** Query. *)

(** Parser-level representation of a single (located) command. *)
type p_command = p_command_aux loc

(** Top level AST returned by the parser. *)
type ast = p_command list

let eq_ident : ident eq = fun x1 x2 -> x1.elt = x2.elt

let eq_qident : qident eq = fun q1 q2 -> q1.elt = q2.elt

let eq_unop : unop eq = fun (n1,p1,id1) (n2,p2,id2) ->
  n1 = n2 && p1 = p2 && eq_qident id1 id2

let eq_binop : binop eq = fun (n1,a1,p1,id1) (n2,a2,p2,id2) ->
  n1 = n2 && a1 = a2 && p1 = p2 && eq_qident id1 id2

let rec eq_p_term : p_term eq = fun t1 t2 ->
  match (t1.elt, t2.elt) with
  | (P_Iden(q1,b1)       , P_Iden(q2,b2)             ) ->
      eq_qident q1 q2 && b1 = b2
  | (P_Meta(x1,ts1)      , P_Meta(x2,ts2)            ) ->
      eq_ident x1 x2 && Option.equal (Array.equal eq_p_term) ts1 ts2
  | (P_Patt(x1,ts1)      , P_Patt(x2,ts2)            ) ->
      Option.equal eq_ident x1 x2
      && Option.equal (Array.equal eq_p_term) ts1 ts2
  | (P_Appl(t1,u1)       , P_Appl(t2,u2)             )
  | (P_Impl(t1,u1)       , P_Impl(t2,u2)             ) ->
      eq_p_term t1 t2 && eq_p_term u1 u2
  | (P_Abst(xs1,t1)      , P_Abst(xs2,t2)            )
  | (P_Prod(xs1,t1)      , P_Prod(xs2,t2)            ) ->
      List.equal eq_p_arg xs1 xs2 && eq_p_term t1 t2
  | (P_LLet(x1,xs1,a1,t1,u1), P_LLet(x2,xs2,a2,t2,u2)) ->
      eq_ident x1 x2 && Option.equal eq_p_term a1 a2 && eq_p_term t1 t2
      && eq_p_term u1 u2 && List.equal eq_p_arg xs1 xs2
  | (P_UnaO(u1,t1)       , P_UnaO(u2,t2)             ) ->
      eq_unop u1 u2 && eq_p_term t1 t2
  | (P_BinO(t1,b1,u1)    , P_BinO(t2,b2,u2)          ) ->
      eq_binop b1 b2 && eq_p_term t1 t2 && eq_p_term u1 u2
  | (P_Wrap(t1)          , P_Wrap(t2)                ) ->
      eq_p_term t1 t2
  | (P_Expl(t1)          , P_Expl(t2)                ) ->
      eq_p_term t1 t2
  | (t1                  ,                   t2      ) ->
      t1 = t2

and eq_p_arg : p_arg eq = fun (x1,ao1,b1) (x2,ao2,b2) ->
  List.equal (Option.equal (fun x1 x2 -> x1.elt = x2.elt)) x1 x2
  && Option.equal eq_p_term ao1 ao2 && b1 = b2

let eq_p_rule : p_rule eq = fun r1 r2 ->
  let {elt = (lhs1, rhs1); _} = r1 in
  let {elt = (lhs2, rhs2); _} = r2 in
  eq_p_term lhs1 lhs2 && eq_p_term rhs1 rhs2

let eq_p_inductive : p_inductive eq = fun i1 i2 ->
  let {elt = (s1, t1, tl1); _} = i1 in
  let {elt = (s2, t2, tl2); _} = i2 in
  let eq_id_p_term (s1,t1) (s2,t2) = eq_ident s1 s2 && eq_p_term t1 t2 in
  List.equal eq_id_p_term ((s1,t1)::tl1) ((s2,t2)::tl2)

let eq_p_rw_patt : p_rw_patt loc eq = fun r1 r2 ->
  match (r1.elt, r2.elt) with
  | (P_rw_Term(t1)                , P_rw_Term(t2)                )
  | (P_rw_InTerm(t1)              , P_rw_InTerm(t2)              ) ->
      eq_p_term t1 t2
  | (P_rw_InIdInTerm(x1,t1)       , P_rw_InIdInTerm(x2,t2)       )
  | (P_rw_IdInTerm(x1,t1)         , P_rw_IdInTerm(x2,t2)         ) ->
      eq_ident x1 x2 && eq_p_term t1 t2
  | (P_rw_TermInIdInTerm(t1,x1,u1), P_rw_TermInIdInTerm(t2,x2,u2))
  | (P_rw_TermAsIdInTerm(t1,x1,u1), P_rw_TermAsIdInTerm(t2,x2,u2)) ->
      eq_ident x1 x2 && eq_p_term t1 t2 && eq_p_term u1 u2
  | (_                            , _                            ) ->
      false

let eq_p_assertion : p_assertion eq = fun a1 a2 ->
  match (a1, a2) with
  | (P_assert_typing(t1,a1), P_assert_typing(t2,a2)) ->
      eq_p_term t1 t2 && eq_p_term a1 a2
  | (P_assert_conv(t1,u1)  , P_assert_conv(t2,u2)  ) ->
      eq_p_term t1 t2 && eq_p_term u1 u2
  | (_                     , _                     ) ->
      false

let eq_p_query : p_query eq = fun q1 q2 ->
  match (q1.elt, q2.elt) with
  | (P_query_assert(b1,a1)     , P_query_assert(b2,a2)     ) ->
     b1 = b2 && eq_p_assertion a1 a2
  | (P_query_infer(t1,c1)      , P_query_infer(t2,c2)      ) ->
     eq_p_term t1 t2 && c1 = c2
  | (P_query_normalize(t1,c1)  , P_query_normalize(t2,c2)  ) ->
     eq_p_term t1 t2 && c1 = c2
  | (P_query_prover(s1)        , P_query_prover(s2)        ) ->
     s1 = s2
  | (P_query_prover_timeout(t1), P_query_prover_timeout(t2)) ->
     t1 = t2
  | (_                         , _                         ) ->
      false

let eq_p_tactic : p_tactic eq = fun t1 t2 ->
  match (t1.elt, t2.elt) with
  | (P_tac_refine(t1)    , P_tac_refine(t2)    ) ->
      eq_p_term t1 t2
  | (P_tac_intro(xs1)    , P_tac_intro(xs2)    ) ->
      List.equal (Option.equal eq_ident) xs1 xs2
  | (P_tac_apply(t1)     , P_tac_apply(t2)     ) ->
      eq_p_term t1 t2
  | (P_tac_rewrite(b1,r1,t1), P_tac_rewrite(b2,r2,t2)) ->
      b1 = b2 && Option.equal eq_p_rw_patt r1 r2 && eq_p_term t1 t2
  | (P_tac_query(q1)     , P_tac_query(q2)     ) ->
      eq_p_query q1 q2
  | (P_tac_why3(s1)      , P_tac_why3(s2)      ) ->
      s1 = s2
  | (t1                  , t2                  ) ->
      t1 = t2

let eq_p_config : p_config eq = fun c1 c2 ->
  match (c1, c2) with
  | (P_config_builtin(s1,q1), P_config_builtin(s2,q2)) ->
      s1 = s2 && eq_qident q1 q2
  | (P_config_unop u1       , P_config_unop u2       ) ->
      eq_unop u1 u2
  | (P_config_binop b1      , P_config_binop b2      ) ->
      eq_binop b1 b2
  | (P_config_quant q1      , P_config_quant q2      ) ->
      eq_qident q1 q2
  | (c1                     , c2                     ) ->
      c1 = c2

(** [eq_command c1 c2] tells whether [c1] and [c2] are the same commands. They
    are compared up to source code positions. *)
let eq_p_command : p_command eq = fun c1 c2 ->
  match (c1.elt, c2.elt) with
  | (P_require(b1,ps1)           , P_require(b2,ps2)           ) ->
     b1 = b2 && List.equal (=) ps1 ps2
  | (P_open(ps1)                 , P_open(ps2)                 ) ->
     List.equal (=) ps1 ps2
  | (P_require_as(p1,id1)  , P_require_as(p2,id2)              ) ->
     p1 = p2 && id1.elt = id2.elt
  | (P_symbol(ms1,st1,t1,ts_pe1,m1),
     P_symbol(ms2,st2,t2,ts_pe2,m2))                         ->
      let s1,l1,a1 = st1.elt in
      let s2,l2,a2 = st2.elt in
      let eq_tactic =
        fun (ts1,_) (ts2,_) -> (List.equal eq_p_tactic) ts1 ts2
      in
      ms1 = ms2 && eq_ident s1 s2 && List.equal eq_p_arg l1 l2
      && Option.equal eq_p_term a1 a2 && Option.equal eq_p_term t1 t2
      && Option.equal eq_tactic ts_pe1 ts_pe2
      && m1 = m2
  | (P_rules(rs1)                , P_rules(rs2)                ) ->
      List.equal eq_p_rule rs1 rs2
<<<<<<< HEAD
  | (P_inductive(m1,s1,t1,tl1)   , P_inductive(m2,s2,t2,tl2)    ) ->
      let eq_id_p_term (s1,t1) (s2,t2) = eq_ident s1 s2 && eq_p_term t1 t2 in
      m1 = m2 && List.equal eq_id_p_term ((s1,t1)::tl1) ((s2,t2)::tl2)
=======
  | (P_definition(m1,b1,s1,l1,a1,t1), P_definition(m2,b2,s2,l2,a2,t2)) ->
      m1 = m2 && b1 = b2 && eq_ident s1 s2 && List.equal eq_p_arg l1 l2
      && Option.equal eq_p_term a1 a2 && eq_p_term t1 t2
  | (P_inductive(m1,i1)   , P_inductive(m2,i2)    ) ->
      m1 = m2 && List.equal eq_p_inductive i1 i2
  | (P_theorem(m1,st1,ts1,e1)   , P_theorem(m2,st2,ts2,e2)   ) ->
      let (s1,l1,a1) = st1.elt in
      let (s2,l2,a2) = st2.elt in
      m1 = m2 && eq_ident s1 s2 && eq_p_term a1 a2 && e1.elt = e2.elt
      && List.equal eq_p_arg l1 l2 && List.equal eq_p_tactic ts1 ts2
>>>>>>> 479b2830
  | (P_set(c1)                   , P_set(c2)                   ) ->
      eq_p_config c1 c2
  | (P_query(q1)                 , P_query(q2)                 ) ->
      eq_p_query q1 q2
  | (_                           , _                           ) ->
      false<|MERGE_RESOLUTION|>--- conflicted
+++ resolved
@@ -268,15 +268,8 @@
   (** Symbol declaration. *)
   | P_rules      of p_rule list
   (** Rewriting rule declarations. *)
-<<<<<<< HEAD
-  | P_inductive of p_modifier loc list * ident * p_term * (ident*p_term) list
-=======
-  | P_definition of p_modifier loc list * bool * ident * p_arg list *
-                    p_type option * p_term
-  (** Definition of a symbol (unfoldable). *)
   | P_inductive of p_modifier loc list * p_inductive list
->>>>>>> 479b2830
-  (** Definition of inductive type *)
+  (** Definition of inductive types *)
   | P_set        of p_config
   (** Set the configuration. *)
   | P_query      of p_query
@@ -421,7 +414,7 @@
   | (P_require_as(p1,id1)  , P_require_as(p2,id2)              ) ->
      p1 = p2 && id1.elt = id2.elt
   | (P_symbol(ms1,st1,t1,ts_pe1,m1),
-     P_symbol(ms2,st2,t2,ts_pe2,m2))                         ->
+     P_symbol(ms2,st2,t2,ts_pe2,m2))                             ->
       let s1,l1,a1 = st1.elt in
       let s2,l2,a2 = st2.elt in
       let eq_tactic =
@@ -433,22 +426,8 @@
       && m1 = m2
   | (P_rules(rs1)                , P_rules(rs2)                ) ->
       List.equal eq_p_rule rs1 rs2
-<<<<<<< HEAD
-  | (P_inductive(m1,s1,t1,tl1)   , P_inductive(m2,s2,t2,tl2)    ) ->
-      let eq_id_p_term (s1,t1) (s2,t2) = eq_ident s1 s2 && eq_p_term t1 t2 in
-      m1 = m2 && List.equal eq_id_p_term ((s1,t1)::tl1) ((s2,t2)::tl2)
-=======
-  | (P_definition(m1,b1,s1,l1,a1,t1), P_definition(m2,b2,s2,l2,a2,t2)) ->
-      m1 = m2 && b1 = b2 && eq_ident s1 s2 && List.equal eq_p_arg l1 l2
-      && Option.equal eq_p_term a1 a2 && eq_p_term t1 t2
-  | (P_inductive(m1,i1)   , P_inductive(m2,i2)    ) ->
-      m1 = m2 && List.equal eq_p_inductive i1 i2
-  | (P_theorem(m1,st1,ts1,e1)   , P_theorem(m2,st2,ts2,e2)   ) ->
-      let (s1,l1,a1) = st1.elt in
-      let (s2,l2,a2) = st2.elt in
-      m1 = m2 && eq_ident s1 s2 && eq_p_term a1 a2 && e1.elt = e2.elt
-      && List.equal eq_p_arg l1 l2 && List.equal eq_p_tactic ts1 ts2
->>>>>>> 479b2830
+  | (P_inductive(m1,il1)         , P_inductive(m2,il2)         ) ->
+      m1 = m2 && List.equal eq_p_inductive il1 il2
   | (P_set(c1)                   , P_set(c2)                   ) ->
       eq_p_config c1 c2
   | (P_query(q1)                 , P_query(q2)                 ) ->
