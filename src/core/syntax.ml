(** Parser-level abstract syntax. *)

open Lplib
open Lplib.Base

open Pos

(** Set of identifier characters. *)
let id_charset = Earley_core.Charset.from_string "a-zA-Z0-9_'"

(** Keywords module, used by parser and {!module:Pretty}. *)
module KW =
  Earley_core.Keywords.Make(struct
    let id_charset = id_charset
    let reserved = []
  end)

(** Representation of a (located) identifier. *)
type ident = strloc

(** Parsing representation of a module path. For every path member the boolean
    indicates whether it was given using the escaped syntax. *)
type p_module_path = (string * bool) list

(** Representation of a possibly qualified (and located) identifier. *)
type qident = (p_module_path * string) loc

(** Parser-level representation of modifiers. *)
type p_modifier =
  | P_mstrat of Terms.match_strat
  | P_expo of Terms.expo
  | P_prop of Terms.prop

(** Type representing the different evaluation strategies. *)
type strategy =
  | WHNF
  (** Reduce to weak head-normal form. *)
  | HNF
  (** Reduce to head-normal form. *)
  | SNF
  (** Reduce to strong normal form. *)
  | NONE
  (** Do nothing. *)

(** Representation of the associativity of an infix operator. *)
type assoc =
  | Assoc_none
  | Assoc_left
  | Assoc_right

(** The priority of an infix operator is a floating-point number. *)
type priority = float

(** Representation of a unary operator. *)
type unop = string * priority * qident

(** Representation of a binary operator. *)
type binop = string * assoc * priority * qident

(** Parser-level representation of a function argument. The boolean is true if
    the argument is marked as implicit (i.e., between curly braces). *)
type 't p_arg = ident option list * 't option * bool

(** Parser-level inductive type representation. *)
type 'term p_inductive = (ident * 'term * (ident * 'term) list) loc

(** Rewrite pattern specification. *)
type 't p_rw_patt =
  | P_rw_Term           of 't
  | P_rw_InTerm         of 't
  | P_rw_InIdInTerm     of ident * 't
  | P_rw_IdInTerm       of ident * 't
  | P_rw_TermInIdInTerm of 't * ident * 't
  | P_rw_TermAsIdInTerm of 't * ident * 't

(** Parser-level representation of an assertion. *)
type 't p_assertion =
  | P_assert_typing of 't * 't
  (** The given term should have the given type. *)
  | P_assert_conv   of 't * 't
  (** The two given terms should be convertible. *)

(** Configuration for evaluation. *)
type eval_config =
  { strategy : strategy   (** Evaluation strategy.          *)
  ; steps    : int option (** Max number of steps if given. *) }

(** Parser-level representation of a query command. *)
type 't p_query_aux =
  | P_query_verbose   of int
  (** Sets the verbosity level. *)
  | P_query_debug     of bool * string
  (** Toggles logging functions described by string according to boolean. *)
  | P_query_flag      of string * bool
  (** Sets the boolean flag registered under the given name (if any). *)
  | P_query_assert    of bool * 't p_assertion
  (** Assertion (must fail if boolean is [true]). *)
  | P_query_infer     of 't * eval_config
  (** Type inference command. *)
  | P_query_normalize of 't * eval_config
  (** Normalisation command. *)
  | P_query_prover    of string
  (** Set the prover to use inside a proof. *)
  | P_query_prover_timeout of int
  (** Set the timeout of the prover (in seconds). *)

type 't p_query = 't p_query_aux loc

(** Parser-level representation of a proof tactic. *)
type 't p_tactic_aux =
  | P_tac_refine  of 't
  (** Refine the current goal using the given term. *)
  | P_tac_intro   of ident option list
  (** Eliminate quantifiers using the given names for hypotheses. *)
  | P_tac_apply   of 't
  (** Apply the given term to the current goal. *)
  | P_tac_simpl
  (** Normalize in the focused goal. *)
  | P_tac_rewrite of bool * 't p_rw_patt loc option * 't
  (** Apply rewriting using the given pattern and equational proof. The
     boolean indicates whether the equation has to be applied from left to
     right. *)
  | P_tac_refl
  (** Apply reflexivity of equality. *)
  | P_tac_sym
  (** Apply symmetry of equality. *)
  | P_tac_focus   of int
  (** Focus on the given goal. *)
  | P_tac_print
  (** Print the current goal. *)
  | P_tac_proofterm
  (** Print the current proof term (possibly containing open goals). *)
  | P_tac_why3 of string option
  (** Try to solve the current goal with why3. *)
<<<<<<< HEAD
  | P_tac_query   of 't p_query
=======
  | P_unif_solve
  (** Apply default unification solving algorithm. *)
  | P_tac_query   of p_query
>>>>>>> 6364ec9c
  (** Query. *)
  | P_tac_fail
  (** A tactic that always fails. *)

type 't p_tactic = 't p_tactic_aux loc

(** Parser-level representation of a proof terminator. *)
type p_proof_end =
  | P_proof_end
  (** The proof is done and fully checked. *)
  | P_proof_admit
  (** Give up current state and admit the theorem. *)
  | P_proof_abort
  (** Abort the proof (theorem not admitted). *)

(** Parser-level representation of a configuration command. *)
type 'r p_config =
  | P_config_builtin   of string * qident
  (** Sets the configuration for a builtin syntax (e.g., nat literals). *)
  | P_config_unop      of unop
  (** Defines (or redefines) a unary operator (e.g., ["!"] or ["¬"]). *)
  | P_config_binop     of binop
  (** Defines (or redefines) a binary operator (e.g., ["+"] or ["×"]). *)
  | P_config_ident     of string
  (** Defines a new, valid identifier (e.g., ["σ"], ["€"] or ["ℕ"]). *)
  | P_config_quant of qident
  (** Defines a quantifier symbol (e.g., ["∀"], ["∃"]). *)
  | P_config_unif_rule of 'r
  (** Unification hint declarations. *)

(** Parser-level representation of a single command. *)
<<<<<<< HEAD
type 't p_statement = (ident * 't p_arg list * 't) loc
=======
type p_statement = (ident * p_arg list * p_type option) loc

(** Parser-level representation of modifiers. *)
type p_modifier =
  | P_mstrat of Terms.match_strat (** pattern matching strategy *)
  | P_expo of Terms.expo (** visibility of symbol outside its modules *)
  | P_prop of Terms.prop (** symbol properties : constant, definable, ... *)
  | P_opaq of Terms.opacity (** opacity of the definition *)

let is_opaq : p_modifier loc -> bool = fun {elt; _} ->
  match elt with
  | P_opaq(Opaque) -> true
  | _ -> false
>>>>>>> 6364ec9c

type ('t, 'r) p_command_aux =
  | P_require    of bool * p_module_path list
  (** Require statement (require open if the boolean is true). *)
  | P_require_as of p_module_path * (string * bool) loc
  (** Require as statement. *)
  | P_open       of p_module_path list
  (** Open statement. *)
<<<<<<< HEAD
  | P_symbol     of p_modifier loc list * ident * 't p_arg list * 't
=======
  | P_symbol     of p_modifier loc list * p_statement * p_term option
                    * (p_tactic list * p_proof_end loc) option
                    * Terms.proof_meaning
>>>>>>> 6364ec9c
  (** Symbol declaration. *)
  | P_rules      of 'r list
  (** Rewriting rule declarations. *)
<<<<<<< HEAD
  | P_definition of p_modifier loc list * bool * ident * 't p_arg list *
                    't option * 't
  (** Definition of a symbol (unfoldable). *)
  | P_inductive of p_modifier loc list * 't p_inductive list
  (** Definition of inductive type *)
  | P_theorem    of p_modifier loc list * 't p_statement * 't p_tactic list *
                    p_proof_end loc
  (** Theorem with its proof. *)
  | P_set        of 'r p_config
=======
  | P_inductive of p_modifier loc list * p_inductive list
  (** Definition of inductive types *)
  | P_set        of p_config
>>>>>>> 6364ec9c
  (** Set the configuration. *)
  | P_query      of 't p_query
  (** Query. *)

(** Parser-level representation of a single (located) command. The first type
    parameter can be instanciated by parser terms of {!module:P_terms s} or
    terms of {!module:Terms}. The second parameter is the type of rewriting
    rules. The two have been separated because a parser level AST has a rule
    type of [(p_term * p_term) loc], but a scoped AST does not have
    [(term * term) loc] rules, but {!type:Scope.pre_rule}. *)
type ('t, 'r) p_command = ('t, 'r) p_command_aux loc

(** Top level AST returned by the parser. *)
type ('t, 'r) ast = ('t, 'r) p_command list

let eq_ident : ident eq = fun x1 x2 -> x1.elt = x2.elt

let eq_qident : qident eq = fun q1 q2 -> q1.elt = q2.elt

let eq_unop : unop eq = fun (n1,p1,id1) (n2,p2,id2) ->
  n1 = n2 && p1 = p2 && eq_qident id1 id2

let eq_binop : binop eq = fun (n1,a1,p1,id1) (n2,a2,p2,id2) ->
  n1 = n2 && a1 = a2 && p1 = p2 && eq_qident id1 id2

<<<<<<< HEAD
(** Equality functions parametrised by terms and equality on terms. *)
module EqAst (T: sig type t val eq : t eq end)
    (R: sig type t val eq : t eq end) = struct

  let eq_p_arg : T.t p_arg eq = fun (x1,ao1,b1) (x2,ao2,b2) ->
    List.equal (Option.equal (fun x1 x2 -> x1.elt = x2.elt)) x1 x2
    && Option.equal T.eq ao1 ao2 && b1 = b2

  let eq_p_rw_patt : T.t p_rw_patt loc eq = fun r1 r2 ->
    match (r1.elt, r2.elt) with
    | (P_rw_Term(t1)                , P_rw_Term(t2)                )
    | (P_rw_InTerm(t1)              , P_rw_InTerm(t2)              ) ->
        T.eq t1 t2
    | (P_rw_InIdInTerm(x1,t1)       , P_rw_InIdInTerm(x2,t2)       )
    | (P_rw_IdInTerm(x1,t1)         , P_rw_IdInTerm(x2,t2)         ) ->
        eq_ident x1 x2 && T.eq t1 t2
    | (P_rw_TermInIdInTerm(t1,x1,u1), P_rw_TermInIdInTerm(t2,x2,u2))
    | (P_rw_TermAsIdInTerm(t1,x1,u1), P_rw_TermAsIdInTerm(t2,x2,u2)) ->
        eq_ident x1 x2 && T.eq t1 t2 && T.eq u1 u2
    | (_                            , _                            ) ->
        false

  let eq_p_inductive : T.t p_inductive eq = fun i1 i2 ->
    let {elt = (s1, t1, tl1); _} = i1 in
    let {elt = (s2, t2, tl2); _} = i2 in
    let eq_id_p_term (s1,t1) (s2,t2) = eq_ident s1 s2 && T.eq t1 t2 in
    List.equal eq_id_p_term ((s1,t1)::tl1) ((s2,t2)::tl2)

  let eq_p_assertion : T.t p_assertion eq = fun a1 a2 ->
    match (a1, a2) with
    | (P_assert_typing(t1,a1), P_assert_typing(t2,a2)) ->
        T.eq t1 t2 && T.eq a1 a2
    | (P_assert_conv(t1,u1)  , P_assert_conv(t2,u2)  ) ->
        T.eq t1 t2 && T.eq u1 u2
    | (_                     , _                     ) ->
        false

  let eq_p_query : T.t p_query eq = fun q1 q2 ->
    match (q1.elt, q2.elt) with
    | (P_query_assert(b1,a1)     , P_query_assert(b2,a2)     ) ->
       b1 = b2 && eq_p_assertion a1 a2
    | (P_query_infer(t1,c1)      , P_query_infer(t2,c2)      ) ->
       T.eq t1 t2 && c1 = c2
    | (P_query_normalize(t1,c1)  , P_query_normalize(t2,c2)  ) ->
       T.eq t1 t2 && c1 = c2
    | (P_query_prover(s1)        , P_query_prover(s2)        ) ->
       s1 = s2
    | (P_query_prover_timeout(t1), P_query_prover_timeout(t2)) ->
       t1 = t2
    | (_                         , _                         ) ->
        false

  let eq_p_tactic : T.t p_tactic eq = fun t1 t2 ->
    match (t1.elt, t2.elt) with
    | (P_tac_refine(t1)    , P_tac_refine(t2)    ) ->
        T.eq t1 t2
    | (P_tac_intro(xs1)    , P_tac_intro(xs2)    ) ->
        List.equal (Option.equal eq_ident) xs1 xs2
    | (P_tac_apply(t1)     , P_tac_apply(t2)     ) ->
        T.eq t1 t2
    | (P_tac_rewrite(b1,r1,t1), P_tac_rewrite(b2,r2,t2)) ->
        b1 = b2 && Option.equal eq_p_rw_patt r1 r2 && T.eq t1 t2
    | (P_tac_query(q1)     , P_tac_query(q2)     ) ->
        eq_p_query q1 q2
    | (P_tac_why3(s1)      , P_tac_why3(s2)      ) ->
        s1 = s2
    | (t1                  , t2                  ) ->
        t1 = t2

  let eq_p_config : R.t p_config eq = fun c1 c2 ->
    match (c1, c2) with
    | (P_config_builtin(s1,q1), P_config_builtin(s2,q2)) ->
        s1 = s2 && eq_qident q1 q2
    | (P_config_unop u1       , P_config_unop u2       ) ->
        eq_unop u1 u2
    | (P_config_binop b1      , P_config_binop b2      ) ->
        eq_binop b1 b2
    | (P_config_quant q1      , P_config_quant q2      ) ->
        eq_qident q1 q2
    | (c1                     , c2                     ) ->
        c1 = c2

  (** [eq_command c1 c2] tells whether [c1] and [c2] are the same commands.
      They are compared up to source code positions. *)
  let eq_p_command : (T.t, R.t) p_command eq = fun c1 c2 ->
    match (c1.elt, c2.elt) with
    | (P_require(b1,ps1)           , P_require(b2,ps2)           ) ->
       b1 = b2 && List.equal (=) ps1 ps2
    | (P_open(ps1)                 , P_open(ps2)                 ) ->
       List.equal (=) ps1 ps2
    | (P_require_as(p1,id1)  , P_require_as(p2,id2)              ) ->
       p1 = p2 && id1.elt = id2.elt
    | (P_symbol(m1,s1,al1,a1), P_symbol(m2,s2,al2,a2)) ->
        m1 = m2 && eq_ident s1 s2 && T.eq a1 a2
        && List.equal eq_p_arg al1 al2
    | (P_rules(rs1)                , P_rules(rs2)                ) ->
        List.equal R.eq rs1 rs2
    | (P_definition(m1,b1,s1,l1,a1,t1), P_definition(m2,b2,s2,l2,a2,t2)) ->
        m1 = m2 && b1 = b2 && eq_ident s1 s2 && List.equal eq_p_arg l1 l2
        && Option.equal T.eq a1 a2 && T.eq t1 t2
    | (P_inductive(m1,i1), P_inductive(m2, i2)) ->
        m1 = m2 && List.equal eq_p_inductive i1 i2
    | (P_theorem(m1,st1,ts1,e1)   , P_theorem(m2,st2,ts2,e2)   ) ->
        let (s1,l1,a1) = st1.elt in
        let (s2,l2,a2) = st2.elt in
        m1 = m2 && eq_ident s1 s2 && T.eq a1 a2 && e1.elt = e2.elt
        && List.equal eq_p_arg l1 l2 && List.equal eq_p_tactic ts1 ts2
    | (P_set(c1)                   , P_set(c2)                   ) ->
        eq_p_config c1 c2
    | (P_query(q1)                 , P_query(q2)                 ) ->
        eq_p_query q1 q2
    | (_                           , _                           ) ->
        false
end

(** Map functions on the first parameter of commands (the terms). *)

(** [p_rw_patt_map f rw_patt] maps function [f] on terms of [rw_patt]. *)
let p_rw_patt_map : 'a 'b. ('a -> 'b) -> 'a p_rw_patt -> 'b p_rw_patt =
  fun f rw_patt ->
  match rw_patt with
  | P_rw_Term(t)                    -> P_rw_Term(f t)
  | P_rw_InTerm(t)                  -> P_rw_InTerm(f t)
  | P_rw_InIdInTerm(id, t)          -> P_rw_InIdInTerm(id, f t)
  | P_rw_IdInTerm(id, t)            -> P_rw_IdInTerm(id, f t)
  | P_rw_TermInIdInTerm(t1, id, t2) -> P_rw_TermInIdInTerm(f t1, id, f t2)
  | P_rw_TermAsIdInTerm(t1, id, t2) -> P_rw_TermAsIdInTerm(f t1, id, f t2)

(** [p_assertion_map f assertion] maps function [f] on terms of
    [assertion]. *)
let p_assertion_map : 'a 'b. ('a -> 'b) -> 'a p_assertion -> 'b p_assertion =
  fun f assertion ->
  match assertion with
  | P_assert_typing(t1, t2) -> P_assert_typing(f t1, f t2)
  | P_assert_conv(t1, t2)   -> P_assert_conv(f t1, f t2)

(** [p_query_map f query] maps function [f] on terms of [query]. *)
let p_query_map : 'a 'b. ('a -> 'b) -> 'a p_query -> 'b p_query =
  fun f {elt = p_query; pos = loc} ->
  let new_query =
    match p_query with
    | P_query_verbose(n)            -> P_query_verbose(n)
    | P_query_debug(b, s)           -> P_query_debug(b, s)
    | P_query_flag(s, b)            -> P_query_flag(s, b)
    | P_query_assert(b, assertion)  ->
        P_query_assert(b, p_assertion_map f assertion)
    | P_query_infer(t, eval_cfg)    -> P_query_infer(f t, eval_cfg)
    | P_query_normalize(t,eval_cfg) -> P_query_normalize(f t, eval_cfg)
    | P_query_prover(s)             -> P_query_prover(s)
    | P_query_prover_timeout(n)     -> P_query_prover_timeout(n)
  in
  Pos.make loc new_query

(** [p_tactic_map f tactic] maps function [f] on terms of [tactic]. *)
let p_tactic_map : 'a 'b. ('a -> 'b) -> 'a p_tactic -> 'b p_tactic =
  fun f {elt = p_tactic; pos = loc} ->
  let new_tactic =
    match p_tactic with
    | P_tac_refine(t)                       -> P_tac_refine(f t)
    | P_tac_intro(idopt_l)                  -> P_tac_intro(idopt_l)
    | P_tac_apply(t)                        -> P_tac_apply(f t)
    | P_tac_simpl                           -> P_tac_simpl
    | P_tac_rewrite(b, rw_patt_loc_opt, t)  ->
      let map_rw_patt_loc {elt = rw_patt; pos = loc} =
        Pos.make loc (p_rw_patt_map f rw_patt)
      in
      P_tac_rewrite(b, Option.map map_rw_patt_loc rw_patt_loc_opt, f t)
    | P_tac_refl                            -> P_tac_refl
    | P_tac_sym                             -> P_tac_sym
    | P_tac_focus(n)                        -> P_tac_focus(n)
    | P_tac_print                           -> P_tac_print
    | P_tac_proofterm                       -> P_tac_proofterm
    | P_tac_why3(s_opt)                     -> P_tac_why3(s_opt)
    | P_tac_query(query) -> P_tac_query(p_query_map f query)
    | P_tac_fail                            -> P_tac_fail
  in
  Pos.make loc new_tactic

(** [p_config_map f p_config] maps function [f] on terms of [p_config]. *)
let p_config_map : 'a 'b. ('a -> 'b) -> 'a p_config -> 'b p_config =
  fun f p_config ->
  match p_config with
  | P_config_builtin(s, qid)      -> P_config_builtin(s, qid)
  | P_config_unop(unop)           -> P_config_unop(unop)
  | P_config_binop(binop)         -> P_config_binop(binop)
  | P_config_ident(s)             -> P_config_ident(s)
  | P_config_quant(qid)           -> P_config_quant(qid)
  | P_config_unif_rule(r)         -> P_config_unif_rule(f r)


(** [p_cmd_map f cmd] maps function [f] on terms of [cmd]. *)
let p_cmd_map : 'a 'b 'c. ('a -> 'b) -> ('a, 'c) p_command ->
  ('b, 'c) p_command = fun f cmd ->
  let map_arg_list =
    let arg_map : 'a p_arg -> 'b p_arg = fun (sloptl, termopt, b) ->
      (sloptl, Option.map f termopt, b)
    in
    List.map arg_map
  in
  let f e =
    match e with
    | P_require(b, pl) -> P_require(b, pl)
    | P_require_as(pl, sbl) -> P_require_as(pl, sbl)
    | P_open(pl) -> P_open(pl)
    | P_symbol(pl, id, argl, t) -> P_symbol(pl, id, map_arg_list argl, f t)
    | P_rules(rs) -> P_rules(rs)
    | P_definition(pl, b, id, argl, topt, t) ->
      P_definition(pl, b, id, map_arg_list argl, Option.map f topt, f t)
    | P_inductive(ms, is) ->
        let im : 'a p_inductive -> 'b p_inductive =
          fun {elt=(id,t,its); pos} ->
            let t = f t in
            let its = List.map (fun (i,t) -> (i, f t)) its in
            Pos.make pos (id, t, its)
        in
        P_inductive(ms, List.map im is)
    | P_theorem(pl, statement, tactics, proof_end) ->
        let st_map st =
          Pos.map (fun (id, p_arg_l, t) -> (id,map_arg_list p_arg_l, f t)) st
        in
        let tactics   = List.map (p_tactic_map f) tactics in
        P_theorem(pl, st_map statement, tactics, proof_end)
    | P_set(p_config) -> P_set(p_config)
    | P_query(query)  -> P_query(p_query_map f query)
  in
  Pos.map f cmd
=======
let rec eq_p_term : p_term eq = fun t1 t2 ->
  match (t1.elt, t2.elt) with
  | (P_Iden(q1,b1)       , P_Iden(q2,b2)             ) ->
      eq_qident q1 q2 && b1 = b2
  | (P_Meta(x1,ts1)      , P_Meta(x2,ts2)            ) ->
      eq_ident x1 x2 && Option.equal (Array.equal eq_p_term) ts1 ts2
  | (P_Patt(x1,ts1)      , P_Patt(x2,ts2)            ) ->
      Option.equal eq_ident x1 x2
      && Option.equal (Array.equal eq_p_term) ts1 ts2
  | (P_Appl(t1,u1)       , P_Appl(t2,u2)             )
  | (P_Impl(t1,u1)       , P_Impl(t2,u2)             ) ->
      eq_p_term t1 t2 && eq_p_term u1 u2
  | (P_Abst(xs1,t1)      , P_Abst(xs2,t2)            )
  | (P_Prod(xs1,t1)      , P_Prod(xs2,t2)            ) ->
      List.equal eq_p_arg xs1 xs2 && eq_p_term t1 t2
  | (P_LLet(x1,xs1,a1,t1,u1), P_LLet(x2,xs2,a2,t2,u2)) ->
      eq_ident x1 x2 && Option.equal eq_p_term a1 a2 && eq_p_term t1 t2
      && eq_p_term u1 u2 && List.equal eq_p_arg xs1 xs2
  | (P_UnaO(u1,t1)       , P_UnaO(u2,t2)             ) ->
      eq_unop u1 u2 && eq_p_term t1 t2
  | (P_BinO(t1,b1,u1)    , P_BinO(t2,b2,u2)          ) ->
      eq_binop b1 b2 && eq_p_term t1 t2 && eq_p_term u1 u2
  | (P_Wrap(t1)          , P_Wrap(t2)                ) ->
      eq_p_term t1 t2
  | (P_Expl(t1)          , P_Expl(t2)                ) ->
      eq_p_term t1 t2
  | (t1                  ,                   t2      ) ->
      t1 = t2

and eq_p_arg : p_arg eq = fun (x1,ao1,b1) (x2,ao2,b2) ->
  List.equal (Option.equal (fun x1 x2 -> x1.elt = x2.elt)) x1 x2
  && Option.equal eq_p_term ao1 ao2 && b1 = b2

let eq_p_rule : p_rule eq = fun r1 r2 ->
  let {elt = (lhs1, rhs1); _} = r1 in
  let {elt = (lhs2, rhs2); _} = r2 in
  eq_p_term lhs1 lhs2 && eq_p_term rhs1 rhs2

let eq_p_inductive : p_inductive eq = fun i1 i2 ->
  let {elt = (s1, t1, tl1); _} = i1 in
  let {elt = (s2, t2, tl2); _} = i2 in
  let eq_id_p_term (s1,t1) (s2,t2) = eq_ident s1 s2 && eq_p_term t1 t2 in
  List.equal eq_id_p_term ((s1,t1)::tl1) ((s2,t2)::tl2)

let eq_p_rw_patt : p_rw_patt loc eq = fun r1 r2 ->
  match (r1.elt, r2.elt) with
  | (P_rw_Term(t1)                , P_rw_Term(t2)                )
  | (P_rw_InTerm(t1)              , P_rw_InTerm(t2)              ) ->
      eq_p_term t1 t2
  | (P_rw_InIdInTerm(x1,t1)       , P_rw_InIdInTerm(x2,t2)       )
  | (P_rw_IdInTerm(x1,t1)         , P_rw_IdInTerm(x2,t2)         ) ->
      eq_ident x1 x2 && eq_p_term t1 t2
  | (P_rw_TermInIdInTerm(t1,x1,u1), P_rw_TermInIdInTerm(t2,x2,u2))
  | (P_rw_TermAsIdInTerm(t1,x1,u1), P_rw_TermAsIdInTerm(t2,x2,u2)) ->
      eq_ident x1 x2 && eq_p_term t1 t2 && eq_p_term u1 u2
  | (_                            , _                            ) ->
      false

let eq_p_assertion : p_assertion eq = fun a1 a2 ->
  match (a1, a2) with
  | (P_assert_typing(t1,a1), P_assert_typing(t2,a2)) ->
      eq_p_term t1 t2 && eq_p_term a1 a2
  | (P_assert_conv(t1,u1)  , P_assert_conv(t2,u2)  ) ->
      eq_p_term t1 t2 && eq_p_term u1 u2
  | (_                     , _                     ) ->
      false

let eq_p_query : p_query eq = fun q1 q2 ->
  match (q1.elt, q2.elt) with
  | (P_query_assert(b1,a1)     , P_query_assert(b2,a2)     ) ->
     b1 = b2 && eq_p_assertion a1 a2
  | (P_query_infer(t1,c1)      , P_query_infer(t2,c2)      ) ->
     eq_p_term t1 t2 && c1 = c2
  | (P_query_normalize(t1,c1)  , P_query_normalize(t2,c2)  ) ->
     eq_p_term t1 t2 && c1 = c2
  | (P_query_prover(s1)        , P_query_prover(s2)        ) ->
     s1 = s2
  | (P_query_prover_timeout(t1), P_query_prover_timeout(t2)) ->
     t1 = t2
  | (_                         , _                         ) ->
      false

let eq_p_tactic : p_tactic eq = fun t1 t2 ->
  match (t1.elt, t2.elt) with
  | (P_tac_refine(t1)    , P_tac_refine(t2)    ) ->
      eq_p_term t1 t2
  | (P_tac_intro(xs1)    , P_tac_intro(xs2)    ) ->
      List.equal (Option.equal eq_ident) xs1 xs2
  | (P_tac_apply(t1)     , P_tac_apply(t2)     ) ->
      eq_p_term t1 t2
  | (P_tac_rewrite(b1,r1,t1), P_tac_rewrite(b2,r2,t2)) ->
      b1 = b2 && Option.equal eq_p_rw_patt r1 r2 && eq_p_term t1 t2
  | (P_tac_query(q1)     , P_tac_query(q2)     ) ->
      eq_p_query q1 q2
  | (P_tac_why3(s1)      , P_tac_why3(s2)      ) ->
      s1 = s2
  | (t1                  , t2                  ) ->
      t1 = t2

let eq_p_config : p_config eq = fun c1 c2 ->
  match (c1, c2) with
  | (P_config_builtin(s1,q1), P_config_builtin(s2,q2)) ->
      s1 = s2 && eq_qident q1 q2
  | (P_config_unop u1       , P_config_unop u2       ) ->
      eq_unop u1 u2
  | (P_config_binop b1      , P_config_binop b2      ) ->
      eq_binop b1 b2
  | (P_config_quant q1      , P_config_quant q2      ) ->
      eq_qident q1 q2
  | (c1                     , c2                     ) ->
      c1 = c2

(** [eq_command c1 c2] tells whether [c1] and [c2] are the same commands. They
    are compared up to source code positions. *)
let eq_p_command : p_command eq = fun c1 c2 ->
  match (c1.elt, c2.elt) with
  | (P_require(b1,ps1)           , P_require(b2,ps2)           ) ->
     b1 = b2 && List.equal (=) ps1 ps2
  | (P_open(ps1)                 , P_open(ps2)                 ) ->
     List.equal (=) ps1 ps2
  | (P_require_as(p1,id1)  , P_require_as(p2,id2)              ) ->
     p1 = p2 && id1.elt = id2.elt
  | (P_symbol(ms1,st1,t1,ts_pe1,m1),
     P_symbol(ms2,st2,t2,ts_pe2,m2))                             ->
      let s1,l1,a1 = st1.elt in
      let s2,l2,a2 = st2.elt in
      let eq_tactic =
        fun (ts1,_) (ts2,_) -> (List.equal eq_p_tactic) ts1 ts2
      in
      ms1 = ms2 && eq_ident s1 s2 && List.equal eq_p_arg l1 l2
      && Option.equal eq_p_term a1 a2 && Option.equal eq_p_term t1 t2
      && Option.equal eq_tactic ts_pe1 ts_pe2
      && m1 = m2
  | (P_rules(rs1)                , P_rules(rs2)                ) ->
      List.equal eq_p_rule rs1 rs2
  | (P_inductive(m1,il1)         , P_inductive(m2,il2)         ) ->
      m1 = m2 && List.equal eq_p_inductive il1 il2
  | (P_set(c1)                   , P_set(c2)                   ) ->
      eq_p_config c1 c2
  | (P_query(q1)                 , P_query(q2)                 ) ->
      eq_p_query q1 q2
  | (_                           , _                           ) ->
      false
>>>>>>> 6364ec9c
<|MERGE_RESOLUTION|>--- conflicted
+++ resolved
@@ -24,12 +24,6 @@
 
 (** Representation of a possibly qualified (and located) identifier. *)
 type qident = (p_module_path * string) loc
-
-(** Parser-level representation of modifiers. *)
-type p_modifier =
-  | P_mstrat of Terms.match_strat
-  | P_expo of Terms.expo
-  | P_prop of Terms.prop
 
 (** Type representing the different evaluation strategies. *)
 type strategy =
@@ -62,7 +56,7 @@
 type 't p_arg = ident option list * 't option * bool
 
 (** Parser-level inductive type representation. *)
-type 'term p_inductive = (ident * 'term * (ident * 'term) list) loc
+type 't p_inductive = (ident * 't * (ident * 't) list) loc
 
 (** Rewrite pattern specification. *)
 type 't p_rw_patt =
@@ -132,13 +126,9 @@
   (** Print the current proof term (possibly containing open goals). *)
   | P_tac_why3 of string option
   (** Try to solve the current goal with why3. *)
-<<<<<<< HEAD
-  | P_tac_query   of 't p_query
-=======
   | P_unif_solve
   (** Apply default unification solving algorithm. *)
-  | P_tac_query   of p_query
->>>>>>> 6364ec9c
+  | P_tac_query   of 't p_query
   (** Query. *)
   | P_tac_fail
   (** A tactic that always fails. *)
@@ -170,10 +160,7 @@
   (** Unification hint declarations. *)
 
 (** Parser-level representation of a single command. *)
-<<<<<<< HEAD
-type 't p_statement = (ident * 't p_arg list * 't) loc
-=======
-type p_statement = (ident * p_arg list * p_type option) loc
+type 't p_statement = (ident * 't p_arg list * 't option) loc
 
 (** Parser-level representation of modifiers. *)
 type p_modifier =
@@ -186,7 +173,6 @@
   match elt with
   | P_opaq(Opaque) -> true
   | _ -> false
->>>>>>> 6364ec9c
 
 type ('t, 'r) p_command_aux =
   | P_require    of bool * p_module_path list
@@ -195,31 +181,15 @@
   (** Require as statement. *)
   | P_open       of p_module_path list
   (** Open statement. *)
-<<<<<<< HEAD
-  | P_symbol     of p_modifier loc list * ident * 't p_arg list * 't
-=======
-  | P_symbol     of p_modifier loc list * p_statement * p_term option
-                    * (p_tactic list * p_proof_end loc) option
+  | P_symbol     of p_modifier loc list * 't p_statement * 't option
+                    * ('t p_tactic list * p_proof_end loc) option
                     * Terms.proof_meaning
->>>>>>> 6364ec9c
   (** Symbol declaration. *)
   | P_rules      of 'r list
   (** Rewriting rule declarations. *)
-<<<<<<< HEAD
-  | P_definition of p_modifier loc list * bool * ident * 't p_arg list *
-                    't option * 't
-  (** Definition of a symbol (unfoldable). *)
   | P_inductive of p_modifier loc list * 't p_inductive list
-  (** Definition of inductive type *)
-  | P_theorem    of p_modifier loc list * 't p_statement * 't p_tactic list *
-                    p_proof_end loc
-  (** Theorem with its proof. *)
+  (** Definition of inductive types *)
   | P_set        of 'r p_config
-=======
-  | P_inductive of p_modifier loc list * p_inductive list
-  (** Definition of inductive types *)
-  | P_set        of p_config
->>>>>>> 6364ec9c
   (** Set the configuration. *)
   | P_query      of 't p_query
   (** Query. *)
@@ -245,7 +215,6 @@
 let eq_binop : binop eq = fun (n1,a1,p1,id1) (n2,a2,p2,id2) ->
   n1 = n2 && a1 = a2 && p1 = p2 && eq_qident id1 id2
 
-<<<<<<< HEAD
 (** Equality functions parametrised by terms and equality on terms. *)
 module EqAst (T: sig type t val eq : t eq end)
     (R: sig type t val eq : t eq end) = struct
@@ -338,21 +307,21 @@
        List.equal (=) ps1 ps2
     | (P_require_as(p1,id1)  , P_require_as(p2,id2)              ) ->
        p1 = p2 && id1.elt = id2.elt
-    | (P_symbol(m1,s1,al1,a1), P_symbol(m2,s2,al2,a2)) ->
-        m1 = m2 && eq_ident s1 s2 && T.eq a1 a2
-        && List.equal eq_p_arg al1 al2
+    | (P_symbol(ms1,st1,t1,ts_pe1,m1),
+       P_symbol(ms2,st2,t2,ts_pe2,m2))                             ->
+        let s1,l1,a1 = st1.elt in
+        let s2,l2,a2 = st2.elt in
+        let eq_tactic =
+          fun (ts1,_) (ts2,_) -> (List.equal eq_p_tactic) ts1 ts2
+        in
+        ms1 = ms2 && eq_ident s1 s2 && List.equal eq_p_arg l1 l2
+        && Option.equal T.eq a1 a2 && Option.equal T.eq t1 t2
+        && Option.equal eq_tactic ts_pe1 ts_pe2
+        && m1 = m2
     | (P_rules(rs1)                , P_rules(rs2)                ) ->
         List.equal R.eq rs1 rs2
-    | (P_definition(m1,b1,s1,l1,a1,t1), P_definition(m2,b2,s2,l2,a2,t2)) ->
-        m1 = m2 && b1 = b2 && eq_ident s1 s2 && List.equal eq_p_arg l1 l2
-        && Option.equal T.eq a1 a2 && T.eq t1 t2
     | (P_inductive(m1,i1), P_inductive(m2, i2)) ->
         m1 = m2 && List.equal eq_p_inductive i1 i2
-    | (P_theorem(m1,st1,ts1,e1)   , P_theorem(m2,st2,ts2,e2)   ) ->
-        let (s1,l1,a1) = st1.elt in
-        let (s2,l2,a2) = st2.elt in
-        m1 = m2 && eq_ident s1 s2 && T.eq a1 a2 && e1.elt = e2.elt
-        && List.equal eq_p_arg l1 l2 && List.equal eq_p_tactic ts1 ts2
     | (P_set(c1)                   , P_set(c2)                   ) ->
         eq_p_config c1 c2
     | (P_query(q1)                 , P_query(q2)                 ) ->
@@ -420,6 +389,7 @@
     | P_tac_proofterm                       -> P_tac_proofterm
     | P_tac_why3(s_opt)                     -> P_tac_why3(s_opt)
     | P_tac_query(query) -> P_tac_query(p_query_map f query)
+    | P_unif_solve                          -> P_unif_solve
     | P_tac_fail                            -> P_tac_fail
   in
   Pos.make loc new_tactic
@@ -435,25 +405,32 @@
   | P_config_quant(qid)           -> P_config_quant(qid)
   | P_config_unif_rule(r)         -> P_config_unif_rule(f r)
 
+let p_arg_map : 'a 'b. ('a -> 'b) -> 'a p_arg -> 'b p_arg =
+  fun f (ido, topt, imp) -> (ido, Option.map f topt, imp)
+
+let p_statement_map : 'a 'b. ('a -> 'b) -> 'a p_statement -> 'b p_statement =
+  fun f ->
+  let f (id, args, topt) =
+    (id, List.map (p_arg_map f) args, Option.map f topt)
+  in
+  Pos.map f
 
 (** [p_cmd_map f cmd] maps function [f] on terms of [cmd]. *)
 let p_cmd_map : 'a 'b 'c. ('a -> 'b) -> ('a, 'c) p_command ->
   ('b, 'c) p_command = fun f cmd ->
-  let map_arg_list =
-    let arg_map : 'a p_arg -> 'b p_arg = fun (sloptl, termopt, b) ->
-      (sloptl, Option.map f termopt, b)
-    in
-    List.map arg_map
-  in
   let f e =
     match e with
     | P_require(b, pl) -> P_require(b, pl)
     | P_require_as(pl, sbl) -> P_require_as(pl, sbl)
     | P_open(pl) -> P_open(pl)
-    | P_symbol(pl, id, argl, t) -> P_symbol(pl, id, map_arg_list argl, f t)
+    | P_symbol(ms, st, ty, scr, me) ->
+        let scr_map f:
+          ('a p_tactic list * _) option -> ('b p_tactic list * _) option =
+          let sub f (ts, pe) = (List.map (p_tactic_map f) ts, pe) in
+          Option.map (sub f)
+        in
+        P_symbol(ms, p_statement_map f st, Option.map f ty, scr_map f scr, me)
     | P_rules(rs) -> P_rules(rs)
-    | P_definition(pl, b, id, argl, topt, t) ->
-      P_definition(pl, b, id, map_arg_list argl, Option.map f topt, f t)
     | P_inductive(ms, is) ->
         let im : 'a p_inductive -> 'b p_inductive =
           fun {elt=(id,t,its); pos} ->
@@ -462,158 +439,7 @@
             Pos.make pos (id, t, its)
         in
         P_inductive(ms, List.map im is)
-    | P_theorem(pl, statement, tactics, proof_end) ->
-        let st_map st =
-          Pos.map (fun (id, p_arg_l, t) -> (id,map_arg_list p_arg_l, f t)) st
-        in
-        let tactics   = List.map (p_tactic_map f) tactics in
-        P_theorem(pl, st_map statement, tactics, proof_end)
     | P_set(p_config) -> P_set(p_config)
     | P_query(query)  -> P_query(p_query_map f query)
   in
-  Pos.map f cmd
-=======
-let rec eq_p_term : p_term eq = fun t1 t2 ->
-  match (t1.elt, t2.elt) with
-  | (P_Iden(q1,b1)       , P_Iden(q2,b2)             ) ->
-      eq_qident q1 q2 && b1 = b2
-  | (P_Meta(x1,ts1)      , P_Meta(x2,ts2)            ) ->
-      eq_ident x1 x2 && Option.equal (Array.equal eq_p_term) ts1 ts2
-  | (P_Patt(x1,ts1)      , P_Patt(x2,ts2)            ) ->
-      Option.equal eq_ident x1 x2
-      && Option.equal (Array.equal eq_p_term) ts1 ts2
-  | (P_Appl(t1,u1)       , P_Appl(t2,u2)             )
-  | (P_Impl(t1,u1)       , P_Impl(t2,u2)             ) ->
-      eq_p_term t1 t2 && eq_p_term u1 u2
-  | (P_Abst(xs1,t1)      , P_Abst(xs2,t2)            )
-  | (P_Prod(xs1,t1)      , P_Prod(xs2,t2)            ) ->
-      List.equal eq_p_arg xs1 xs2 && eq_p_term t1 t2
-  | (P_LLet(x1,xs1,a1,t1,u1), P_LLet(x2,xs2,a2,t2,u2)) ->
-      eq_ident x1 x2 && Option.equal eq_p_term a1 a2 && eq_p_term t1 t2
-      && eq_p_term u1 u2 && List.equal eq_p_arg xs1 xs2
-  | (P_UnaO(u1,t1)       , P_UnaO(u2,t2)             ) ->
-      eq_unop u1 u2 && eq_p_term t1 t2
-  | (P_BinO(t1,b1,u1)    , P_BinO(t2,b2,u2)          ) ->
-      eq_binop b1 b2 && eq_p_term t1 t2 && eq_p_term u1 u2
-  | (P_Wrap(t1)          , P_Wrap(t2)                ) ->
-      eq_p_term t1 t2
-  | (P_Expl(t1)          , P_Expl(t2)                ) ->
-      eq_p_term t1 t2
-  | (t1                  ,                   t2      ) ->
-      t1 = t2
-
-and eq_p_arg : p_arg eq = fun (x1,ao1,b1) (x2,ao2,b2) ->
-  List.equal (Option.equal (fun x1 x2 -> x1.elt = x2.elt)) x1 x2
-  && Option.equal eq_p_term ao1 ao2 && b1 = b2
-
-let eq_p_rule : p_rule eq = fun r1 r2 ->
-  let {elt = (lhs1, rhs1); _} = r1 in
-  let {elt = (lhs2, rhs2); _} = r2 in
-  eq_p_term lhs1 lhs2 && eq_p_term rhs1 rhs2
-
-let eq_p_inductive : p_inductive eq = fun i1 i2 ->
-  let {elt = (s1, t1, tl1); _} = i1 in
-  let {elt = (s2, t2, tl2); _} = i2 in
-  let eq_id_p_term (s1,t1) (s2,t2) = eq_ident s1 s2 && eq_p_term t1 t2 in
-  List.equal eq_id_p_term ((s1,t1)::tl1) ((s2,t2)::tl2)
-
-let eq_p_rw_patt : p_rw_patt loc eq = fun r1 r2 ->
-  match (r1.elt, r2.elt) with
-  | (P_rw_Term(t1)                , P_rw_Term(t2)                )
-  | (P_rw_InTerm(t1)              , P_rw_InTerm(t2)              ) ->
-      eq_p_term t1 t2
-  | (P_rw_InIdInTerm(x1,t1)       , P_rw_InIdInTerm(x2,t2)       )
-  | (P_rw_IdInTerm(x1,t1)         , P_rw_IdInTerm(x2,t2)         ) ->
-      eq_ident x1 x2 && eq_p_term t1 t2
-  | (P_rw_TermInIdInTerm(t1,x1,u1), P_rw_TermInIdInTerm(t2,x2,u2))
-  | (P_rw_TermAsIdInTerm(t1,x1,u1), P_rw_TermAsIdInTerm(t2,x2,u2)) ->
-      eq_ident x1 x2 && eq_p_term t1 t2 && eq_p_term u1 u2
-  | (_                            , _                            ) ->
-      false
-
-let eq_p_assertion : p_assertion eq = fun a1 a2 ->
-  match (a1, a2) with
-  | (P_assert_typing(t1,a1), P_assert_typing(t2,a2)) ->
-      eq_p_term t1 t2 && eq_p_term a1 a2
-  | (P_assert_conv(t1,u1)  , P_assert_conv(t2,u2)  ) ->
-      eq_p_term t1 t2 && eq_p_term u1 u2
-  | (_                     , _                     ) ->
-      false
-
-let eq_p_query : p_query eq = fun q1 q2 ->
-  match (q1.elt, q2.elt) with
-  | (P_query_assert(b1,a1)     , P_query_assert(b2,a2)     ) ->
-     b1 = b2 && eq_p_assertion a1 a2
-  | (P_query_infer(t1,c1)      , P_query_infer(t2,c2)      ) ->
-     eq_p_term t1 t2 && c1 = c2
-  | (P_query_normalize(t1,c1)  , P_query_normalize(t2,c2)  ) ->
-     eq_p_term t1 t2 && c1 = c2
-  | (P_query_prover(s1)        , P_query_prover(s2)        ) ->
-     s1 = s2
-  | (P_query_prover_timeout(t1), P_query_prover_timeout(t2)) ->
-     t1 = t2
-  | (_                         , _                         ) ->
-      false
-
-let eq_p_tactic : p_tactic eq = fun t1 t2 ->
-  match (t1.elt, t2.elt) with
-  | (P_tac_refine(t1)    , P_tac_refine(t2)    ) ->
-      eq_p_term t1 t2
-  | (P_tac_intro(xs1)    , P_tac_intro(xs2)    ) ->
-      List.equal (Option.equal eq_ident) xs1 xs2
-  | (P_tac_apply(t1)     , P_tac_apply(t2)     ) ->
-      eq_p_term t1 t2
-  | (P_tac_rewrite(b1,r1,t1), P_tac_rewrite(b2,r2,t2)) ->
-      b1 = b2 && Option.equal eq_p_rw_patt r1 r2 && eq_p_term t1 t2
-  | (P_tac_query(q1)     , P_tac_query(q2)     ) ->
-      eq_p_query q1 q2
-  | (P_tac_why3(s1)      , P_tac_why3(s2)      ) ->
-      s1 = s2
-  | (t1                  , t2                  ) ->
-      t1 = t2
-
-let eq_p_config : p_config eq = fun c1 c2 ->
-  match (c1, c2) with
-  | (P_config_builtin(s1,q1), P_config_builtin(s2,q2)) ->
-      s1 = s2 && eq_qident q1 q2
-  | (P_config_unop u1       , P_config_unop u2       ) ->
-      eq_unop u1 u2
-  | (P_config_binop b1      , P_config_binop b2      ) ->
-      eq_binop b1 b2
-  | (P_config_quant q1      , P_config_quant q2      ) ->
-      eq_qident q1 q2
-  | (c1                     , c2                     ) ->
-      c1 = c2
-
-(** [eq_command c1 c2] tells whether [c1] and [c2] are the same commands. They
-    are compared up to source code positions. *)
-let eq_p_command : p_command eq = fun c1 c2 ->
-  match (c1.elt, c2.elt) with
-  | (P_require(b1,ps1)           , P_require(b2,ps2)           ) ->
-     b1 = b2 && List.equal (=) ps1 ps2
-  | (P_open(ps1)                 , P_open(ps2)                 ) ->
-     List.equal (=) ps1 ps2
-  | (P_require_as(p1,id1)  , P_require_as(p2,id2)              ) ->
-     p1 = p2 && id1.elt = id2.elt
-  | (P_symbol(ms1,st1,t1,ts_pe1,m1),
-     P_symbol(ms2,st2,t2,ts_pe2,m2))                             ->
-      let s1,l1,a1 = st1.elt in
-      let s2,l2,a2 = st2.elt in
-      let eq_tactic =
-        fun (ts1,_) (ts2,_) -> (List.equal eq_p_tactic) ts1 ts2
-      in
-      ms1 = ms2 && eq_ident s1 s2 && List.equal eq_p_arg l1 l2
-      && Option.equal eq_p_term a1 a2 && Option.equal eq_p_term t1 t2
-      && Option.equal eq_tactic ts_pe1 ts_pe2
-      && m1 = m2
-  | (P_rules(rs1)                , P_rules(rs2)                ) ->
-      List.equal eq_p_rule rs1 rs2
-  | (P_inductive(m1,il1)         , P_inductive(m2,il2)         ) ->
-      m1 = m2 && List.equal eq_p_inductive il1 il2
-  | (P_set(c1)                   , P_set(c2)                   ) ->
-      eq_p_config c1 c2
-  | (P_query(q1)                 , P_query(q2)                 ) ->
-      eq_p_query q1 q2
-  | (_                           , _                           ) ->
-      false
->>>>>>> 6364ec9c
+  Pos.map f cmd