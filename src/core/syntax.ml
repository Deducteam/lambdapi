(** Parser-level abstract syntax. *)

open Extra
open Pos

(** Representation of a (located) identifier. *)
type ident = strloc

(** Parsing representation of a module path. For every path member the boolean
    indicates whether it was given using the escaped syntax. *)
type p_module_path = (string * bool) list

(** Representation of a possibly qualified (and located) identifier. *)
type qident = (p_module_path * string) loc

(** Representation of the associativity of an infix operator. *)
type assoc =
  | Assoc_none
  | Assoc_left
  | Assoc_right

(** The priority of an infix operator is a floating-point number. *)
type priority = float

(** Representation of a unary operator. *)
type unop = string * priority * qident

(** Representation of a binary operator. *)
type binop = string * assoc * priority * qident

(** Parser-level (located) term representation. *)
type p_term = p_term_aux loc
and p_term_aux =
  | P_Type
  (** TYPE constant. *)
  | P_Iden of qident * bool
  (** Variable or (qualified, explicitly applied) symbol. *)
  | P_Wild
  (** Wildcard (place-holder for terms). *)
  | P_Meta of strloc * p_term array
  (** Meta-variable with the given environment. *)
  | P_Patt of strloc option * p_term array
  (** Named or unnamed higher-order pattern (used for rules LHS / RHS). *)
  | P_Appl of p_term * p_term
  (** Application. *)
  | P_Impl of p_term * p_term
  (** Implication. *)
  | P_Abst of p_arg list * p_term
  (** Abstraction over several variables. *)
  | P_Prod of p_arg list * p_term
  (** Product over several variables. *)
<<<<<<< HEAD
  | P_LLet of ident * p_arg list * p_term * p_term
  (** Local let.
      TODO add type annotation [T] of term [t] in [let x = t : T in u]. *)
=======
  | P_LLet of ident * p_arg list * p_type option * p_term * p_term
  (** Local let. *)
>>>>>>> 5dfe236b
  | P_NLit of int
  (** Natural number literal. *)
  | P_UnaO of unop * p_term
  (** Unary (prefix) operator. *)
  | P_BinO of p_term * binop * p_term
  (** Binary operator. *)
  | P_Wrap of p_term
  (** Parentheses. *)
  | P_Expl of p_term
  (** Explicitly given argument. *)

(** {b NOTE} the boolean parameter of {!constructor:P_Iden} tells whether  the
    corresponding symbol is explicitly applied (value [true]) or not. The flag
    hence indicates whether the symbol has been prefixed with ["@"]. *)

(** Synonym of [p_term] for semantic hints. *)
and p_type = p_term

(** Synonym of [p_term] for semantic hints. *)
and p_patt = p_term

(** Parser-level representation of a function argument. The boolean is true if
    the argument is marked as implicit (i.e., between curly braces). *)
and p_arg = ident option list * p_type option * bool

(** Parser-level rewriting rule representation. *)
type p_rule = (p_patt * p_term) loc

(** Parser-level representation of the pattern of a unification hint. *)
type p_hint_patt = (p_patt * p_patt) loc

(** Parser-level representation of the sub unification problems of a
    unification hint. *)
type p_hint_supb = ((p_term * p_term) list) loc

(** Parser-level unification hint. *)
type p_hint = (p_hint_patt * p_hint_supb) loc

(** Rewrite pattern specification. *)
type p_rw_patt =
  | P_rw_Term           of p_term
  | P_rw_InTerm         of p_term
  | P_rw_InIdInTerm     of ident * p_term
  | P_rw_IdInTerm       of ident * p_term
  | P_rw_TermInIdInTerm of p_term * ident * p_term
  | P_rw_TermAsIdInTerm of p_term * ident * p_term

(** Parser-level representation of an assertion. *)
type p_assertion =
  | P_assert_typing of p_term * p_type
  (** The given term should have the given type. *)
  | P_assert_conv   of p_term * p_term
  (** The two given terms should be convertible. *)

(** Parser-level representation of a query command. *)
type p_query_aux =
  | P_query_verbose   of int
  (** Sets the verbosity level. *)
  | P_query_debug     of bool * string
  (** Toggles logging functions described by string according to boolean. *)
  | P_query_flag      of string * bool
  (** Sets the boolean flag registered under the given name (if any). *)
  | P_query_assert    of bool * p_assertion
  (** Assertion (must fail if boolean is [true]). *)
  | P_query_infer     of p_term * Eval.config
  (** Type inference command. *)
  | P_query_normalize of p_term * Eval.config
  (** Normalisation command. *)
  | P_query_prover    of string
  (** Set the prover to use inside a proof. *)
  | P_query_prover_timeout of int
  (** Set the timeout of the prover (in seconds). *)

type p_query = p_query_aux loc

(** Parser-level representation of a proof tactic. *)
type p_tactic_aux =
  | P_tac_refine  of p_term
  (** Refine the current goal using the given term. *)
  | P_tac_intro   of ident option list
  (** Eliminate quantifiers using the given names for hypotheses. *)
  | P_tac_apply   of p_term
  (** Apply the given term to the current goal. *)
  | P_tac_simpl
  (** Normalize in the focused goal. *)
  | P_tac_rewrite of p_rw_patt loc option * p_term
  (** Apply rewriting using the given lemma and pattern. *)
  | P_tac_refl
  (** Apply reflexivity of equality. *)
  | P_tac_sym
  (** Apply symmetry of equality. *)
  | P_tac_focus   of int
  (** Focus on the given goal. *)
  | P_tac_print
  (** Print the current goal. *)
  | P_tac_proofterm
  (** Print the current proof term (possibly containing open goals). *)
  | P_tac_why3 of string option
  (** Try to solve the current goal with why3. *)

  | P_tac_query   of p_query
  (** Query. *)
type p_tactic = p_tactic_aux loc

(** Parser-level representation of a proof terminator. *)
type p_proof_end =
  | P_proof_qed
  (** The proof is done and fully checked. *)
  | P_proof_admit
  (** Give up current state and admit the theorem. *)
  | P_proof_abort
  (** Abort the proof (theorem not admitted). *)

(** Parser-level representation of a configuration command. *)
type p_config =
  | P_config_builtin of string * qident
  (** Sets the configuration for a builtin syntax (e.g., nat literals). *)
  | P_config_unop    of unop
  (** Defines (or redefines) a unary operator (e.g., ["!"] or ["¬"]). *)
  | P_config_binop   of binop
  (** Defines (or redefines) a binary operator (e.g., ["+"] or ["×"]). *)
  | P_config_ident of string
  (** Defines a new, valid identifier (e.g., ["σ"], ["€"] or ["ℕ"]). *)

(** Parser-level representation of a single command. *)
type p_statement = (ident * p_arg list * p_type) loc

type p_command_aux =
  | P_require    of bool * p_module_path list
  (** Require statement (require open if the boolean is true). *)
  | P_require_as of p_module_path * (string * bool) loc
  (** Require as statement. *)
  | P_open       of p_module_path list
  (** Open statement. *)
  | P_symbol     of Terms.expo * Terms.prop * ident * p_arg list * p_type
  (** Symbol declaration. *)
  | P_rules      of p_rule list
  (** Rewriting rule declarations. *)
  | P_hint       of p_hint
  (** Unification hints declarations. *)
  | P_definition of Terms.expo * bool * ident * p_arg list * p_type option
                  * p_term
  (** Definition of a symbol (unfoldable). *)
  | P_theorem    of Terms.expo * p_statement * p_tactic list * p_proof_end loc
  (** Theorem with its proof. *)
  | P_set        of p_config
  (** Set the configuration. *)
  | P_query      of p_query
  (** Query. *)

(** Parser-level representation of a single (located) command. *)
type p_command = p_command_aux loc

(** Top level AST returned by the parser. *)
type ast = p_command list

(** Unification hints symbols. *)
module Unif_hints =
  struct
    let p_atom : p_term = Pos.none (P_Iden(Pos.none ([], "unif_atom"), false))
    let p_list : p_term = Pos.none (P_Iden(Pos.none ([], "unif_list"), false))
  end

let eq_ident : ident eq = fun x1 x2 -> x1.elt = x2.elt

let eq_qident : qident eq = fun q1 q2 -> q1.elt = q2.elt

let eq_unop : unop eq = fun (n1,p1,id1) (n2,p2,id2) ->
  n1 = n2 && p1 = p2 && eq_qident id1 id2

let eq_binop : binop eq = fun (n1,a1,p1,id1) (n2,a2,p2,id2) ->
  n1 = n2 && a1 = a2 && p1 = p2 && eq_qident id1 id2

let rec eq_p_term : p_term eq = fun t1 t2 ->
  match (t1.elt, t2.elt) with
  | (P_Iden(q1,b1)       , P_Iden(q2,b2)             ) ->
      eq_qident q1 q2 && b1 = b2
  | (P_Meta(x1,ts1)      , P_Meta(x2,ts2)            ) ->
      eq_ident x1 x2 && Array.equal eq_p_term ts1 ts2
  | (P_Patt(x1,ts1)      , P_Patt(x2,ts2)            ) ->
      Option.equal eq_ident x1 x2 && Array.equal eq_p_term ts1 ts2
  | (P_Appl(t1,u1)       , P_Appl(t2,u2)             )
  | (P_Impl(t1,u1)       , P_Impl(t2,u2)             ) ->
      eq_p_term t1 t2 && eq_p_term u1 u2
  | (P_Abst(xs1,t1)      , P_Abst(xs2,t2)            )
  | (P_Prod(xs1,t1)      , P_Prod(xs2,t2)            ) ->
      List.equal eq_p_arg xs1 xs2 && eq_p_term t1 t2
  | (P_LLet(x1,xs1,a1,t1,u1), P_LLet(x2,xs2,a2,t2,u2)) ->
      eq_ident x1 x2 && Option.equal eq_p_term a1 a2 && eq_p_term t1 t2
      && eq_p_term u1 u2 && List.equal eq_p_arg xs1 xs2
  | (P_UnaO(u1,t1)       , P_UnaO(u2,t2)             ) ->
      eq_unop u1 u2 && eq_p_term t1 t2
  | (P_BinO(t1,b1,u1)    , P_BinO(t2,b2,u2)          ) ->
      eq_binop b1 b2 && eq_p_term t1 t2 && eq_p_term u1 u2
  | (P_Wrap(t1)          , P_Wrap(t2)                ) ->
      eq_p_term t1 t2
  | (P_Expl(t1)          , P_Expl(t2)                ) ->
      eq_p_term t1 t2
  | (t1                  ,                   t2      ) ->
      t1 = t2

and eq_p_arg : p_arg eq = fun (x1,ao1,b1) (x2,ao2,b2) ->
  List.equal (Option.equal (fun x1 x2 -> x1.elt = x2.elt)) x1 x2
  && Option.equal eq_p_term ao1 ao2 && b1 = b2

let eq_p_rule : p_rule eq = fun r1 r2 ->
  let {elt = (lhs1, rhs1); _} = r1 in
  let {elt = (lhs2, rhs2); _} = r2 in
  eq_p_term lhs1 lhs2 && eq_p_term rhs1 rhs2

let eq_p_rw_patt : p_rw_patt loc eq = fun r1 r2 ->
  match (r1.elt, r2.elt) with
  | (P_rw_Term(t1)                , P_rw_Term(t2)                )
  | (P_rw_InTerm(t1)              , P_rw_InTerm(t2)              ) ->
      eq_p_term t1 t2
  | (P_rw_InIdInTerm(x1,t1)       , P_rw_InIdInTerm(x2,t2)       )
  | (P_rw_IdInTerm(x1,t1)         , P_rw_IdInTerm(x2,t2)         ) ->
      eq_ident x1 x2 && eq_p_term t1 t2
  | (P_rw_TermInIdInTerm(t1,x1,u1), P_rw_TermInIdInTerm(t2,x2,u2))
  | (P_rw_TermAsIdInTerm(t1,x1,u1), P_rw_TermAsIdInTerm(t2,x2,u2)) ->
      eq_ident x1 x2 && eq_p_term t1 t2 && eq_p_term u1 u2
  | (_                            , _                            ) ->
      false

let eq_p_assertion : p_assertion eq = fun a1 a2 ->
  match (a1, a2) with
  | (P_assert_typing(t1,a1), P_assert_typing(t2,a2)) ->
      eq_p_term t1 t2 && eq_p_term a1 a2
  | (P_assert_conv(t1,u1)  , P_assert_conv(t2,u2)  ) ->
      eq_p_term t1 t2 && eq_p_term u1 u2
  | (_                     , _                     ) ->
      false

let eq_p_query : p_query eq = fun q1 q2 ->
  match (q1.elt, q2.elt) with
  | (P_query_assert(b1,a1)     , P_query_assert(b2,a2)     ) ->
     b1 = b2 && eq_p_assertion a1 a2
  | (P_query_infer(t1,c1)      , P_query_infer(t2,c2)      ) ->
     eq_p_term t1 t2 && c1 = c2
  | (P_query_normalize(t1,c1)  , P_query_normalize(t2,c2)  ) ->
     eq_p_term t1 t2 && c1 = c2
  | (P_query_prover(s1)        , P_query_prover(s2)        ) ->
     s1 = s2
  | (P_query_prover_timeout(t1), P_query_prover_timeout(t2)) ->
     t1 = t2
  | (_                         , _                         ) ->
      false

let eq_p_tactic : p_tactic eq = fun t1 t2 ->
  match (t1.elt, t2.elt) with
  | (P_tac_refine(t1)    , P_tac_refine(t2)    ) ->
      eq_p_term t1 t2
  | (P_tac_intro(xs1)    , P_tac_intro(xs2)    ) ->
      List.equal (Option.equal eq_ident) xs1 xs2
  | (P_tac_apply(t1)     , P_tac_apply(t2)     ) ->
      eq_p_term t1 t2
  | (P_tac_rewrite(r1,t1), P_tac_rewrite(r2,t2)) ->
      Option.equal eq_p_rw_patt r1 r2 && eq_p_term t1 t2
  | (P_tac_query(q1)     , P_tac_query(q2)     ) ->
      eq_p_query q1 q2
  | (P_tac_why3(s1)      , P_tac_why3(s2)      ) ->
      s1 = s2
  | (t1                  , t2                  ) ->
      t1 = t2

let eq_p_config : p_config eq = fun c1 c2 ->
  match (c1, c2) with
  | (P_config_builtin(s1,q1), P_config_builtin(s2,q2)) ->
      s1 = s2 && eq_qident q1 q2
  | (c1                     , c2                     ) ->
      c1 = c2

(** [eq_command c1 c2] tells whether [c1] and [c2] are the same commands. They
    are compared up to source code positions. *)
let eq_p_command : p_command eq = fun c1 c2 ->
  match (c1.elt, c2.elt) with
  | (P_require(b1,ps1)           , P_require(b2,ps2)           ) ->
     b1 = b2 && List.equal (=) ps1 ps2
  | (P_open(ps1)                 , P_open(ps2)                 ) ->
     List.equal (=) ps1 ps2
  | (P_require_as(p1,id1)  , P_require_as(p2,id2)              ) ->
     p1 = p2 && id1.elt = id2.elt
  | (P_symbol(e1,l1,s1,al1,a1)   , P_symbol(e2,l2,s2,al2,a2)   ) ->
      e1 = e2 && l1 = l2 && eq_ident s1 s2 && eq_p_term a1 a2
      && List.equal eq_p_arg al1 al2
  | (P_rules(rs1)                , P_rules(rs2)                ) ->
      List.equal eq_p_rule rs1 rs2
  | (P_definition(e1,b1,s1,l1,a1,t1), P_definition(e2,b2,s2,l2,a2,t2)) ->
      e1 = e2 && b1 = b2 && eq_ident s1 s2 && List.equal eq_p_arg l1 l2
      && Option.equal eq_p_term a1 a2 && eq_p_term t1 t2
  | (P_theorem(ex1,st1,ts1,e1)   , P_theorem(ex2,st2,ts2,e2)   ) ->
      let (s1,l1,a1) = st1.elt in
      let (s2,l2,a2) = st2.elt in
      ex1 = ex2 && eq_ident s1 s2 && eq_p_term a1 a2 && e1.elt = e2.elt
      && List.equal eq_p_arg l1 l2 && List.equal eq_p_tactic ts1 ts2
  | (P_set(c1)                   , P_set(c2)                   ) ->
      eq_p_config c1 c2
  | (P_query(q1)                 , P_query(q2)                 ) ->
      eq_p_query q1 q2
  | (_                           , _                           ) ->
      false<|MERGE_RESOLUTION|>--- conflicted
+++ resolved
@@ -49,14 +49,8 @@
   (** Abstraction over several variables. *)
   | P_Prod of p_arg list * p_term
   (** Product over several variables. *)
-<<<<<<< HEAD
-  | P_LLet of ident * p_arg list * p_term * p_term
-  (** Local let.
-      TODO add type annotation [T] of term [t] in [let x = t : T in u]. *)
-=======
   | P_LLet of ident * p_arg list * p_type option * p_term * p_term
   (** Local let. *)
->>>>>>> 5dfe236b
   | P_NLit of int
   (** Natural number literal. *)
   | P_UnaO of unop * p_term
