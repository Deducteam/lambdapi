(** Term representation.

    This module contains the definition of the core abstract syntax tree (AST)
    of the language, together with smart constructors and low level operation.
    The representation strongly relies on the {!module:Bindlib} library, which
    provides a convenient abstraction to work with binders.

    @see <https://rlepigre.github.io/ocaml-bindlib/> *)

open Extra
open Timed

(** {3 Term (and symbol) representation} *)

(** Symbol properties. *)
type prop =
  | Defin
  (** The symbol is definable by rewriting rules. *)
  | Const
  (** The symbol cannot be defined. *)
  | Injec
  (** The symbol is definable but is assumed to be injective. *)

(** Specify the visibility and usability of symbols outside their module. *)
type expo =
  | Public
  (** Visible and usable everywhere. *)
  | Protec
  (** Visible everywhere but usable in LHS arguments only. *)
  | Privat
  (** Not visible and thus not usable. *)

(** Representation of a term (or types) in a general sense. Values of the type
    are also used, for example, in the representation of patterns or rewriting
    rules. Specific constructors are included for such applications,  and they
    are considered invalid in unrelated code. *)
type term =
  | Vari of term Bindlib.var
  (** Free variable. *)
  | Type
  (** "TYPE" constant. *)
  | Kind
  (** "KIND" constant. *)
  | Symb of sym
  (** User-defined symbol. *)
  | Prod of term * (term, term) Bindlib.binder
  (** Dependent product. *)
  | Abst of term * (term, term) Bindlib.binder
  (** Abstraction (with domain type). *)
  | Appl of term * term
  (** Term application. *)
  | Meta of meta * term array
  (** Metavariable application (used by unification and for proof goals). *)
  | Patt of int option * string * term array
  (** Pattern variable application (only used in rewriting rules LHS). *)
  | TEnv of term_env * term array
  (** Term environment (only used in rewriting rules RHS). *)
  | Wild
  (** Wildcard (only used for surface matching, never in a LHS). *)
  | TRef of term option ref
  (** Reference cell (only used for surface matching). *)
  | LLet of term * term * (term, term) Bindlib.binder
  (** [LLet(a, t, u)] is [let x : a ≔ t in u] (with [x] bound in [u]). *)

(** {b NOTE} that a wildcard "_" of the concrete (source code) syntax may have
    a different representation depending on the application. For instance, the
    {!constructor:Wild} constructor is only used when matching patterns (e.g.,
    with the "rewrite" tactic). In the LHS of a rewriting {!type:rule}, we use
    the {!constructor:Patt} constructor to represend wildcards of the concrete
    syntax. They are thus considered to be fresh, unused pattern variables. *)

(** Representation of a decision tree (used for rewriting). *)
 and dtree = (term_env, term) Bindlib.mbinder Tree_types.dtree

(** Representation of a user-defined symbol. Symbols carry a "mode" indicating
    whether they may be given rewriting rules or a definition. Invariants must
    be enforced for "mode" consistency (see {!type:sym_prop}).  *)
 and sym =
  { sym_name  : string
  (** Name of the symbol. *)
  ; sym_type  : term ref
  (** Type of the symbol. *)
  ; sym_path  : Files.Path.t
  (** Module in which it is defined. *)
  ; sym_def   : term option ref
  (** Definition of the symbol. *)
  ; sym_impl  : bool list
  (** Implicitness of the first arguments ([true] meaning implicit). *)
  ; sym_rules : rule list ref
  (** Rewriting rules for the symbol. *)
  ; sym_tree  : dtree ref
  (** Decision tree used for pattern matching against rules of the symbol. *)
  ; sym_prop  : prop
  (** Property of the symbol. *)
  ; sym_expo  : expo
  (** The visibility of the symbol. *) }

(** {b NOTE} that {!field:sym_type} holds a (timed) reference for a  technical
    reason related to the writing of signatures as binary files  (in  relation
    to {!val:Sign.link} and {!val:Sign.unlink}).  This is necessary to enforce
    ensure that two identical symbols are always physically equal, even across
    signatures. It should NOT be otherwise mutated. *)

(** {b NOTE} we maintain the invariant that {!field:sym_impl} never ends  with
    [false]. Indeed, this information would be redundant. If a symbol has more
    arguments than there are booleans in the list then the extra arguments are
    all explicit. Finally, note that {!field:sym_impl} is empty if and only if
    the symbol has no implicit parameters. *)

(** {b NOTE} the value of the {!field:sym_prop} field of symbols restricts the
    value of their {!field:sym_def} and {!field:sym_rules} fields. A symbol is
    not allowed to be given rewriting rules (or a definition) when its mode is
    set to {!constructor:Constant}. Moreover, a symbol should not be given at
    the same time a definition (i.e., {!field:sym_def} different from [None])
    and rewriting rules (i.e., {!field:sym_rules} is non-empty). *)

(** {3 Representation of rewriting rules} *)

(** Representation of a rewriting rule. A rewriting rule is mainly formed of a
    LHS (left hand side),  which is the pattern that should be matched for the
    rule to apply, and a RHS (right hand side) giving the action to perform if
    the rule applies. More explanations are given below. *)
 and rule =
  { lhs     : term list
  (** Left hand side (or LHS). *)
  ; rhs     : (term_env, term) Bindlib.mbinder
  (** Right hand side (or RHS). *)
  ; arity   : int
  (** Required number of arguments to be applicable. *)
  ; arities : int array
  (** Arrities of the pattern variables bound in the RHS. *)
  ; vars    : term_env Bindlib.var array
  (** Bindlib variables used to build [rhs]. *) }

(** The LHS (or pattern) of a rewriting rule is always formed of a head symbol
    (on which the rule is defined) applied to a list of pattern arguments. The
    list of arguments is given in {!field:lhs},  but the head symbol itself is
    not stored in the rule, since rules are stored in symbols.  In the pattern
    arguments of a LHS, [Patt(i,s,env)] is used to represent pattern variables
    that are identified by a name [s] (unique in a rewriting rule). They carry
    an environment [env] that should only contain distinct variables (terms of
    the form [Vari(x)]).  They correspond to the set of all the variables that
    may appear free in a matched term. The optional integer [i] corresponds to
    the reserved index (if any) for the matched term in the environment of the
    RHS during matching. When [i] is [None], then the variable is not bound in
    the RHS. If it is [Some(_)], then the variables is bound in the RHS, or it
    appears non-linearly in the LHS.

    For instance, with the rule [f $X $Y $Y $Z ↪ $X]:
     - [$X] is represented by [Patt(Some 0, "X", [||])] since it occurs in the
       RHS of the rule (and it is actually the only one),
     - [$Y] is represented by [Patt(Some 1, "Y", [||])] at it occurs more than
       once in the LHS (the rule is non-linear in this variable),
     - [$Z] is represented by [Patt(None, "Z", [||])] since it is only appears
       once in the LHS, and it is not used in the RHS. Note that wildcards (in
       the concrete syntax) are represented in the same way, and with a unique
       name (in the rule) that is generated automatically.

    Then, the term [f t u v w] matches the LHS with a substitution represented
    by an array of terms (or rather “term environments”) [a] of length 2 if we
    have [a.(0) = t], [a.(1) = u] and [a.(1) = v]. *)

(** {b NOTE} that the second parameter of the {!constructor:Patt}  constructor
    holds an array of terms. This is essential for variables binding: using an
    array of variables would NOT suffice. *)

(** {b NOTE} that the value of the {!field:arity} field  (of a rewriting rule)
    gives the number of arguments contained in its LHS. As a consequence,  the
    value of [r.arity] is always equal to [List.length r.lhs] and it gives the
    minimal number of arguments required to match the LHS of the rule. *)

(** The RHS (or action) or a rewriting rule is represented by a term, in which
    (higher-order) variables representing "terms with environments" (see the
    {!type:term_env} type) are bound. To effectively apply the rewriting rule,
    these  bound variables must be substituted using "terms with environments"
    that are constructed when matching the LHS of the rule. *)

(** Representation of a "term with environment", which intuitively corresponds
    to a term with bound variables (or a "higher-order" term) represented with
    the {!constructor:TE_Some} constructor. Other constructors are included so
    that "terms with environments" can be bound in the RHS of rewriting rules.
    This is purely technical. *)
 and term_env =
  | TE_Vari of term_env Bindlib.var
  (** Free "term with environment" variable (used to build a RHS). *)
  | TE_Some of (term, term) Bindlib.mbinder
  (** Actual "term with environment" (used to instantiate a RHS). *)
  | TE_None
  (** Dummy term environment (used during matching). *)

(** The {!constructor:TEnv}[(te,env)] constructor intuitively corresponds to a
    term [te] with free variables together with an explicit environment [env].
    Note that the binding of the environment actually occurs in [te], when the
    constructor is of the form {!constructor:TE_Some}[(b)]. Indeed, [te] holds
    a multiple binder [b] that binds every free variables of the term at once.
    We then apply the substitution by performing a Bindlib substitution of [b]
    with the environment [env]. *)

(** During evaluation, we only try to apply rewriting rules when we reduce the
    application of a symbol [s] to a list of argument [ts]. At this point, the
    symbol [s] contains  every rule [r] that can potentially be applied in its
    {!field:sym_rules} field.  To check if a rule [r] applies,  we  match  the
    elements of [r.lhs] with those of [ts] while building an environment [env]
    of type {!type:term_env array}. During this process, a pattern of the form
    {!constructor:Patt}[(Some i,s,e)] matched against a term [u] will  results
    in [env.(i)] being set to [u]. If all terms of [ts] can be matched against
    corresponding patterns, then environment [env] is fully constructed and it
    can hence be substituted in [r.rhs] with [Bindlib.msubst r.rhs env] to get
    the result of the application of the rule. *)

(** {3 Metavariables and related functions} *)

(** Representation of a metavariable,  which corresponds to a place-holder for
    a (yet unknown) term which free variables are bound by an environment. The
    substitution of the free variables with the environment is suspended until
    the metavariable is instantiated (i.e., set to a particular term).  When a
    metavariable [m] is instantiated,  the suspended substitution is  unlocked
    and terms of the form {!constructor:Meta}[(m,env)] can be unfolded. *)
 and meta =
  { meta_key   : int
  (** Unique key of the metavariable. *)
  ; meta_name  : string option
  (** Optional name. *)
  ; meta_type  : term ref
  (** Type of the metavariable. *)
  ; meta_arity : int
  (** Arity of the metavariable (environment size). *)
  ; meta_value : (term, term) Bindlib.mbinder option ref
  (** Definition of the metavariable, if known. *) }

(** [is_injective s] tells whether the symbol is injective. *)
let is_injective : sym -> bool = fun s -> s.sym_prop = Injec

(** [is_constant s] tells whether the symbol is a constant. *)
let is_constant : sym -> bool = fun s -> s.sym_prop = Const

(** [is_private s] tells whether the symbol [s] is private. *)
let is_private : sym -> bool = fun s -> s.sym_expo = Privat

(** Typing context associating a [Bindlib] variable to a type and possibly a
    definition. *)
type ctxt = (term Bindlib.var * term * term option) list

(** Type of unification constraints. *)
type constr = ctxt * term * term

(** [unfold t] repeatedly unfolds the definition of the surface constructor of
    [t], until a significant {!type:term} constructor is found.  The term that
    is returned cannot be an instantiated metavariable or term environment nor
    a reference cell ({!constructor:TRef} constructor). Note that the returned
    value is physically equal to [t] if no unfolding was performed. *)
let rec unfold : term -> term = fun t ->
  match t with
  | Meta(m, ar)          ->
      begin
        match !(m.meta_value) with
        | None    -> t
        | Some(b) -> unfold (Bindlib.msubst b ar)
      end
  | TEnv(TE_Some(b), ar) -> unfold (Bindlib.msubst b ar)
  | TRef(r)              ->
      begin
        match !r with
        | None    -> t
        | Some(v) -> unfold v
      end
  | _                    -> t

(** {b NOTE} [unfold] could be defined as [Ctxt.unfold []], but since [unfold]
    is critical regarding performance, it is kept as simple as possible. *)

(** {b NOTE} that {!val:unfold} must (almost) always be called before matching
    over a value of type {!type:term}. *)

(** [unset m] returns [true] if [m] is not instantiated. *)
let unset : meta -> bool = fun m -> !(m.meta_value) = None

(** [fresh_meta ?name a n] creates a fresh metavariable with the optional name
    [name], and of type [a] and arity [n]. *)
let fresh_meta : ?name:string -> term -> int -> meta =
  let counter = Stdlib.ref (-1) in
  let fresh_meta ?name a n =
   { meta_key =  Stdlib.(incr counter; !counter) ; meta_name = name
   ; meta_type = ref a ; meta_arity = n ; meta_value = ref None }
  in fresh_meta

(** [set_meta m v] sets the value of the metavariable [m] to [v]. Note that no
    specific check is performed, so this function may lead to cyclic terms. *)
let set_meta : meta -> (term, term) Bindlib.mbinder -> unit = fun m v ->
  m.meta_type := Kind; (* to save memory *) m.meta_value := Some(v)

(** [meta_name m] returns a string representation of [m]. *)
let meta_name : meta -> string = fun m ->
  let name =
    match m.meta_name with
    | Some(n) -> n
    | None    -> string_of_int m.meta_key
  in
  "?" ^ name

(** [term_of_meta m env] constructs the application of a dummy symbol with the
    same type as [m], to the element of the environment [env].  The idea is to
    obtain a term with the same type as {!constructor:Meta}[(m,env)], but that
    is simpler to type-check. *)
let term_of_meta : meta -> term array -> term = fun m e ->
  let s =
    { sym_name = Printf.sprintf "%s" (meta_name m)
    ; sym_type = ref !(m.meta_type) ; sym_path = [] ; sym_def = ref None
    ; sym_impl = []; sym_rules = ref [] ; sym_prop = Const
    ; sym_expo = Privat ; sym_tree = ref Tree_types.empty_dtree }
  in
  Array.fold_left (fun acc t -> Appl(acc,t)) (Symb s) e

(** {b NOTE} that {!val:term_of_meta} relies on a dummy symbol and not a fresh
    variable to avoid polluting the context. *)

(** {3 Smart constructors and Bindlib infrastructure} *)

(** A short name for the binding of a term in a term. *)
type tbinder = (term, term) Bindlib.binder

(** A short name for the binding of multiple terms in a term. *)
type tmbinder = (term, term) Bindlib.mbinder

(** A short name for the type of a free term variable. *)
type tvar = term Bindlib.var

(** A short name for the type of a term in a {!type:Bindlib.box}. *)
type tbox = term Bindlib.box

(** A short name for the type of a free {!type:term_env} variable. *)
type tevar = term_env Bindlib.var

(** A short name for the type of a boxed {!type:term_env}. *)
type tebox = term_env Bindlib.box

(** [mkfree x] injects the [Bindlib] variable [x] in a term. *)
let mkfree : tvar -> term = fun x -> Vari(x)

(** [te_mkfree x] injects the [Bindlib] variable [x] in a {!type:term_env}. *)
let te_mkfree : tevar -> term_env = fun x -> TE_Vari(x)

(** {3 Smart constructors and lifting (related to [Bindlib])} *)

(** [_Vari x] injects the free variable [x] into the {!type:tbox} type so that
    it may be available for binding. *)
let _Vari : tvar -> tbox = Bindlib.box_var

(** [_Type] injects the constructor [Type] into the {!type:tbox} type. *)
let _Type : tbox = Bindlib.box Type

(** [_Kind] injects the constructor [Kind] into the {!type:tbox} type. *)
let _Kind : tbox = Bindlib.box Kind

(** [_Symb s] injects the constructor [Symb(s)] into the {!type:tbox} type. As
    symbols are closed object they do not require lifting. *)
let _Symb : sym -> tbox = fun s ->
  Bindlib.box (Symb s)

(** [_Appl t u] lifts an application node to the {!type:tbox} type given boxed
    terms [t] and [u]. *)
let _Appl : tbox -> tbox -> tbox =
  Bindlib.box_apply2 (fun t u -> Appl(t,u))

(** [_Prod a b] lifts a dependent product node to the {!type:tbox} type, given
    a boxed term [a] for the domain of the product, and a boxed binder [b] for
    its codomain. *)
let _Prod : tbox -> tbinder Bindlib.box -> tbox =
  Bindlib.box_apply2 (fun a b -> Prod(a,b))

let _Impl : tbox -> tbox -> tbox =
  let dummy = Bindlib.new_var mkfree "_" in
  fun a b -> _Prod a (Bindlib.bind_var dummy b)

(** [_Abst a t] lifts an abstraction node to the {!type:tbox}  type,  given  a
    boxed term [a] for the domain type, and a boxed binder [t]. *)
let _Abst : tbox -> tbinder Bindlib.box -> tbox =
  Bindlib.box_apply2 (fun a t -> Abst(a,t))

(** [_Meta m ar] lifts the metavariable [m] to the {!type:tbox} type given its
    environment [ar]. As for symbols in {!val:_Symb}, metavariables are closed
    objects so they do not require lifting. *)
let _Meta : meta -> tbox array -> tbox = fun u ar ->
  Bindlib.box_apply (fun ar -> Meta(u,ar)) (Bindlib.box_array ar)

(** [_Patt i n ar] lifts a pattern variable to the {!type:tbox} type. *)
let _Patt : int option -> string -> tbox array -> tbox = fun i n ar ->
  Bindlib.box_apply (fun ar -> Patt(i,n,ar)) (Bindlib.box_array ar)

(** [_TEnv te ar] lifts a term environment to the {!type:tbox} type. *)
let _TEnv : tebox -> tbox array -> tbox = fun te ar ->
  Bindlib.box_apply2 (fun te ar -> TEnv(te,ar)) te (Bindlib.box_array ar)

(** [_Wild] injects the constructor [Wild] into the {!type:tbox} type. *)
let _Wild : tbox = Bindlib.box Wild

(** [_TRef r] injects the constructor [TRef(r)] into the {!type:tbox} type. It
    should be the case that [!r] is [None]. *)
let _TRef : term option ref -> tbox = fun r ->
  Bindlib.box (TRef(r))

(** [_LLet t a u] lifts let binding [let x := t : a in u<x>]. *)
let _LLet : tbox -> tbox -> tbinder Bindlib.box -> tbox =
  Bindlib.box_apply3 (fun a t u -> LLet(a, t, u))

(** [_TE_Vari x] injects a term environment variable [x] into the {!type:tbox}
    type so that it may be available for binding. *)
let _TE_Vari : tevar -> tebox = Bindlib.box_var

(** [_TE_None] injects the constructor [TE_None] into the {!type:tbox} type.*)
let _TE_None : tebox = Bindlib.box TE_None

(** [lift t] lifts the {!type:term} [t] to the {!type:tbox} type. This has the
    effect of gathering its free variables, making them available for binding.
    Bound variable names are automatically updated in the process. *)
let rec lift : term -> tbox = fun t ->
  let lift_term_env te =
    match te with
    | TE_Vari(x) -> _TE_Vari x
    | TE_None    -> _TE_None
    | TE_Some(_) -> assert false (* Unreachable. *)
  in
  (* We do not use [Bindlib.box_binder] here because it is possible for a free
     variables to disappear form a term through metavariable instantiation. As
     a consequence we must traverse the whole term, even when we find a closed
     binder, so that the metadata on nested binders is also updated. *)
  let lift_binder b =
    let (x, t) = Bindlib.unbind b in
    Bindlib.bind_var x (lift t)
  in
  match unfold t with
  | Vari(x)     -> _Vari x
  | Type        -> _Type
  | Kind        -> _Kind
<<<<<<< HEAD
  | Symb(s)     -> _Symb s
  | Prod(a,b)   -> _Prod (lift a) (Bindlib.box_binder lift b)
  | Abst(a,t)   -> _Abst (lift a) (Bindlib.box_binder lift t)
=======
  | Symb(s,h)   -> _Symb s h
  | Prod(a,b)   -> _Prod (lift a) (lift_binder b)
  | Abst(a,t)   -> _Abst (lift a) (lift_binder t)
>>>>>>> 5dfe236b
  | Appl(t,u)   -> _Appl (lift t) (lift u)
  | Meta(r,m)   -> _Meta r (Array.map lift m)
  | Patt(i,n,m) -> _Patt i n (Array.map lift m)
  | TEnv(te,m)  -> _TEnv (lift_term_env te) (Array.map lift m)
  | Wild        -> _Wild
  | TRef(r)     -> _TRef r
  | LLet(a,t,u) -> _LLet (lift a) (lift t) (lift_binder u)

(** [cleanup t] builds a copy of the {!type:term} [t] where every instantiated
    metavariable,  instantiated term environment,  and reference cell has been
    eliminated using {!val:unfold}. Another effect of the function is that the
    the names of bound variables updated.  This is useful to avoid any form of
    "visual capture" while printing terms. *)
let cleanup : term -> term = fun t -> Bindlib.unbox (lift t)

(** [fresh_meta_box ?name a n] is the boxed counterpart of [fresh_meta]. It is
    only useful in the rare cases where the type of a metavariables contains a
    free term variable environement. This should only happens when scoping the
    rewriting rules, use this function with care.  The metavariable is created
    immediately with a dummy type, and the type becomes valid at unboxing. The
    boxed metavariable should be unboxed at most once,  otherwise its type may
    be rendered invalid in some contexts. *)
let fresh_meta_box : ?name:string -> tbox -> int -> meta Bindlib.box =
  fun ?name a n ->
    let m = fresh_meta ?name Kind n in
    Bindlib.box_apply (fun a -> m.meta_type := a; m) a

(** [_Meta_full m ar] is similar to [_Meta m ar] but works with a metavariable
    that is boxed. This is useful in very rare cases,  when metavariables need
    to be able to contain free term environment variables. Using this function
    in bad places is harmful for efficiency but not unsound. *)
let _Meta_full : meta Bindlib.box -> tbox array -> tbox = fun u ar ->
  Bindlib.box_apply2 (fun u ar -> Meta(u,ar)) u (Bindlib.box_array ar)

(** Sets and maps of metavariables. *)
module Meta = struct
  type t = meta
  let compare m1 m2 = m1.meta_key - m2.meta_key
end

module MetaSet = Set.Make(Meta)
module MetaMap = Map.Make(Meta)

(** Sets and maps of term variables. *)
module Var = struct
  type t = tvar
  let compare = Bindlib.compare_vars
end

module VarSet = Set.Make(Var)
module VarMap = Map.Make(Var)

(** Sets and maps of symbols. *)
module Sym = struct
  type t = sym
  let compare s1 s2 =
    if s1 == s2 then 0 else
    match Stdlib.compare s1.sym_name s2.sym_name with
    | 0 -> Stdlib.compare s1.sym_path s2.sym_path
    | n -> n
end

module SymSet = Set.Make(Sym)
module SymMap = Map.Make(Sym)

(** Rewrite patterns as in Coq/SSReflect. See "A Small Scale
    Reflection Extension for the Coq system", by Georges Gonthier,
    Assia Mahboubi and Enrico Tassi, INRIA Research Report 6455, 2016,
    http://hal.inria.fr/inria-00258384, section 8, p. 48. *)
type rw_patt =
  | RW_Term           of term
  | RW_InTerm         of term
  | RW_InIdInTerm     of (term, term) Bindlib.binder
  | RW_IdInTerm       of (term, term) Bindlib.binder
  | RW_TermInIdInTerm of term * (term, term) Bindlib.binder
  | RW_TermAsIdInTerm of term * (term, term) Bindlib.binder

(** Representation of unification problems. *)
type problem =
  { to_solve  : constr list
  (** List of unification problems to solve. *)
  ; unsolved  : constr list
  (** List of unification problems that could not be solved. *)
  ; recompute : bool
  (** Indicates whether unsolved problems should be rechecked. *) }

(** Empty problem. *)
let empty_problem : problem =
  {to_solve  = []; unsolved = []; recompute = false}<|MERGE_RESOLUTION|>--- conflicted
+++ resolved
@@ -432,15 +432,9 @@
   | Vari(x)     -> _Vari x
   | Type        -> _Type
   | Kind        -> _Kind
-<<<<<<< HEAD
   | Symb(s)     -> _Symb s
-  | Prod(a,b)   -> _Prod (lift a) (Bindlib.box_binder lift b)
-  | Abst(a,t)   -> _Abst (lift a) (Bindlib.box_binder lift t)
-=======
-  | Symb(s,h)   -> _Symb s h
   | Prod(a,b)   -> _Prod (lift a) (lift_binder b)
   | Abst(a,t)   -> _Abst (lift a) (lift_binder t)
->>>>>>> 5dfe236b
   | Appl(t,u)   -> _Appl (lift t) (lift u)
   | Meta(r,m)   -> _Meta r (Array.map lift m)
   | Patt(i,n,m) -> _Patt i n (Array.map lift m)
