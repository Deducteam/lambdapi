(** Term representation.

    This module contains the definition of the core abstract syntax tree (AST)
    of the language, together with smart constructors and low level operation.
    The representation strongly relies on the {!module:Bindlib} library, which
    provides a convenient abstraction to work with binders.

    @see <https://rlepigre.github.io/ocaml-bindlib/> *)

open Extra
open Timed

(** {3 Term (and symbol) representation} *)

(** Symbol properties. *)
type prop =
  | Defin
  (** The symbol is definable by rewriting rules. *)
  | Const
  (** The symbol cannot be defined. *)
  | Injec
  (** The symbol is definable but is assumed to be injective. *)

(** Specify the visibility and usability of symbols outside their module. *)
type expo =
  | Public
  (** Visible and usable everywhere. *)
  | Protec
  (** Visible everywhere but usable in LHS arguments only. *)
  | Privat
  (** Not visible and thus not usable. *)

(** Representation of a term (or types) in a general sense. Values of the type
    are also used, for example, in the representation of patterns or rewriting
    rules. Specific constructors are included for such applications,  and they
    are considered invalid in unrelated code. *)
type term =
  | Vari of term Bindlib.var
  (** Free variable. *)
  | Type
  (** "TYPE" constant. *)
  | Kind
  (** "KIND" constant. *)
  | Symb of sym * pp_hint
  (** User-defined symbol. *)
  | Prod of term * (term, term) Bindlib.binder
  (** Dependent product. *)
  | Abst of term * (term, term) Bindlib.binder
  (** Abstraction (with domain type). *)
  | Appl of term * term
  (** Term application. *)
  | Meta of meta * term array
  (** Metavariable application (used by unification and for proof goals). *)
  | Patt of int option * string * term array
  (** Pattern variable application (only used in rewriting rules LHS). *)
  | TEnv of term_env * term array
  (** Term environment (only used in rewriting rules RHS). *)
  | Wild
  (** Wildcard (only used for surface matching, never in a LHS). *)
  | TRef of term option ref
  (** Reference cell (only used for surface matching). *)
  | LLet of term * term * (term, term) Bindlib.binder
<<<<<<< HEAD
  (** Local let binding [LLet(t, a, u)] is [let x : a ≔ t in u] where
      [u] is a binder of the form [λ x, u']. *)
=======
  (** [LLet(a, t, u)] is [let x : a ≔ t in u] (with [x] bound in [u]). *)
>>>>>>> 5dfe236b

(** {b NOTE} that a wildcard "_" of the concrete (source code) syntax may have
    a different representation depending on the application. For instance, the
    {!constructor:Wild} constructor is only used when matching patterns (e.g.,
    with the "rewrite" tactic). In the LHS of a rewriting {!type:rule}, we use
    the {!constructor:Patt} constructor to represend wildcards of the concrete
    syntax. They are thus considered to be fresh, unused pattern variables. *)

(** Representation of a decision tree (used for rewriting). *)
 and dtree = (term_env, term) Bindlib.mbinder Tree_types.dtree

(** Representation of a user-defined symbol. Symbols carry a "mode" indicating
    whether they may be given rewriting rules or a definition. Invariants must
    be enforced for "mode" consistency (see {!type:sym_prop}).  *)
 and sym =
  { sym_name  : string
  (** Name of the symbol. *)
  ; sym_type  : term ref
  (** Type of the symbol. *)
  ; sym_path  : Files.Path.t
  (** Module in which it is defined. *)
  ; sym_def   : term option ref
  (** Definition of the symbol. *)
  ; sym_impl  : bool list
  (** Implicitness of the first arguments ([true] meaning implicit). *)
  ; sym_rules : rule list ref
  (** Rewriting rules for the symbol. *)
  ; sym_tree  : dtree ref
  (** Decision tree used for pattern matching against rules of the symbol. *)
  ; sym_prop  : prop
  (** Property of the symbol. *)
  ; sym_expo  : expo
  (** The visibility of the symbol. *) }

(** {b NOTE} that {!field:sym_type} holds a (timed) reference for a  technical
    reason related to the writing of signatures as binary files  (in  relation
    to {!val:Sign.link} and {!val:Sign.unlink}).  This is necessary to enforce
    ensure that two identical symbols are always physically equal, even across
    signatures. It should NOT be otherwise mutated. *)

(** {b NOTE} we maintain the invariant that {!field:sym_impl} never ends  with
    [false]. Indeed, this information would be redundant. If a symbol has more
    arguments than there are booleans in the list then the extra arguments are
    all explicit. Finally, note that {!field:sym_impl} is empty if and only if
    the symbol has no implicit parameters. *)

(** {b NOTE} the value of the {!field:sym_prop} field of symbols restricts the
    value of their {!field:sym_def} and {!field:sym_rules} fields. A symbol is
    not allowed to be given rewriting rules (or a definition) when its mode is
    set to {!constructor:Constant}. Moreover, a symbol should not be given at
    the same time a definition (i.e., {!field:sym_def} different from [None])
    and rewriting rules (i.e., {!field:sym_rules} is non-empty). *)

(** Pretty-printing hint for a symbol. One hint is attached to each occurrence
    of a symbol, depending on the corresponding concrete (source code) syntax.
    The aim of hints is to preserve as much as possible the syntax used by the
    user in the concrete (source file) syntax. *)
 and pp_hint =
  | Nothing
  (** Just print the name of the symbol. *)
  | Qualified
  (** Fully qualify the symbol name. *)
  | Alias  of string
  (** Use the given alias as qualifier. *)
  | Binary of string
  (** Show as the given binary operator. *)
  | Unary  of string
  (** Show as the given unary operator. *)

(** {3 Representation of rewriting rules} *)

(** Representation of a rewriting rule. A rewriting rule is mainly formed of a
    LHS (left hand side),  which is the pattern that should be matched for the
    rule to apply, and a RHS (right hand side) giving the action to perform if
    the rule applies. More explanations are given below. *)
 and rule =
  { lhs     : term list
  (** Left hand side (or LHS). *)
  ; rhs     : (term_env, term) Bindlib.mbinder
  (** Right hand side (or RHS). *)
  ; arity   : int
  (** Required number of arguments to be applicable. *)
  ; arities : int array
  (** Arrities of the pattern variables bound in the RHS. *)
  ; vars    : term_env Bindlib.var array
  (** Bindlib variables used to build [rhs]. *) }

(** The LHS (or pattern) of a rewriting rule is always formed of a head symbol
    (on which the rule is defined) applied to a list of pattern arguments. The
    list of arguments is given in {!field:lhs},  but the head symbol itself is
    not stored in the rule, since rules are stored in symbols.  In the pattern
    arguments of a LHS, [Patt(i,s,env)] is used to represent pattern variables
    that are identified by a name [s] (unique in a rewriting rule). They carry
    an environment [env] that should only contain distinct variables (terms of
    the form [Vari(x)]).  They correspond to the set of all the variables that
    may appear free in a matched term. The optional integer [i] corresponds to
    the reserved index (if any) for the matched term in the environment of the
    RHS during matching. When [i] is [None], then the variable is not bound in
    the RHS. If it is [Some(_)], then the variables is bound in the RHS, or it
    appears non-linearly in the LHS.

    For instance, with the rule [f $X $Y $Y $Z ↪ $X]:
     - [$X] is represented by [Patt(Some 0, "X", [||])] since it occurs in the
       RHS of the rule (and it is actually the only one),
     - [$Y] is represented by [Patt(Some 1, "Y", [||])] at it occurs more than
       once in the LHS (the rule is non-linear in this variable),
     - [$Z] is represented by [Patt(None, "Z", [||])] since it is only appears
       once in the LHS, and it is not used in the RHS. Note that wildcards (in
       the concrete syntax) are represented in the same way, and with a unique
       name (in the rule) that is generated automatically.

    Then, the term [f t u v w] matches the LHS with a substitution represented
    by an array of terms (or rather “term environments”) [a] of length 2 if we
    have [a.(0) = t], [a.(1) = u] and [a.(1) = v]. *)

(** {b NOTE} that the second parameter of the {!constructor:Patt}  constructor
    holds an array of terms. This is essential for variables binding: using an
    array of variables would NOT suffice. *)

(** {b NOTE} that the value of the {!field:arity} field  (of a rewriting rule)
    gives the number of arguments contained in its LHS. As a consequence,  the
    value of [r.arity] is always equal to [List.length r.lhs] and it gives the
    minimal number of arguments required to match the LHS of the rule. *)

(** The RHS (or action) or a rewriting rule is represented by a term, in which
    (higher-order) variables representing "terms with environments" (see the
    {!type:term_env} type) are bound. To effectively apply the rewriting rule,
    these  bound variables must be substituted using "terms with environments"
    that are constructed when matching the LHS of the rule. *)

(** Representation of a "term with environment", which intuitively corresponds
    to a term with bound variables (or a "higher-order" term) represented with
    the {!constructor:TE_Some} constructor. Other constructors are included so
    that "terms with environments" can be bound in the RHS of rewriting rules.
    This is purely technical. *)
 and term_env =
  | TE_Vari of term_env Bindlib.var
  (** Free "term with environment" variable (used to build a RHS). *)
  | TE_Some of (term, term) Bindlib.mbinder
  (** Actual "term with environment" (used to instantiate a RHS). *)
  | TE_None
  (** Dummy term environment (used during matching). *)

(** The {!constructor:TEnv}[(te,env)] constructor intuitively corresponds to a
    term [te] with free variables together with an explicit environment [env].
    Note that the binding of the environment actually occurs in [te], when the
    constructor is of the form {!constructor:TE_Some}[(b)]. Indeed, [te] holds
    a multiple binder [b] that binds every free variables of the term at once.
    We then apply the substitution by performing a Bindlib substitution of [b]
    with the environment [env]. *)

(** During evaluation, we only try to apply rewriting rules when we reduce the
    application of a symbol [s] to a list of argument [ts]. At this point, the
    symbol [s] contains  every rule [r] that can potentially be applied in its
    {!field:sym_rules} field.  To check if a rule [r] applies,  we  match  the
    elements of [r.lhs] with those of [ts] while building an environment [env]
    of type {!type:term_env array}. During this process, a pattern of the form
    {!constructor:Patt}[(Some i,s,e)] matched against a term [u] will  results
    in [env.(i)] being set to [u]. If all terms of [ts] can be matched against
    corresponding patterns, then environment [env] is fully constructed and it
    can hence be substituted in [r.rhs] with [Bindlib.msubst r.rhs env] to get
    the result of the application of the rule. *)

(** {3 Metavariables and related functions} *)

(** Representation of a metavariable,  which corresponds to a place-holder for
    a (yet unknown) term which free variables are bound by an environment. The
    substitution of the free variables with the environment is suspended until
    the metavariable is instantiated (i.e., set to a particular term).  When a
    metavariable [m] is instantiated,  the suspended substitution is  unlocked
    and terms of the form {!constructor:Meta}[(m,env)] can be unfolded. *)
 and meta =
  { meta_key   : int
  (** Unique key of the metavariable. *)
  ; meta_name  : string option
  (** Optional name. *)
  ; meta_type  : term ref
  (** Type of the metavariable. *)
  ; meta_arity : int
  (** Arity of the metavariable (environment size). *)
  ; meta_value : (term, term) Bindlib.mbinder option ref
  (** Definition of the metavariable, if known. *) }

(** [symb s] returns the term [Symb (s, Nothing)]. *)
let symb : sym -> term = fun s -> Symb (s, Nothing)

(** [is_injective s] tells whether the symbol is injective. *)
let is_injective : sym -> bool = fun s -> s.sym_prop = Injec

(** [is_constant s] tells whether the symbol is a constant. *)
let is_constant : sym -> bool = fun s -> s.sym_prop = Const

(** [is_private s] tells whether the symbol [s] is private. *)
let is_private : sym -> bool = fun s -> s.sym_expo = Privat

(** Typing context associating a [Bindlib] variable to a type and possibly a
    definition. *)
type ctxt = (term Bindlib.var * term * term option) list

(** Type of a list of unification constraints. *)
type unif_constrs = (ctxt * term * term) list
<<<<<<< HEAD

(** Some definitions for unification hints. *)
module Unif_hints = struct

  (** Symbol representing an atomic unification problem. The term [atom t u]
      represents [t =? u]. *)
  let atom : term =
    let sym =
      { sym_name="unif_atom"; sym_type=ref Kind; sym_path=[]
      ; sym_def=ref None; sym_impl=[];sym_tree=ref Tree_types.empty_dtree
      ; sym_prop=Defin; sym_expo=Public; sym_rules=ref [] }
    in
    Symb(sym, Binary("≡"))

  (** Symbol for a list of atoms. *)
  let list : term =
    let sym =
      { sym_name="unif_list"; sym_type=ref Kind; sym_path=[]
      ; sym_def=ref None; sym_impl=[];sym_tree=ref Tree_types.empty_dtree
      ; sym_prop=Defin; sym_expo=Public; sym_rules=ref [] }
    in
    Symb(sym, Nothing)

  (** Mapping from symbol names to names. *)
  let map : (string * term) list =
    [("unif_atom", atom); ("unif_list", list)]
end

=======
>>>>>>> 5dfe236b

(** [unfold t] repeatedly unfolds the definition of the surface constructor of
    [t], until a significant {!type:term} constructor is found.  The term that
    is returned cannot be an instantiated metavariable or term environment nor
    a reference cell ({!constructor:TRef} constructor). Note that the returned
    value is physically equal to [t] if no unfolding was performed. *)
let rec unfold : term -> term = fun t ->
  match t with
  | Meta(m, ar)          ->
      begin
        match !(m.meta_value) with
        | None    -> t
        | Some(b) -> unfold (Bindlib.msubst b ar)
      end
  | TEnv(TE_Some(b), ar) -> unfold (Bindlib.msubst b ar)
  | TRef(r)              ->
      begin
        match !r with
        | None    -> t
        | Some(v) -> unfold v
      end
  | _                    -> t

(** {b NOTE} [unfold] could be defined as [Ctxt.unfold []], but since [unfold]
    is critical regarding performance, it is kept as simple as possible. *)

(** {b NOTE} that {!val:unfold} must (almost) always be called before matching
    over a value of type {!type:term}. *)

(** [unset m] returns [true] if [m] is not instantiated. *)
let unset : meta -> bool = fun m -> !(m.meta_value) = None

(** [fresh_meta ?name a n] creates a fresh metavariable with the optional name
    [name], and of type [a] and arity [n]. *)
let fresh_meta : ?name:string -> term -> int -> meta =
  let counter = Stdlib.ref (-1) in
  let fresh_meta ?name a n =
   { meta_key =  Stdlib.(incr counter; !counter) ; meta_name = name
   ; meta_type = ref a ; meta_arity = n ; meta_value = ref None }
  in fresh_meta

(** [set_meta m v] sets the value of the metavariable [m] to [v]. Note that no
    specific check is performed, so this function may lead to cyclic terms. *)
let set_meta : meta -> (term, term) Bindlib.mbinder -> unit = fun m v ->
  m.meta_type := Kind; (* to save memory *) m.meta_value := Some(v)

(** [meta_name m] returns a string representation of [m]. *)
let meta_name : meta -> string = fun m ->
  let name =
    match m.meta_name with
    | Some(n) -> n
    | None    -> string_of_int m.meta_key
  in
  "?" ^ name

(** [term_of_meta m env] constructs the application of a dummy symbol with the
    same type as [m], to the element of the environment [env].  The idea is to
    obtain a term with the same type as {!constructor:Meta}[(m,env)], but that
    is simpler to type-check. *)
let term_of_meta : meta -> term array -> term = fun m e ->
  let s =
    { sym_name = Printf.sprintf "%s" (meta_name m)
    ; sym_type = ref !(m.meta_type) ; sym_path = [] ; sym_def = ref None
    ; sym_impl = []; sym_rules = ref [] ; sym_prop = Const
    ; sym_expo = Privat ; sym_tree = ref Tree_types.empty_dtree }
  in
  Array.fold_left (fun acc t -> Appl(acc,t)) (symb s) e

(** {b NOTE} that {!val:term_of_meta} relies on a dummy symbol and not a fresh
    variable to avoid polluting the context. *)

(** {3 Smart constructors and Bindlib infrastructure} *)

(** A short name for the binding of a term in a term. *)
type tbinder = (term, term) Bindlib.binder

(** A short name for the binding of multiple terms in a term. *)
type tmbinder = (term, term) Bindlib.mbinder

(** A short name for the type of a free term variable. *)
type tvar = term Bindlib.var

(** A short name for the type of a term in a {!type:Bindlib.box}. *)
type tbox = term Bindlib.box

(** A short name for the type of a free {!type:term_env} variable. *)
type tevar = term_env Bindlib.var

(** A short name for the type of a boxed {!type:term_env}. *)
type tebox = term_env Bindlib.box

(** [mkfree x] injects the [Bindlib] variable [x] in a term. *)
let mkfree : tvar -> term = fun x -> Vari(x)

(** [te_mkfree x] injects the [Bindlib] variable [x] in a {!type:term_env}. *)
let te_mkfree : tevar -> term_env = fun x -> TE_Vari(x)

(** {3 Smart constructors and lifting (related to [Bindlib])} *)

(** [_Vari x] injects the free variable [x] into the {!type:tbox} type so that
    it may be available for binding. *)
let _Vari : tvar -> tbox = Bindlib.box_var

(** [_Type] injects the constructor [Type] into the {!type:tbox} type. *)
let _Type : tbox = Bindlib.box Type

(** [_Kind] injects the constructor [Kind] into the {!type:tbox} type. *)
let _Kind : tbox = Bindlib.box Kind

(** [_Symb s] injects the constructor [Symb(s)] into the {!type:tbox} type. As
    symbols are closed object they do not require lifting. *)
let _Symb : sym -> pp_hint -> tbox = fun s h ->
  Bindlib.box (Symb(s,h))

(** [_Appl t u] lifts an application node to the {!type:tbox} type given boxed
    terms [t] and [u]. *)
let _Appl : tbox -> tbox -> tbox =
  Bindlib.box_apply2 (fun t u -> Appl(t,u))

(** [_Prod a b] lifts a dependent product node to the {!type:tbox} type, given
    a boxed term [a] for the domain of the product, and a boxed binder [b] for
    its codomain. *)
let _Prod : tbox -> tbinder Bindlib.box -> tbox =
  Bindlib.box_apply2 (fun a b -> Prod(a,b))

let _Impl : tbox -> tbox -> tbox =
  let dummy = Bindlib.new_var mkfree "_" in
  fun a b -> _Prod a (Bindlib.bind_var dummy b)

(** [_Abst a t] lifts an abstraction node to the {!type:tbox}  type,  given  a
    boxed term [a] for the domain type, and a boxed binder [t]. *)
let _Abst : tbox -> tbinder Bindlib.box -> tbox =
  Bindlib.box_apply2 (fun a t -> Abst(a,t))

(** [_Meta m ar] lifts the metavariable [m] to the {!type:tbox} type given its
    environment [ar]. As for symbols in {!val:_Symb}, metavariables are closed
    objects so they do not require lifting. *)
let _Meta : meta -> tbox array -> tbox = fun u ar ->
  Bindlib.box_apply (fun ar -> Meta(u,ar)) (Bindlib.box_array ar)

(** [_Patt i n ar] lifts a pattern variable to the {!type:tbox} type. *)
let _Patt : int option -> string -> tbox array -> tbox = fun i n ar ->
  Bindlib.box_apply (fun ar -> Patt(i,n,ar)) (Bindlib.box_array ar)

(** [_TEnv te ar] lifts a term environment to the {!type:tbox} type. *)
let _TEnv : tebox -> tbox array -> tbox = fun te ar ->
  Bindlib.box_apply2 (fun te ar -> TEnv(te,ar)) te (Bindlib.box_array ar)

(** [_Wild] injects the constructor [Wild] into the {!type:tbox} type. *)
let _Wild : tbox = Bindlib.box Wild

(** [_TRef r] injects the constructor [TRef(r)] into the {!type:tbox} type. It
    should be the case that [!r] is [None]. *)
let _TRef : term option ref -> tbox = fun r ->
  Bindlib.box (TRef(r))

(** [_LLet t a u] lifts let binding [let x := t : a in u<x>]. *)
let _LLet : tbox -> tbox -> tbinder Bindlib.box -> tbox =
<<<<<<< HEAD
  Bindlib.box_apply3 (fun t a u -> LLet(t, a, u))
=======
  Bindlib.box_apply3 (fun a t u -> LLet(a, t, u))

(** [_TE_Vari x] injects a term environment variable [x] into the {!type:tbox}
    type so that it may be available for binding. *)
let _TE_Vari : tevar -> tebox = Bindlib.box_var

(** [_TE_None] injects the constructor [TE_None] into the {!type:tbox} type.*)
let _TE_None : tebox = Bindlib.box TE_None
>>>>>>> 5dfe236b

(** [lift t] lifts the {!type:term} [t] to the {!type:tbox} type. This has the
    effect of gathering its free variables, making them available for binding.
    Bound variable names are automatically updated in the process. *)
let rec lift : term -> tbox = fun t ->
  let lift_term_env te =
    match te with
    | TE_Vari(x) -> _TE_Vari x
    | TE_None    -> _TE_None
    | TE_Some(_) -> assert false (* Unreachable. *)
  in
  (* We do not use [Bindlib.box_binder] here because it is possible for a free
     variables to disappear form a term through metavariable instantiation. As
     a consequence we must traverse the whole term, even when we find a closed
     binder, so that the metadata on nested binders is also updated. *)
  let lift_binder b =
    let (x, t) = Bindlib.unbind b in
    Bindlib.bind_var x (lift t)
  in
  match unfold t with
  | Vari(x)     -> _Vari x
  | Type        -> _Type
  | Kind        -> _Kind
  | Symb(s,h)   -> _Symb s h
  | Prod(a,b)   -> _Prod (lift a) (lift_binder b)
  | Abst(a,t)   -> _Abst (lift a) (lift_binder t)
  | Appl(t,u)   -> _Appl (lift t) (lift u)
  | Meta(r,m)   -> _Meta r (Array.map lift m)
  | Patt(i,n,m) -> _Patt i n (Array.map lift m)
  | TEnv(te,m)  -> _TEnv (lift_term_env te) (Array.map lift m)
  | Wild        -> _Wild
  | TRef(r)     -> _TRef r
<<<<<<< HEAD
  | LLet(t,a,u) -> _LLet (lift t) (lift a) (Bindlib.box_binder lift u)
=======
  | LLet(a,t,u) -> _LLet (lift a) (lift t) (lift_binder u)
>>>>>>> 5dfe236b

(** [cleanup t] builds a copy of the {!type:term} [t] where every instantiated
    metavariable,  instantiated term environment,  and reference cell has been
    eliminated using {!val:unfold}. Another effect of the function is that the
    the names of bound variables updated.  This is useful to avoid any form of
    "visual capture" while printing terms. *)
let cleanup : term -> term = fun t -> Bindlib.unbox (lift t)

(** [fresh_meta_box ?name a n] is the boxed counterpart of [fresh_meta]. It is
    only useful in the rare cases where the type of a metavariables contains a
    free term variable environement. This should only happens when scoping the
    rewriting rules, use this function with care.  The metavariable is created
    immediately with a dummy type, and the type becomes valid at unboxing. The
    boxed metavariable should be unboxed at most once,  otherwise its type may
    be rendered invalid in some contexts. *)
let fresh_meta_box : ?name:string -> tbox -> int -> meta Bindlib.box =
  fun ?name a n ->
    let m = fresh_meta ?name Kind n in
    Bindlib.box_apply (fun a -> m.meta_type := a; m) a

(** [_Meta_full m ar] is similar to [_Meta m ar] but works with a metavariable
    that is boxed. This is useful in very rare cases,  when metavariables need
    to be able to contain free term environment variables. Using this function
    in bad places is harmful for efficiency but not unsound. *)
let _Meta_full : meta Bindlib.box -> tbox array -> tbox = fun u ar ->
  Bindlib.box_apply2 (fun u ar -> Meta(u,ar)) u (Bindlib.box_array ar)

(** Sets and maps of metavariables. *)
module Meta = struct
  type t = meta
  let compare m1 m2 = m1.meta_key - m2.meta_key
end

module MetaSet = Set.Make(Meta)
module MetaMap = Map.Make(Meta)

(** Sets of term variables. *)
module VarSet = Set.Make(
  struct
    type t = tvar
    let compare = Bindlib.compare_vars
  end)

(** Maps over term variables. *)
module VarMap = Map.Make(
  struct
    type t = tvar
    let compare = Bindlib.compare_vars
  end)<|MERGE_RESOLUTION|>--- conflicted
+++ resolved
@@ -60,12 +60,7 @@
   | TRef of term option ref
   (** Reference cell (only used for surface matching). *)
   | LLet of term * term * (term, term) Bindlib.binder
-<<<<<<< HEAD
-  (** Local let binding [LLet(t, a, u)] is [let x : a ≔ t in u] where
-      [u] is a binder of the form [λ x, u']. *)
-=======
   (** [LLet(a, t, u)] is [let x : a ≔ t in u] (with [x] bound in [u]). *)
->>>>>>> 5dfe236b
 
 (** {b NOTE} that a wildcard "_" of the concrete (source code) syntax may have
     a different representation depending on the application. For instance, the
@@ -267,7 +262,6 @@
 
 (** Type of a list of unification constraints. *)
 type unif_constrs = (ctxt * term * term) list
-<<<<<<< HEAD
 
 (** Some definitions for unification hints. *)
 module Unif_hints = struct
@@ -296,8 +290,6 @@
     [("unif_atom", atom); ("unif_list", list)]
 end
 
-=======
->>>>>>> 5dfe236b
 
 (** [unfold t] repeatedly unfolds the definition of the surface constructor of
     [t], until a significant {!type:term} constructor is found.  The term that
@@ -456,9 +448,6 @@
 
 (** [_LLet t a u] lifts let binding [let x := t : a in u<x>]. *)
 let _LLet : tbox -> tbox -> tbinder Bindlib.box -> tbox =
-<<<<<<< HEAD
-  Bindlib.box_apply3 (fun t a u -> LLet(t, a, u))
-=======
   Bindlib.box_apply3 (fun a t u -> LLet(a, t, u))
 
 (** [_TE_Vari x] injects a term environment variable [x] into the {!type:tbox}
@@ -467,7 +456,6 @@
 
 (** [_TE_None] injects the constructor [TE_None] into the {!type:tbox} type.*)
 let _TE_None : tebox = Bindlib.box TE_None
->>>>>>> 5dfe236b
 
 (** [lift t] lifts the {!type:term} [t] to the {!type:tbox} type. This has the
     effect of gathering its free variables, making them available for binding.
@@ -500,11 +488,7 @@
   | TEnv(te,m)  -> _TEnv (lift_term_env te) (Array.map lift m)
   | Wild        -> _Wild
   | TRef(r)     -> _TRef r
-<<<<<<< HEAD
-  | LLet(t,a,u) -> _LLet (lift t) (lift a) (Bindlib.box_binder lift u)
-=======
   | LLet(a,t,u) -> _LLet (lift a) (lift t) (lift_binder u)
->>>>>>> 5dfe236b
 
 (** [cleanup t] builds a copy of the {!type:term} [t] where every instantiated
     metavariable,  instantiated term environment,  and reference cell has been
