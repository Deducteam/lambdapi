--- conflicted
+++ resolved
@@ -70,17 +70,12 @@
 let none : 'a -> 'a loc =
   fun elt -> { elt ; pos = None }
 
-<<<<<<< HEAD
-(** [to_string p] transforms [p] into a readable string. *)
-let to_string : pos -> string = fun p ->
-=======
 (** [to_string ?print_fname pos] transforms [pos] into a readable string. If
     [print_fname] is [true] (the default), the filename contained in [pos] is
     printed. *)
 let to_string : ?print_fname:bool -> pos -> string =
-  fun ?(print_fname=true) p ->
->>>>>>> 665cb18e
-  let {fname; start_line; start_col; end_line; end_col} = Lazy.force p in
+  fun ?(print_fname=true) pos ->
+  let {fname; start_line; start_col; end_line; end_col} = Lazy.force pos in
   let fname =
     if not print_fname then "" else
     match fname with
@@ -95,14 +90,14 @@
     Printf.sprintf "%s%d:%d-%d" fname start_line start_col end_col
 
 (** [print ch pos] prints the optional position [pos] to channel [ch]. *)
-let print : Format.formatter -> pos option -> unit = fun ch p ->
-  match p with
+let print : Format.formatter -> pos option -> unit = fun ch pos ->
+  match pos with
   | None    -> Format.pp_print_string ch "unknown location"
   | Some(p) -> Format.pp_print_string ch (to_string p)
 
-(** [print_short oc pos] prints the optional position [pos] to [oc] without
-    the filename. *)
-let print_short : Format.formatter -> pos option -> unit = fun ch p ->
-  match p with
+(** [print_short ch pos] prints the optional position [pos] to channel [ch]
+    without the filename. *)
+let print_short : Format.formatter -> pos option -> unit = fun ch pos ->
+  match pos with
   | None -> Format.pp_print_string ch "unknown location"
   | Some(p) -> Format.pp_print_string ch (to_string ~print_fname:false p)