--- conflicted
+++ resolved
@@ -39,13 +39,8 @@
         else out "lam(%a,\\%s.%a)" pp a (Bindlib.name_of x) pp t
     | Prod(a,b)    ->
         let (x, b) = Bindlib.unbind b in
-<<<<<<< HEAD
-        out "pi(%a,\\v_%s.%a)" pp a (Bindlib.name_of x) pp b
-    | LLet(t,_,u)  -> pp oc (Bindlib.subst u t)
-=======
         out "pi(%a,\\%s.%a)" pp a (Bindlib.name_of x) pp b
     | LLet(_,t,u)  -> pp oc (Bindlib.subst u t)
->>>>>>> 5dfe236b
   in pp
 
 (** [print_rule oc lhs rhs] outputs the rule declaration [lhs]->[rhs]
