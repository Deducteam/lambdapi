--- conflicted
+++ resolved
@@ -59,14 +59,10 @@
          is possible to qualify the symbols of the current modules. *)
       loaded := PathMap.add path sign !loaded;
       let handle ss c =
-<<<<<<< HEAD
+        Terms.Meta.reset_key_counter ();
         (* We provide the compilation function to the handle commands, so that
            "require" is able to compile files. *)
         let (ss, p) = Handle.handle_cmd (compile false) ss c in
-=======
-        Terms.Meta.reset_key_counter ();
-        let (ss, p) = Handle.handle_cmd ss c in
->>>>>>> bb61c651
         match p with
         | None       -> ss
         | Some(data) ->
@@ -109,28 +105,7 @@
   (* Compute the module path (checking the extension). *)
   let mp = Files.file_to_module fname in
   (* Run compilation. *)
-<<<<<<< HEAD
   compile Stdlib.(!recompile) mp
-=======
-  compile Stdlib.(!recompile) mp
-
-(* NOTE we need to give access to the compilation function to the parser. This
-   is the only way infix symbols can be parsed, since they may be added to the
-   scope by a “require” command. *)
-let _ =
-  let require mp =
-    (* Save the current console state. *)
-    State.push ();
-    (* Restore the console state to default for compiling. *)
-    Console.reset_default ();
-    (* Compile and go back to previous state. *)
-    try
-      ignore (compile false mp);
-      try State.pop () with _ -> assert false (* Unreachable. *)
-    with e -> State.pop (); raise e
-  in
-  Stdlib.(Parser.require := require)
-
 (** Pure wrappers around compilation functions. Functions provided perform the
     same computations as the ones defined earlier, but restores the state when
     they have finished. An optional library mapping or state can be passed as
@@ -162,5 +137,4 @@
     pure_apply_cfg ?lm ?st f (force, path)
 
   let compile_file ?lm ?st = pure_apply_cfg ?lm ?st compile_file
-end
->>>>>>> bb61c651
+end