(** Typing context. *)

open Term
open Lplib
open Timed

(** [type_of x ctx] returns the type of [x] in the context [ctx] when it
    appears in it, and
@raise [Not_found] otherwise. *)
let type_of : var -> ctxt -> term = fun x ctx ->
  let (_,a,_) = List.find (fun (y,_,_) -> eq_vars x y) ctx in a

(** [def_of x ctx] returns the definition of [x] in the context [ctx] if it
    appears, and [None] otherwise *)
let rec def_of : var -> ctxt -> ctxt * term option = fun x c ->
  match c with
  | []         -> [], None
  | (y,_,d)::c -> if eq_vars x y then c,d else def_of x c

(** [mem x ctx] tells whether variable [x] is mapped in the context [ctx]. *)
let mem : var -> ctxt -> bool = fun x ->
  List.exists (fun (y,_,_) -> eq_vars x y)

(** [to_prod ctx t] builds a product by abstracting over the context [ctx], in
    the term [t]. It returns the number of products as well. *)
let to_prod : ctxt -> term -> term * int = fun ctx t ->
  let f (t,c) (x,a,v) =
    let b = bind_var x t in
    match v with
<<<<<<< HEAD
    | None -> mk_Prod (a, b), c + 1
    | Some v -> mk_LLet (a, v, b), c
  in
  List.fold_left f (t, 0) ctx
=======
    | None -> _Prod (lift a) b, c + 1
    | Some v -> _LLet (lift a) (lift v) b, c + 1
  in
  let t, c = List.fold_left f (lift t, 0) ctx in
  Bindlib.unbox t, c

(** [to_prod_box bctx t] is similar to [to_prod bctx t] but operates on boxed
    contexts and terms. *)
let to_prod_box : bctxt -> tbox -> tbox * int = fun bctx t ->
  let f (t,c) (x,a,v) =
    let b = Bindlib.bind_var x t in
    match v with
    | None -> _Prod a b, c + 1
    | Some v -> _LLet a v b, c + 1
  in
  List.fold_left f (t, 0) bctx

(** [box_context ctx] lifts context [ctx] to a boxed context. *)
let box_context : ctxt -> bctxt =
  List.map (fun (x,t,u) -> (x,lift t,Option.map lift u))
>>>>>>> bd45582b

(** [to_abst ctx t] builds a sequence of abstractions over the context [ctx],
    in the term [t]. *)
let to_abst : ctxt -> term -> term = fun ctx t ->
  let f t (x, a, _) = mk_Abst (a, bind_var x t) in
  List.fold_left f t ctx

(** [to_let ctx t] adds the defined variables of [ctx] on top of [t]. *)
let to_let : ctxt -> term -> term = fun ctx t ->
  let f t = function
    | _, _, None -> t
    | x, a, Some u -> mk_LLet (a, u, bind_var x t)
  in
  List.fold_left f t ctx

(** [sub ctx vs] returns the sub-context of [ctx] made of the variables of
    [vs]. *)
let sub : ctxt -> var array -> ctxt = fun ctx vs ->
  let f ((x,_,_) as hyp) ctx =
    if Array.exists (eq_vars x) vs then hyp::ctx else ctx
  in
  List.fold_right f ctx []

(** [unfold ctx t] behaves like {!val:Term.unfold} unless term [t] is of the
    form [Vari(x)] with [x] defined in [ctx]. In this case, [t] is replaced by
    the definition of [x] in [ctx].  In particular, if no operation is carried
    out on [t], we have [unfold ctx t == t]. *)
let rec unfold : ctxt -> term -> term = fun ctx t ->
  match t with
  | Meta(m, ts) ->
      begin
        match !(m.meta_value) with
        | None    -> t
        | Some(b) -> unfold ctx (msubst b ts)
      end
  | TRef(r) ->
      begin
        match !r with
        | None    -> t
        | Some(v) -> unfold ctx v
      end
  | Vari(x) ->
      begin
        match def_of x ctx with
        | _, None -> t
        | ctx', Some t -> unfold ctx' t
      end
  | _ -> t

(** [get_args ctx t] decomposes term [t] as {!val:Term.get_args} does, but
    any variable encountered is replaced by its definition in [ctx] (if it
    exists). *)
let get_args : ctxt -> term -> term * term list = fun ctx t ->
  let rec get_args acc t =
    match unfold ctx t with
    | Appl(t,u)    -> get_args (u::acc) t
    | t            -> (t, acc)
  in
  get_args [] t

(** [to_map] builds a map from a context. *)
let to_map : ctxt -> term VarMap.t =
  let add_def m (x,_,v) =
    match v with Some v -> VarMap.add x v m | None -> m
  in List.fold_left add_def VarMap.empty<|MERGE_RESOLUTION|>--- conflicted
+++ resolved
@@ -24,36 +24,16 @@
 (** [to_prod ctx t] builds a product by abstracting over the context [ctx], in
     the term [t]. It returns the number of products as well. *)
 let to_prod : ctxt -> term -> term * int = fun ctx t ->
-  let f (t,c) (x,a,v) =
+  let f (t,k) (x,a,d) =
     let b = bind_var x t in
-    match v with
-<<<<<<< HEAD
-    | None -> mk_Prod (a, b), c + 1
-    | Some v -> mk_LLet (a, v, b), c
+    let u =
+      match d with
+      | None -> mk_Prod (a,b)
+      | Some d -> mk_LLet (a,d,b)
+    in
+    u, k+1
   in
-  List.fold_left f (t, 0) ctx
-=======
-    | None -> _Prod (lift a) b, c + 1
-    | Some v -> _LLet (lift a) (lift v) b, c + 1
-  in
-  let t, c = List.fold_left f (lift t, 0) ctx in
-  Bindlib.unbox t, c
-
-(** [to_prod_box bctx t] is similar to [to_prod bctx t] but operates on boxed
-    contexts and terms. *)
-let to_prod_box : bctxt -> tbox -> tbox * int = fun bctx t ->
-  let f (t,c) (x,a,v) =
-    let b = Bindlib.bind_var x t in
-    match v with
-    | None -> _Prod a b, c + 1
-    | Some v -> _LLet a v b, c + 1
-  in
-  List.fold_left f (t, 0) bctx
-
-(** [box_context ctx] lifts context [ctx] to a boxed context. *)
-let box_context : ctxt -> bctxt =
-  List.map (fun (x,t,u) -> (x,lift t,Option.map lift u))
->>>>>>> bd45582b
+  List.fold_left f (t,0) ctx
 
 (** [to_abst ctx t] builds a sequence of abstractions over the context [ctx],
     in the term [t]. *)
