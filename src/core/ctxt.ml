--- conflicted
+++ resolved
@@ -4,72 +4,6 @@
 open Terms
 open Timed
 
-<<<<<<< HEAD
-(** [empty] is the empty context. *)
-let empty : ctxt = []
-
-(** [unbind ctx a def b] returns the triple [(x,b,ctx')] such that [(x,b)] is
-    the unbinding of [b] and [ctx'] is the context [ctx] extended with, if [x]
-    occurs in [b]
-    - the assumption that [x] is of type [a] if [def] is [None], and
-    - the definition of [x] in [def] of type [a] otherwise. *)
-let unbind : ctxt -> term -> term option -> tbinder -> tvar * term * ctxt =
-  fun ctx a def b ->
-  let (x,b') = Bindlib.unbind b in
-  let ctx' = if Bindlib.binder_occur b then (x, a, def) :: ctx else ctx in
-  (x,b',ctx')
-
-(** [find x ctx] returns the type of [x] in the context [ctx] when it appears,
-    and raises [Not_found] otherwise. *)
-let type_of : tvar -> ctxt -> term = fun x ctx ->
-  let (_,a,_) = List.find (fun (y,_,_) -> Bindlib.eq_vars x y) ctx in a
-
-(** [pop_def_of x ctx] returns the definition of [x] in the context [ctx] and
-    the context [ctx] without the definition of [x] if [x] appears in [ctx]
-    and
-    @raise Not_found if [x] does not appear in [ctx]. *)
-let pop_def_of : tvar -> ctxt -> term * ctxt = fun x ctx ->
-  let rec pop_def_of dec inc =
-  match dec with
-    | (y,_,Some(t))::l when Bindlib.eq_vars x y -> (t, List.rev_append inc l)
-    | h::l                                      -> pop_def_of l (h::inc)
-    | []                                        -> raise Not_found
-  in
-  pop_def_of ctx []
-
-(** [def_of x ctx] returns the definition of [x] in the context [ctx] if it
-    appears, and
-    @raise Not_found if not. *)
-let def_of : tvar -> ctxt -> term = fun x ctx ->
-  fst (pop_def_of x ctx)
-
-(** [mem x ctx] tells whether variable [x] is mapped in the context [ctx]. *)
-let mem : tvar -> ctxt -> bool = fun x ctx ->
-  try ignore (type_of x ctx); false with Not_found -> true
-
-(** [to_prod ctx t] builds a product by abstracting over the context [ctx], in
-    the term [t]. *)
-let to_prod : ctxt -> term -> term = fun ctx t ->
-  match ctx with
-  | []            -> t
-  | [(x,a,None)]  -> Prod(a, Bindlib.unbox (Bindlib.bind_var x (lift t)))
-  | _             ->
-      let fn t (x,a,_) = _Prod (lift a) (Bindlib.bind_var x t) in
-      Bindlib.unbox (List.fold_left fn (lift t) ctx)
-
-(** [make_meta ctx a] creates a metavariable of type [a],  with an environment
-    containing the variables of context [ctx]. *)
-let make_meta : ctxt -> term -> term = fun ctx a ->
-  let m = fresh_meta (to_prod ctx a) (List.length ctx) in
-  let getv (x,_,_) = Vari(x) in
-  Meta(m, Array.of_list (List.rev_map getv ctx))
-
-(** [sub ctx vs] return the sub-context of [ctx] made of the variables of
-    [vs]. *)
-let sub : ctxt -> tvar array -> ctxt = fun ctx vs ->
-  let f ((x,_,_) as hyp) ctx =
-    if Array.exists (Bindlib.eq_vars x) vs then hyp::ctx else ctx
-=======
 (** [unbind ctx a def b] returns a triple [(x,t,new_ctx)] such that [(x,t)] is
     an unbinding of [b] (in the sense of [Bindlib.unbind]) and [new_ctx] is an
     extension of context [ctx] with the assumption that [x] has type [a] (only
@@ -150,7 +84,6 @@
     match unfold ctx t with
     | Appl(t,u)    -> get_args (u::acc) t
     | t            -> (t, acc)
->>>>>>> 5dfe236b
   in
   get_args [] t
 
