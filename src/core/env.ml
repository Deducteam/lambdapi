--- conflicted
+++ resolved
@@ -67,38 +67,6 @@
   let f (_, (x, _, u)) = if u = None then Some(_Vari x) else None in
   Array.of_list (List.filter_rev_map f env)
 
-<<<<<<< HEAD
-(** [of_prod_arity n t] returns the environment [(xn,an),..,(x1,a1)] and the
-    term [b] if [t] is of the form [∀x1:a1,..,∀xn:an,b].
-    @raise Invalid_argument if [t] is not of this form. *)
-let of_prod_arity : int -> term -> env * term = fun n t ->
-  let rec build_env i env t =
-    if i >= n then (env, t) else
-    match Eval.whnf [] t with
-      | Prod(a,b) ->
-          let v,b = Bindlib.unbind b in
-          let a = Eval.simplify [] a in
-          let env = add v (lift a) None env in
-          build_env (i+1) env b
-      | _         -> raise (Invalid_argument "of_prod_arity")
-  in
-  build_env 0 [] t
-
-(** [of_prod vs t] returns the environment [(vn,an{x1=v1,..,xn-1=vn-1}),..,
-    (v1,a1)] and the term [b{x1=v1,..,xn=vn}] if [t] is of the form
-    [∀x1:a1,..,∀xn:an,b]. Raises [Invalid_argument] if [t] is not of this
-    form. *)
-let of_prod_vars : tvar array -> term -> env * term = fun vars t ->
-  let n = Array.length vars in
-  let rec build_env i env t =
-    if i >= n then (env, t) else
-    match Eval.whnf [] t with
-      | Prod(a,b) ->
-          let v = vars.(i) in
-          let env = add v (lift a) None env in
-          build_env (i+1) env (Bindlib.subst b (Vari v))
-      | _         -> raise (Invalid_argument "of_prod_vars")
-=======
 (** [destruct_prod n prod] returns a tuple [(env, a)] where [a] is constructed
     from the term [prod] by destructing (i.e., by unbinding with the [Bindlib]
     terminology) a total [n] dependent products. The free variables created by
@@ -110,9 +78,10 @@
 let destruct_prod : int -> term -> env * term = fun n t ->
   let rec build_env i env t =
     if i >= n then (env, t) else
-    match Eval.whnf t with
-    | Prod(a,b) -> let (x, b) = Bindlib.unbind b in
-                   build_env (i+1) (add x (lift (Eval.simplify a)) env) b
+    match Eval.whnf [] t with
+    | Prod(a,b) ->
+        let (x, b) = Bindlib.unbind b in
+        build_env (i+1) (add x (lift (Eval.simplify [] a)) None env) b
     | _         -> invalid_arg "destruct_prod"
   in
   build_env 0 [] t
@@ -132,11 +101,10 @@
   let n = Array.length xs in
   let rec build_env i env t =
     if i >= n then env else
-    match Eval.whnf t with
-    | Prod(a,b) -> let env = add xs.(i) (lift a) env in
+    match Eval.whnf [] t with
+    | Prod(a,b) -> let env = add xs.(i) (lift a) None env in
                    build_env (i+1) env (Bindlib.subst b (Vari(xs.(i))))
     | _         -> invalid_arg "of_prod_vars"
->>>>>>> 75f68118
   in
   build_env 0 [] t
 
