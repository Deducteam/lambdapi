--- conflicted
+++ resolved
@@ -6,17 +6,11 @@
 (** Type of an environment, used in scoping to associate names to
     corresponding variables and types. Note that it cannot be
     implemented by a map as the order is important. The structure is similar
-<<<<<<< HEAD
-    to then one of {!type:Term.ctxt}, a tuple [(x,a,t)] is a variable [x],
-    its type [a] and possibly its definition [t] *)
-type env = (string * (var * term * term option)) list
-=======
     to {!type:Term.ctxt}, a tuple [(x,a,t)] is a variable [x], its type [a]
     and possibly its definition [t]. The typing environment [x1:A1,..,xn:An]
     is represented by the list [xn:An;..;x1:A1] in reverse order (last added
     variable comes first). *)
-type env = (string * (tvar * tbox * tbox option)) list
->>>>>>> a9cdfa3d
+type env = (string * (var * term * term option)) list
 
 type t = env
 
