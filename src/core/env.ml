--- conflicted
+++ resolved
@@ -25,16 +25,10 @@
 (** [empty] is the empty environment. *)
 let empty : env = []
 
-(** [add v a t env] extends the environment [env] by mapping the string
-<<<<<<< HEAD
+(** [add n v a t env] extends the environment [env] by mapping the string
     [n] to [(v,a,t)]. *)
 let add : string -> var -> term -> term option -> env -> env =
   fun n v a t env -> (n, (v, a, t)) :: env
-=======
-    [Bindlib.name_of v] to [(v,a,t)]. *)
-let add : tvar -> tbox -> tbox option -> env -> env = fun v a t env ->
-  (Bindlib.name_of v, (v,a,t)) :: env
->>>>>>> bd45582b
 
 (** [find n env] returns the variable associated to the variable  name
     [n] in the environment [env]. If none is found, [Not_found] is raised. *)
@@ -44,28 +38,16 @@
 (** [mem n env] returns [true] iff [n] is mapped to a variable in [env]. *)
 let mem : string -> env -> bool = List.mem_assoc
 
-<<<<<<< HEAD
-(** [to_prod env t] builds a sequence of products / let-bindings whose domains
-    are the variables of the environment [env] (from left to right), and whose
-    body is the term [t]. By calling [to_prod [(xn,an,None);⋯;(x1,a1,None)] t]
-    you obtain a term of the form [Πx1:a1,..,Πxn:an,t]. *)
-let to_prod : env -> term -> term = fun env t ->
-  let add_prod t (_,(x,a,u)) =
-    let b = bind_var x t in
-    match u with
-    | Some u -> mk_LLet (a, u, b)
-    | None -> mk_Prod (a, b)
-=======
 (** [to_prod env t] builds a sequence of products/lets whose domains are the
     variables of the environment [env] (from left to right), and whose body is
     the term [t]. By calling [to_prod [(xn,an,None);⋯;(x1,a1,None)] t] you
     obtain a term of the form [Πx1:a1,..,Πxn:an,t]. *)
-let to_prod_box : env -> tbox -> tbox = fun env t ->
+let to_prod : env -> term -> term = fun env t ->
   let add_prod t (_,(x,a,d)) =
+    let b = bind_var x t in
     match d with
-    | None -> _Prod a (Bindlib.bind_var x t)
-    | Some d -> _LLet a d (Bindlib.bind_var x t)
->>>>>>> bd45582b
+    | None -> mk_Prod (a, b)
+    | Some d -> mk_LLet (a, d, b)
   in
   List.fold_left add_prod t env
 
@@ -75,63 +57,38 @@
     and which body is the term [t]:
     [to_abst [(xn,an,None);..;(x1,a1,None)] t = λx1:a1,..,λxn:an,t]. *)
 let to_abst : env -> term -> term = fun env t ->
-  let add_abst t (_,(x,a,u)) =
+  let add_abst t (_,(x,a,d)) =
     let b = bind_var x t in
-    match u with
-    | Some u -> mk_LLet (a, u, b)
+    match d with
     | None -> mk_Abst (a, b)
+    | Some d -> mk_LLet (a, d, b)
   in
   List.fold_left add_abst t env
 
-<<<<<<< HEAD
-(** [vars env] extracts the array of the {e not defined} variables in
-    [env]. Note that the order is reversed: [vars [(xn,an);..;(x1,a1)] =
-    [|x1;..;xn|]]. *)
+(** [vars env] extracts the array of the Bindlib variables in [env]. Note that
+    the order is reversed: [vars [(xn,an);..;(x1,a1)] = [|x1;..;xn|]]. *)
 let vars : env -> var array = fun env ->
-  let f (_, (x, _, u)) = if u = None then Some(x) else None in
-  Array.of_list (List.filter_rev_map f env)
+  Array.of_list (List.rev_map (fun (_,(x,_,_)) -> x) env)
 
 (** [appl t env] applies [t] to the variables of [env]. *)
 let appl : term -> env -> term = fun t env ->
   List.fold_right (fun (_,(x,_,_)) t -> mk_Appl (t, mk_Vari x)) env t
 
-(** [to_terms env] extracts the array of the {e not defined} variables in
-   [env] and injects them in the [tbox] type.  This is the same as [Array.map
-   _Vari (vars env)]. Note that the order is reversed: [to_terms
-   [(xn,an);..;(x1,a1)] = [|x1;..;xn|]]. *)
-let to_terms : env -> term array = fun env ->
-  let f (_, (x, _, u)) = if u = None then Some(mk_Vari x) else None in
-  Array.of_list (List.filter_rev_map f env)
-=======
-(** [vars env] extracts the array of the Bindlib variables in [env]. Note that
-    the order is reversed: [vars [(xn,an);..;(x1,a1)] = [|x1;..;xn|]]. *)
-let vars : env -> tvar array = fun env ->
-  Array.of_list (List.rev_map (fun (_,(x,_,_)) -> x) env)
-
-(** [appl t env] applies [t] to the variables of [env]. *)
-let appl : tbox -> env -> tbox = fun t env ->
-  List.fold_right (fun (_,(x,_,_)) t -> _Appl t (_Vari x)) env t
-
-(** [to_tbox env] extracts the array of the variables in [env] and injects
+(** [to_terms env] extracts the array of the variables in [env] and injects
     them in [tbox]. This is the same as [Array.map _Vari (vars env)]. Note
     that the order is reversed: [to_tbox [(xn,an);..;(x1,a1)] =
     [|x1;..;xn|]]. *)
-let to_tbox : env -> tbox array = fun env ->
-  Array.of_list (List.rev_map (fun (_,(x,_,_)) -> _Vari x) env)
->>>>>>> bd45582b
+let to_terms : env -> term array = fun env ->
+  Array.of_list (List.rev_map (fun (_,(x,_,_)) -> mk_Vari x) env)
 
 (** [to_ctxt e] converts an environment into a context. *)
 let to_ctxt : env -> ctxt = List.map snd
 
-(** [match_prod c t f] returns [f a b] if [t] matches [Prod(a,b)] possibly
-   after reduction.
-@raise [Invalid_argument] if [t] is not a product. *)
-<<<<<<< HEAD
-let match_prod : ctxt -> term -> (term -> binder -> 'a) -> 'a = fun c t f ->
-=======
-let match_prod : ctxt -> term -> (term -> term option -> tbinder -> 'a) -> 'a
+(** [match_prod c t f] returns [f a None b] if [t] matches [Prod(a,b)],
+    and [f a d b] if [t] matches [LLet(a,d,b)], possibly after reduction.
+@raise [Invalid_argument] if the whnf of [t] is not a product. *)
+let match_prod : ctxt -> term -> (term -> term option -> binder -> 'a) -> 'a
   = fun c t f ->
->>>>>>> bd45582b
   match unfold t with
   | Prod(a,b) -> f a None b
   | LLet(a,d,b) -> f a (Some d) b
@@ -151,14 +108,8 @@
   let rec build_env env t =
     try match_prod c t (fun a d b ->
             let name = Stdlib.(incr i; s ^ string_of_int !i) in
-<<<<<<< HEAD
             let x, b = unbind ~name b in
-            build_env (add name x a None env) b)
-=======
-            let x, b = LibTerm.unbind_name name b in
-            build_env (add x (lift a) (Option.map lift d) env) b
-          )
->>>>>>> bd45582b
+            build_env (add name x a d env) b)
     with Invalid_argument _ -> env, t
   in build_env [] t
 
@@ -173,16 +124,9 @@
 let of_prod_nth : ctxt -> int -> term -> env * term = fun c n t ->
   let rec build_env i env t =
     if i >= n then env, t
-<<<<<<< HEAD
-    else match_prod c t (fun a b ->
+    else match_prod c t (fun a d b ->
              let x, b = unbind b in
-             build_env (i+1) (add (base_name x) x a None env) b)
-=======
-    else match_prod c t (fun a d b ->
-             let x, b = Bindlib.unbind b in
-             build_env (i+1) (add x (lift a) (Option.map lift d) env) b
-           )
->>>>>>> bd45582b
+             build_env (i+1) (add (base_name x) x a d env) b)
   in build_env 0 [] t
 
 (** [of_prod_using c xs t] is similar to [of_prod s c n t] where [n =
@@ -194,16 +138,9 @@
   let n = Array.length xs in
   let rec build_env i env t =
     if i >= n then env, t
-<<<<<<< HEAD
-    else match_prod c t (fun a b ->
+    else match_prod c t (fun a d b ->
              let xi = xs.(i) in
              let name = base_name xi in
-             let env = add name xi a None env in
+             let env = add name xi a d env in
              build_env (i+1) env (subst b (mk_Vari xi)))
-=======
-    else match_prod c t (fun a d b ->
-             let env = add xs.(i) (lift a) (Option.map lift d) env in
-             build_env (i+1) env (Bindlib.subst b (mk_Vari(xs.(i))))
-           )
->>>>>>> bd45582b
   in build_env 0 [] t