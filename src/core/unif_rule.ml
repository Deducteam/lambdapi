--- conflicted
+++ resolved
@@ -26,16 +26,11 @@
     u] represents [t ≡ u]. The left-hand side of a unification rule is
     made of only one equation. *)
 let equiv : sym =
-<<<<<<< HEAD
-=======
-  let bo = ("≡", Pratter.Neither, 1.1, Pos.none (path, "#equiv")) in
->>>>>>> c05332eb
   let sym =
     Sign.add_symbol sign Public Defin Eager false (Pos.none "#equiv") Kind []
   in
-  let path = List.map (fun s -> (s, false)) path in
-  let bo = ("≡", Pratter.Neither, 1.1, Pos.none (path, "#equiv")) in
-  Sign.add_binop sign sym bo;
+  let binop = ("≡", Pratter.Neither, 1.1, Pos.none (path, "#equiv")) in
+  Sign.add_binop sign sym binop;
   sym
 
 (** Cons-like symbol for equivalences. The right-hand side of a unification
@@ -43,11 +38,11 @@
     [cons (equiv t u) (cons (equiv v w) ...)] pretty-printed
     [t ≡ u; v ≡ w; ...]. *)
 let cons : sym =
-  let bo = (";", Pratter.Right, 1.0, Pos.none (path, "#cons")) in
   let sym =
     Sign.add_symbol sign Public Defin Eager false (Pos.none "#cons") Kind []
   in
-  Sign.add_binop sign sym bo;
+  let binop = (";", Pratter.Right, 1.0, Pos.none (path, "#cons")) in
+  Sign.add_binop sign sym binop;
   sym
 
 (** [unpack eqs] transforms a term of the form
