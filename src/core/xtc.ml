--- conflicted
+++ resolved
@@ -57,11 +57,7 @@
      let (x, t) = Bindlib.unbind t in
      out "<lambda>@.<var>v_%s</var>@.<type>%a<type>@.%a</lambda>@."
        (Bindlib.name_of x) (print_type i s) a (print_term i s) t
-<<<<<<< HEAD
-  | LLet(t,_,u)             -> print_term i s oc (Bindlib.subst u t)
-=======
   | LLet(_,t,u)             -> print_term i s oc (Bindlib.subst u t)
->>>>>>> 5dfe236b
 
 and print_type : int -> string -> term pp = fun i s oc t ->
   let out fmt = Format.fprintf oc fmt in
@@ -95,11 +91,7 @@
        out "<arrow>@.<var>v_%s</var>@." (Bindlib.name_of x);
        out "<type>@.%a</type>@.<type>@.%a</type>@.</arrow>"
          (print_type i s) a (print_type i s) b
-<<<<<<< HEAD
-  | LLet(t,_,u)             -> print_type i s oc (Bindlib.subst u t)
-=======
   | LLet(_,t,u)             -> print_type i s oc (Bindlib.subst u t)
->>>>>>> 5dfe236b
 
 (** [print_rule oc s r] outputs the rule declaration corresponding [r] (on the
     symbol [s]), to the output channel [oc]. *)
