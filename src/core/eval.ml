(** Evaluation and conversion. *)

open Lplib open Extra
open Timed
open Common open Error open Debug
open Term
open Print

(** The head-structure of a term t is:
- λx:_,h if t=λx:a,u and h is the head-structure of u
- Π if t=Πx:a,u
- h _ if t=uv and h is the head-structure of u
- ? if t=?M[t1,..,tn] (and ?M is not instantiated)
- t itself otherwise (TYPE, KIND, x, f)

A term t is in head-normal form (hnf) if its head-structure is invariant by
reduction.

A term t is in weak head-normal form (whnf) if it is an abstration or if it
is in hnf. In particular, a term in head-normal form is in weak head-normal
form.

A term t is in strong normal form (snf) if it cannot be reduced further.
*)

(** Logging function for evaluation. *)
let log_eval = Logger.make 'e' "eval" "evaluation"
let log_eval = log_eval.pp

(** Logging function for equality modulo rewriting. *)
let log_conv = Logger.make 'c' "conv" "conversion"
let log_conv = log_conv.pp

(** Convert modulo eta. *)
let eta_equality : bool ref = Console.register_flag "eta_equality" false

(** Counter used to preserve physical equality in {!val:whnf}. *)
let steps : int Stdlib.ref = Stdlib.ref 0

(** {1 Define reduction functions parametrised by {!whnf}} *)

(** [hnf whnf t] computes a hnf of [t] using [whnf]. *)
let hnf : (term -> term) -> (term -> term) = fun whnf ->
  let rec hnf t =
    match whnf t with
    | Abst(a,t) ->
      let x, t = unbind t in mk_Abst(a, bind_var x (hnf t))
    | t -> t
  in hnf

(** [snf whnf t] computes a snf of [t] using [whnf]. *)
let snf : (term -> term) -> (term -> term) = fun whnf ->
  let rec snf t =
    if Logger.log_enabled () then log_eval "snf %a" term t;
    let h = whnf t in
    if Logger.log_enabled () then log_eval "whnf %a = %a" term t term h;
    match h with
    | Vari _
    | Type
    | Kind
    | Symb _ -> h
    | LLet(_,t,b) -> snf (subst b t)
    | Prod(a,b) ->
      let x, b = unbind b in
      mk_Prod(snf a, bind_var x (snf b))
    | Abst(a,b) ->
      let x, b = unbind b in
      mk_Abst(snf a, bind_var x (snf b))
    | Appl(t,u)   -> mk_Appl(snf t, snf u)
    | Meta(m,ts)  -> mk_Meta(m, Array.map snf ts)
    | Patt(i,n,ts) -> mk_Patt(i,n,Array.map snf ts)
<<<<<<< HEAD
    | Plac _      -> assert false
    | Db _ -> assert false
=======
    | Plac _      -> h (* may happen when reducing coercions *)
    | TEnv(_,_)   -> assert false
>>>>>>> 5dd5ef9e
    | Wild        -> assert false
    | TRef(_)     -> assert false
  in snf

type rw_tag = [ `NoBeta | `NoRw | `NoExpand ]

(** Configuration of the reduction engine. *)
module Config = struct

  type t =
    { context : ctxt
    (** Context of the reduction used for generating metas. *)
    ; varmap : term VarMap.t (** Variable definitions. *)
    ; rewrite : bool (** Whether to apply user-defined rewriting rules. *)
    ; expand_defs : bool (** Whether to expand definitions. *)
    ; beta : bool (** Whether to beta-normalise *)
    ; problem : problem (** Generated metavariables. *) }

  (** [make ?problem ?rewrite c] creates a new configuration with problem
      [?problem] (being new if not provided), tags [?rewrite] (being empty if
      not provided) and context [c]. By default, beta reduction and rewriting
      is enabled for all symbols. *)
  let make : ?problem:problem -> ?tags:rw_tag list -> ctxt -> t =
  fun ?(problem=new_problem ()) ?(tags=[]) context ->
    let beta = not @@ List.mem `NoBeta tags in
    let expand_defs = not @@ List.mem `NoExpand tags in
    let rewrite = not @@ List.mem `NoRw tags in
    {context; varmap = Ctxt.to_map context; rewrite; expand_defs;
     beta; problem}

  (** [unfold cfg a] unfolds [a] if it's a variable defined in the
      configuration [cfg]. *)
  let rec unfold : t -> term -> term = fun cfg a ->
    match Term.unfold a with
    | Vari x as a->
      begin match VarMap.find_opt x cfg.varmap with
        | None -> a
        | Some v -> unfold cfg v
      end
    | a -> a

end

type config = Config.t

(** [eq_modulo whnf a b] tests the convertibility of [a] and [b] using
    [whnf]. *)
let eq_modulo : (config -> term -> term) -> config -> term -> term -> bool =
  fun whnf ->
  let rec eq : config -> (term * term) list -> unit = fun cfg l ->
    match l with
    | [] -> ()
    | (a,b)::l ->
    if Logger.log_enabled () then log_conv "eq: %a ≡ %a" term a term b;
    let a = Config.unfold cfg a and b = Config.unfold cfg b in
    if a == b then eq cfg l else
    match a, b with
    | LLet(_,t,u), _ ->
      let x,u = unbind u in
      eq {cfg with varmap = VarMap.add x t cfg.varmap} ((u,b)::l)
    | _, LLet(_,t,u) ->
      let x,u = unbind u in
      eq {cfg with varmap = VarMap.add x t cfg.varmap} ((a,u)::l)
    | Patt(None,_,_), _ | _, Patt(None,_,_) -> assert false
    | Patt(Some i,_,ts), Patt(Some j,_,us) ->
      if i=j then eq cfg (List.add_array2 ts us l) else raise Exit
    | Db i, Db j -> if i=j then eq cfg l else raise Exit
    | Kind, Kind
    | Type, Type -> eq cfg l
    | Vari x, Vari y -> if eq_vars x y then eq cfg l else raise Exit
    | Symb f, Symb g when f == g -> eq cfg l
    | Prod(a1,b1), Prod(a2,b2)
    | Abst(a1,b1), Abst(a2,b2) ->
      let _,b1,b2 = unbind2 b1 b2 in eq cfg ((a1,a2)::(b1,b2)::l)
    | Abst _, (Type|Kind|Prod _)
    | (Type|Kind|Prod _), Abst _ -> raise Exit
    | (Abst(_ ,b), t | t, Abst(_ ,b)) when !eta_equality ->
      let x,b = unbind b in eq cfg ((b, mk_Appl(t, mk_Vari x))::l)
    | Meta(m1,a1), Meta(m2,a2) when m1 == m2 ->
      eq cfg (if a1 == a2 then l else List.add_array2 a1 a2 l)
    (* cases of failure *)
    | Kind, _ | _, Kind
    | Type, _ | _, Type -> raise Exit
    | ((Symb f, (Vari _|Meta _|Prod _|Abst _|Db _))
      | ((Vari _|Meta _|Prod _|Abst _|Db _), Symb f)) when is_constant f ->
      raise Exit
    | _ ->
    let a = whnf cfg a and b = whnf cfg b in
    if Logger.log_enabled () then log_conv "whnf: %a ≡ %a" term a term b;
    match a, b with
    | Patt(None,_,_), _ | _, Patt(None,_,_) -> assert false
    | Patt(Some i,_,ts), Patt(Some j,_,us) ->
      if i=j then eq cfg (List.add_array2 ts us l) else raise Exit
    | Db i, Db j -> if i=j then eq cfg l else raise Exit
    | Kind, Kind
    | Type, Type -> eq cfg l
    | Vari x, Vari y when eq_vars x y -> eq cfg l
    | Symb f, Symb g when f == g -> eq cfg l
    | Prod(a1,b1), Prod(a2,b2)
    | Abst(a1,b1), Abst(a2,b2) ->
      let _,b1,b2 = unbind2 b1 b2 in eq cfg ((a1,a2)::(b1,b2)::l)
    | (Abst(_ ,b), t | t, Abst(_ ,b)) when !eta_equality ->
      let x,b = unbind b in eq cfg ((b, mk_Appl(t, mk_Vari x))::l)
    | Meta(m1,a1), Meta(m2,a2) when m1 == m2 ->
      eq cfg (if a1 == a2 then l else List.add_array2 a1 a2 l)
    | Appl(t1,u1), Appl(t2,u2) -> eq cfg ((u1,u2)::(t1,t2)::l)
    | _ -> raise Exit
  in
  fun cfg a b ->
  if Logger.log_enabled () then log_conv "eq_modulo: %a ≡ %a" term a term b;
  try eq cfg [(a,b)]; true
  with Exit -> if Logger.log_enabled () then log_conv "failed"; false

(** Abstract machine stack. *)
type stack = term list

(** [to_tref t] transforms {!constructor:Appl} into
   {!constructor:TRef}. *)
let to_tref : term -> term = fun t ->
  match t with
  | Appl _ -> mk_TRef(ref (Some t))
  | Symb s when s.sym_prop <> Const -> mk_TRef(ref (Some t))
  | t -> t

(** {1 Define the main {!whnf} function that takes a {!config} as argument} *)

(** [whnf cfg t] computes a whnf of the term [t] wrt configuration [c]. *)
let rec whnf : config -> term -> term = fun cfg t ->
  (*if Logger.log_enabled () then log_eval "whnf %a" term t;*)
  let n = Stdlib.(!steps) in
  let u, stk = whnf_stk cfg t [] in
  let r = if Stdlib.(!steps) <> n then add_args u stk else unfold t in
  (*if Logger.log_enabled () then
    log_eval "whnf %a%a = %a" ctxt cfg.context term t term r;*)
  r

(** [whnf_stk cfg t stk] computes a whnf of [add_args t stk] wrt
    configuration [c]. *)
and whnf_stk : config -> term -> stack -> term * stack = fun cfg t stk ->
  (*if Logger.log_enabled () then
    log_eval "whnf_stk %a%a %a"
      ctxt cfg.context term t (D.list term) stk;*)
  let t = unfold t in
  match t, stk with
  | Appl(f,u), stk -> whnf_stk cfg f (to_tref u::stk)
  | Abst(_,f), u::stk when cfg.Config.beta ->
    Stdlib.incr steps; whnf_stk cfg (subst f u) stk
  | LLet(_,t,u), stk ->
    Stdlib.incr steps; whnf_stk cfg (subst u t) stk
  | (Symb s as h, stk) as r ->
    begin match !(s.sym_def) with
    | Some t ->
      if s.sym_opaq || not cfg.Config.expand_defs then r else
        (Stdlib.incr steps; whnf_stk cfg t stk)
    | None when not cfg.Config.rewrite -> r
    | None ->
      (* If [s] is modulo C or AC, we put its arguments in whnf and reorder
         them to have a term in AC-canonical form. *)
      let stk =
        if is_modulo s then
          let n = Stdlib.(!steps) in
          (* We put the arguments in whnf. *)
          let stk' = List.map (whnf cfg) stk in
          if Stdlib.(!steps) = n then (* No argument has been reduced. *)
            stk
          else (* At least one argument has been reduced. *)
            (* We put the term in AC-canonical form. *)
            snd (get_args (add_args h stk'))
        else stk
      in
      match tree_walk cfg !(s.sym_dtree) stk with
      | None -> h, stk
      | Some (t', stk') ->
        if Logger.log_enabled () then
          log_eval "tree_walk %a%a %a = %a %a" ctxt cfg.context
            term t (D.list term) stk term t' (D.list term) stk';
        Stdlib.incr steps; whnf_stk cfg t' stk'
    end
  | (Vari x, stk) as r ->
    begin match VarMap.find_opt x cfg.varmap with
    | Some v -> Stdlib.incr steps; whnf_stk cfg v stk
    | None -> r
    end
  | r -> r

(** {b NOTE} that in {!val:tree_walk} matching with trees involves two
    collections of terms.
    1. The argument stack [stk] of type {!type:stack} which contains the terms
       that are matched against the decision tree.
    2. An array [vars] containing subterms of the argument stack [stk] that
       are filtered by a pattern variable. These terms may be used for
       non-linearity or free-variable checks, or may be bound in the RHS.

    The [bound] array is similar to the [vars] array except that it is used to
    save terms with free variables. *)

(** {b NOTE} in the {!val:tree_walk} function, bound variables involve three
    elements:
    1. a {!constructor:Term.term.Abst} which introduces the bound variable in
       the term;
    2. a {!constructor:Term.term.Vari} which is the bound variable previously
       introduced;
    3. a {!constructor:Tree_type.TC.t.Vari} which is a simplified
       representation of a variable for trees. *)

(** [tree_walk cfg dt stk] tries to apply a rewrite rule by matching the stack
    [stk] against the decision tree [dt].  The resulting state of the abstract
    machine is returned in case of success.  Even if matching fails, the stack
    [stk] may be imperatively updated since a reduction step taken in elements
    of the stack is preserved (this is done using
    {!constructor:Term.term.TRef}). Fresh metavariables generated by
    unification rules with extra pattern variables are added to
    the problem of [c]. *)
and tree_walk : config -> dtree -> stack -> (term * stack) option =
  fun cfg tree stk ->
  let (lazy capacity, lazy tree) = tree in
  let vars = Array.make capacity mk_Kind in (* dummy terms *)
  let bound = Array.make capacity None in
  (* [walk tree stk cursor vars_id id_vars] where [stk] is the stack of terms
     to match and [cursor] the cursor indicating where to write in the [vars]
     array described in {!module:Term} as the environment of the RHS during
     matching. [vars_id] maps the free variables contained in the term to the
     indexes defined during tree build, and [id_vars] is the inverse mapping
     of [vars_id]. *)
  let rec walk tree stk cursor vars_id id_vars =
    let open Tree_type in
    match tree with
    | Fail -> None
    | Leaf(rhs_subst, r) -> (* Apply the RHS substitution *)
        (* Allocate an environment where to place terms coming from the
           pattern variables for the action. *)
        assert (List.length rhs_subst = r.vars_nb);
        let env_len = r.vars_nb + r.xvars_nb in
        let env = Array.make env_len None in
        (* Retrieve terms needed in the action from the [vars] array. *)
        let f (pos, (slot, xs)) =
          match bound.(pos) with
          | Some(_) -> env.(slot) <- bound.(pos)
          | None    ->
                let xs = Array.map (fun e -> IntMap.find e id_vars) xs in
                env.(slot) <- Some(bind_mvar xs vars.(pos))
        in
        List.iter f rhs_subst;
        (* Complete the array with fresh meta-variables if needed. *)
        for i = r.vars_nb to env_len - 1 do
          env.(i) <- Some(bind_mvar [||] (mk_Plac false))
        done;
        Some (subst_patt env r.rhs, stk)
    | Cond({ok; cond; fail})                              ->
        let next =
          match cond with
          | CondNL(i, j) ->
            if eq_modulo whnf cfg vars.(i) vars.(j) then ok else fail
          | CondFV(i,xs) ->
              let allowed =
                (* Variables that are allowed in the term. *)
                let fn id =
                  try IntMap.find id id_vars with Not_found -> assert false
                in
                Array.map fn xs
              in
              let forbidden =
                (* Term variables forbidden in the term. *)
                IntMap.filter (fun id _ -> not (Array.mem id xs)) id_vars
              in
              (* Ensure there are no variables from [forbidden] in [b]. *)
              let no_forbidden b =
                not (IntMap.exists (fun _ x -> occur_mbinder x b)
                       forbidden)
              in
              (* We first attempt to match [vars.(i)] directly. *)
              let b = bind_mvar allowed vars.(i) in
              if no_forbidden b
              then (bound.(i) <- Some b; ok) else
              (* As a last resort we try matching the SNF. *)
              let b = bind_mvar allowed (snf (whnf cfg) vars.(i)) in
              if no_forbidden b
              then (bound.(i) <- Some b; ok)
              else fail
        in
        walk next stk cursor vars_id id_vars
    | Eos(l, r)                                                    ->
        let next = if stk = [] then l else r in
        walk next stk cursor vars_id id_vars
    | Node({swap; children; store; abstraction; default; product}) ->
        match List.destruct stk swap with
        | exception Not_found     -> None
        | (left, examined, right) ->
        if TCMap.is_empty children && abstraction = None && product = None
        (* If there is no specialisation tree, try directly default case. *)
        then
          let fn t =
            let cursor =
              if store then (vars.(cursor) <- examined; cursor + 1)
              else cursor
            in
            let stk = List.reconstruct left [] right in
            walk t stk cursor vars_id id_vars
          in
          Option.bind default fn
        else
          let s = Stdlib.(!steps) in
          let (t, args) = whnf_stk cfg examined [] in
          let args = if store then List.map to_tref args else args in
          (* If some reduction has been performed by [whnf_stk] ([steps <>
             0]), update the value of [examined] which may be stored into
             [vars]. *)
          if Stdlib.(!steps) <> s then
            begin
              match examined with
              | TRef(v) -> v := Some(add_args t args)
              | _       -> ()
            end;
          let cursor =
            if store then (vars.(cursor) <- add_args t args; cursor + 1)
            else cursor
          in
          (* [default ()] carries on the matching on the default branch of the
             tree. Nothing is added to the stack. *)
          let default () =
            let fn d =
              let stk = List.reconstruct left [] right in
              walk d stk cursor vars_id id_vars
            in
            Option.bind default fn
          in
          (* [walk_binder a  b  id tr]  matches  on  binder  [b]  of type  [a]
             introducing variable  [id] and branching  on tree [tr].  The type
             [a] and [b] substituted are re-inserted in the stack.*)
          let walk_binder a b id tr =
            let (bound, body) = unbind b in
            let vars_id = VarMap.add bound id vars_id in
            let id_vars = IntMap.add id bound id_vars in
            let stk = List.reconstruct left (a::body::args) right in
            walk tr stk cursor vars_id id_vars
          in
          match t with
          | Type       ->
              begin
                try
                  let matched = TCMap.find TC.Type children in
                  let stk = List.reconstruct left args right in
                  walk matched stk cursor vars_id id_vars
                with Not_found -> default ()
              end
          | Symb(s)    ->
              let cons = TC.Symb(s.sym_path, s.sym_name, List.length args) in
              begin
                try
                  (* Get the next sub-tree. *)
                  let matched = TCMap.find cons children in
                  (* Re-insert the arguments the symbol is applied to in the
                     stack. *)
                  let stk = List.reconstruct left args right in
                  walk matched stk cursor vars_id id_vars
                with Not_found -> default ()
              end
          | Vari(x)    ->
              begin
                try
                  let id = VarMap.find x vars_id in
                  let matched = TCMap.find (TC.Vari(id)) children in
                  (* Re-insert the arguments the variable is applied to in the
                     stack. *)
                  let stk = List.reconstruct left args right in
                  walk matched stk cursor vars_id id_vars
                with Not_found -> default ()
              end
          | Abst(a, b) ->
              begin
                match abstraction with
                | None        -> default ()
                | Some(id,tr) -> walk_binder a b id tr
              end
          | Prod(a, b) ->
              begin
                match product with
                | None        -> default ()
                | Some(id,tr) -> walk_binder a b id tr
              end
          | Kind
          | Patt _
          | Meta(_, _) -> default ()
          | Plac _     -> assert false
             (* Should not appear in typechecked terms. *)
          | TRef(_)    -> assert false (* Should be reduced by [whnf_stk]. *)
          | Appl(_)    -> assert false (* Should be reduced by [whnf_stk]. *)
          | LLet(_)    -> assert false (* Should be reduced by [whnf_stk]. *)
          | Db _ -> assert false
          | Wild       -> assert false (* Should not appear in terms. *)
  in
  walk tree stk 0 VarMap.empty IntMap.empty

(** {1 Define exposed functions}
    that take optional arguments rather than a config. *)

type reducer = ?problem:problem -> ?tags:rw_tag list -> ctxt -> term -> term

let time_reducer (f: reducer): reducer =
  let open Stdlib in let r = ref mk_Kind in fun ?problem ?tags cfg t ->
    Debug.(record_time Rewriting (fun () -> r := f ?problem ?tags cfg t)); !r

(** [snf c t] computes a snf of [t], unfolding the variables defined in the
    context [c]. *)
let snf : reducer = fun ?problem ?tags c t ->
  Stdlib.(steps := 0);
  let u = snf (whnf (Config.make ?problem ?tags c)) t in
  let r = if Stdlib.(!steps = 0) then unfold t else u in
  (*if Logger.log_enabled () then
    log_eval "snf %a%a\n= %a" ctxt cfg term t term r;*) r

let snf = time_reducer snf

(** [hnf c t] computes a hnf of [t], unfolding the variables defined in the
    context [c], and using user-defined rewrite rules. *)
let hnf : reducer = fun ?problem ?tags c t ->
  Stdlib.(steps := 0);
  let u = hnf (whnf (Config.make ?problem ?tags c)) t in
  let r = if Stdlib.(!steps = 0) then unfold t else u in
  (*if Logger.log_enabled () then
    log_eval "hnf %a%a\n= %a" ctxt cfg term t term r;*) r

let hnf = time_reducer hnf

(** [eq_modulo c a b] tests the convertibility of [a] and [b] in context
    [c]. WARNING: may have side effects in TRef's introduced by whnf. *)
let eq_modulo : ctxt -> term -> term -> bool = fun c ->
  eq_modulo whnf (Config.make c)

let eq_modulo =
  let open Stdlib in let r = ref false in fun c t u ->
  Debug.(record_time Rewriting (fun () -> r := eq_modulo c t u)); !r

(** [pure_eq_modulo c a b] tests the convertibility of [a] and [b] in context
    [c] with no side effects. *)
let pure_eq_modulo : ctxt -> term -> term -> bool = fun c a b ->
  Timed.pure_test (fun (c,a,b) -> eq_modulo c a b) (c,a,b)

(** [whnf c t] computes a whnf of [t], unfolding the variables defined in the
   context [c], and using user-defined rewrite rules if [~rewrite]. *)
let whnf : reducer = fun ?problem ?tags c t ->
  Stdlib.(steps := 0);
  let u = whnf (Config.make ?problem ?tags c) t in
  let r = if Stdlib.(!steps = 0) then unfold t else u in
  (*if Logger.log_enabled () then
    log_eval "whnf %a%a\n= %a" ctxt c term t term r;*)
  r

let whnf = time_reducer whnf

(** [simplify t] computes a beta whnf of [t] belonging to the set S such that:
- terms of S are in beta whnf normal format
- if [t] is a product, then both its domain and codomain are in S. *)
let rec simplify : term -> term = fun t ->
  let tags = [`NoRw; `NoExpand ] in
  match get_args (whnf ~tags [] t) with
  | Prod(a,b), _ ->
     let x, b = unbind b in
     mk_Prod (simplify a, bind_var x (simplify b))
  | h, ts -> add_args_map h (whnf ~tags []) ts

let simplify =
  let open Stdlib in let r = ref mk_Kind in fun t ->
  Debug.(record_time Rewriting (fun () -> r := simplify t)); !r

(** If [s] is a non-opaque symbol having a definition, [unfold_sym s t]
   replaces in [t] all the occurrences of [s] by its definition. *)
let unfold_sym : sym -> term -> term =
  let unfold_sym : sym -> (term list -> term) -> term -> term =
    fun s unfold_sym_app ->
    let rec unfold_sym t =
      let h, args = get_args t in
      let args = List.map unfold_sym args in
      match h with
      | Symb s' when s' == s -> unfold_sym_app args
      | _ ->
          let h =
            match h with
            | Abst(a,b) -> mk_Abst(unfold_sym a, unfold_sym_binder b)
            | Prod(a,b) -> mk_Prod(unfold_sym a, unfold_sym_binder b)
            | Meta(m,ts) -> mk_Meta(m, Array.map unfold_sym ts)
            | LLet(a,t,u) ->
                mk_LLet(unfold_sym a, unfold_sym t, unfold_sym_binder u)
            | _ -> h
          in add_args h args
    and unfold_sym_binder b =
      let x, b = unbind b in bind_var x (unfold_sym b)
    in unfold_sym
  in
  fun s ->
  if s.sym_opaq then fun t -> t else
  match !(s.sym_def) with
  | Some d -> unfold_sym s (add_args d)
  | None ->
  match !(s.sym_rules) with
  | [] -> fun t -> t
  | _ ->
      let cfg = Config.make [] and dt = !(s.sym_dtree) in
      let unfold_sym_app args =
        match tree_walk cfg dt args with
        | Some(r,ts) -> add_args r ts
        | None -> add_args (mk_Symb s) args
      in unfold_sym s unfold_sym_app

(** Dedukti evaluation strategies. *)
type strategy =
  | WHNF (** Reduce to weak head-normal form. *)
  | HNF  (** Reduce to head-normal form. *)
  | SNF  (** Reduce to strong normal form. *)
  | NONE (** Do nothing. *)

type strat =
  { strategy : strategy   (** Evaluation strategy. *)
  ; steps    : int option (** Max number of steps if given. *) }

(** [eval cfg c t] evaluates the term [t] in the context [c] according to
    evaluation configuration [cfg]. *)
let eval : strat -> ctxt -> term -> term = fun s c t ->
  match s.strategy, s.steps with
  | _, Some 0
  | NONE, _ -> t
  | WHNF, None -> whnf c t
  | SNF, None -> snf c t
  | HNF, None -> hnf c t
  (* TODO implement the rest. *)
  | _, Some _ -> wrn None "Number of steps not supported."; t<|MERGE_RESOLUTION|>--- conflicted
+++ resolved
@@ -69,13 +69,8 @@
     | Appl(t,u)   -> mk_Appl(snf t, snf u)
     | Meta(m,ts)  -> mk_Meta(m, Array.map snf ts)
     | Patt(i,n,ts) -> mk_Patt(i,n,Array.map snf ts)
-<<<<<<< HEAD
-    | Plac _      -> assert false
+    | Plac _      -> h (* may happen when reducing coercions *)
     | Db _ -> assert false
-=======
-    | Plac _      -> h (* may happen when reducing coercions *)
-    | TEnv(_,_)   -> assert false
->>>>>>> 5dd5ef9e
     | Wild        -> assert false
     | TRef(_)     -> assert false
   in snf
