(** Evaluation and conversion. *)

open Extra
open Timed
open Console
open Terms
open Basics
open Print

(** The head-structure of a term t is:
- λx:_,h if t=λx:a,u and h is the head-structure of u
- ∀ if t=∀x:a,u
- h _ if t=uv and h is the head-structure of u
- ? if t=?M[t1,..,tn] (and ?M is not instanciated)
- t itself otherwise (TYPE, KIND, x, f)

A term t is in head-normal form (hnf) if its head-structure is invariant by
reduction.

A term t is in weak head-normal form (whnf) if it is an abstration or if it
is in hnf. In particular, a term in head-normal form is in weak head-normal
form.

A term t is in strong normal form (snf) if it cannot be reduced further.
*)

(** Logging function for evaluation. *)
let log_eval = new_logger 'e' "eval" "evaluation"
let log_eval = log_eval.logger

(** Logging function for equality modulo rewriting. *)
let log_conv = new_logger 'c' "conv" "conversion"
let log_conv = log_conv.logger

(** Convert modulo eta. *)
let eta_equality : bool ref = Console.register_flag "eta_equality" false

(** Counter used to preserve physical equality in {!val:whnf}. *)
let steps : int Stdlib.ref = Stdlib.ref 0

(** Abstract machine stack. *)
type stack = term list

(** [whnf_beta t] computes a weak head beta normal form of the term [t]. *)
let rec whnf_beta : term -> term = fun t ->
  if !log_enabled then log_eval "evaluating [%a]" pp t;
<<<<<<< HEAD
  let s = Pervasives.(!steps) in
  let (u, stk) = whnf_beta_stk t [] in
  if Pervasives.(!steps) <> s then add_args u stk else unfold t
=======
  let s = Stdlib.(!steps) in
  let t = unfold t in
  let (u, stk) = whnf_beta_stk t [] in
  if Stdlib.(!steps) <> s then add_args u stk else t
>>>>>>> 540d6d8b

(** [whnf_beta_stk t stk] computes the weak head beta normal form of [t]
    applied to the argument list (or stack) [stk]. Note that the normalisation
    is done in the sense of [whnf]. *)
and whnf_beta_stk : term -> stack -> term * stack = fun t stk ->
  let st = (unfold t, stk) in
  match st with
  (* Push argument to the stack. *)
  | (Appl(f,u), stk    ) ->
      whnf_beta_stk f (u :: stk)
  (* Beta reduction. *)
  | (Abst(_,f), u::stk ) ->
      Stdlib.incr steps;
      whnf_beta_stk (Bindlib.subst f u) stk
  (* In head beta normal form. *)
  | (_        , _      ) -> st

(** [whnf_beta t] computes a weak head beta normal form of [t]. *)
let whnf_beta : term -> term = fun t ->
<<<<<<< HEAD
  Pervasives.(steps := 0);
  let u = whnf_beta t in
  if Pervasives.(!steps = 0) then unfold t else u
=======
  Stdlib.(steps := 0);
  let t = unfold t in
  let u = whnf_beta t in
  if Stdlib.(!steps = 0) then t else u
>>>>>>> 540d6d8b

(** [whnf t] computes a weak head normal form of the term [t]. *)
let rec whnf : term -> term = fun t ->
  if !log_enabled then log_eval "evaluating [%a]" pp t;
<<<<<<< HEAD
  let s = Pervasives.(!steps) in
  let (u, stk) = whnf_stk t [] in
  if Pervasives.(!steps) <> s then add_args u stk else unfold t
=======
  let s = Stdlib.(!steps) in
  let t = unfold t in
  let (u, stk) = whnf_stk t [] in
  if Stdlib.(!steps) <> s then add_args u stk else t
>>>>>>> 540d6d8b

(** [whnf_stk t k] computes the weak head normal form of [t] applied to
    stack [k].  Note that the normalisation is done in the sense of [whnf]. *)
and whnf_stk : term -> stack -> term * stack = fun t stk ->
  let st = (unfold t, stk) in
  match st with
  (* Push argument to the stack. *)
  | (Appl(f,u), stk   ) ->
      whnf_stk f (appl_to_tref u::stk)
  (* Beta reduction. *)
  | (Abst(_,f), u::stk) ->
      Stdlib.incr steps;
      whnf_stk (Bindlib.subst f u) stk
  (* Try to rewrite. *)
  | (Symb(s,_), stk   ) ->
      begin
      (* First check for symbol definition. *)
      match !(s.sym_def) with
      | Some(t) -> Stdlib.incr steps; whnf_stk t stk
      | None    ->
      (* Otherwise try rewriting using decision tree. *)
      match tree_walk !(s.sym_tree) stk with
      (* If no rule is found, return the original term *)
      | None        -> st
      | Some(t,stk) -> Stdlib.incr steps; whnf_stk t stk
      end
  (* In head normal form. *)
  | (_         , _    ) -> st

(** [eq_modulo a b] tests equality modulo rewriting between [a] and [b]. *)
and eq_modulo : term -> term -> bool = fun a b ->
  if !log_enabled then log_conv "[%a] == [%a]" pp a pp b;
  let rec eq_modulo l =
    match l with
    | []       -> ()
    | (a,b)::l ->
    let a = unfold a and b = unfold b in
    if a == b then eq_modulo l else
    match (whnf a, whnf b) with
    | (Patt(_,_,_), _          )
    | (_          , Patt(_,_,_))
    | (TEnv(_,_)  , _          )
    | (_          , TEnv(_,_)  )
    | (Kind       , _          )
    | (_          , Kind       ) -> assert false
    | (Type       , Type       ) -> eq_modulo l
    | (Vari(x1)   , Vari(x2)   ) when Bindlib.eq_vars x1 x2 -> eq_modulo l
    | (Symb(s1,_) , Symb(s2,_) ) when s1 == s2 -> eq_modulo l
    | (Prod(a1,b1), Prod(a2,b2))
    | (Abst(a1,b1), Abst(a2,b2)) ->
        let (_,b1,b2) = Bindlib.unbind2 b1 b2 in
        eq_modulo ((a1,a2)::(b1,b2)::l)
    | (Abst(_ ,b ), t          )
    | (t          , Abst(_ ,b )) when !eta_equality ->
        let (x,b) = Bindlib.unbind b in
        eq_modulo ((b, Appl(t, Vari(x)))::l)
    | (Appl(t1,u1), Appl(t2,u2)) -> eq_modulo ((u1,u2)::(t1,t2)::l)
    | (Meta(m1,a1), Meta(m2,a2)) when m1 == m2 ->
        eq_modulo (if a1 == a2 then l else List.add_array2 a1 a2 l)
    | (_          , _          ) -> raise Exit
  in
  let res = try eq_modulo [(a,b)]; true with Exit -> false in
  if !log_enabled then log_conv (r_or_g res "%a == %a") pp a pp b; res

(** {b NOTE} that in {!val:tree_walk} matching with trees involves two
    collections of terms.
    1. The argument stack [stk] of type {!type:stack} which contains the terms
       that are matched against the decision tree.
    2. An array [vars] of variables that are used for non-linearity checks and
       free variable checks, or that are used in the RHS.

    The [bound] array is similar to the [vars] array except that it is used to
    save terms with free variables. *)

(** {b NOTE} in the {!val:tree_walk} function, bound variables involve three
    elements:
    1. a {!constructor:Terms.term.Abst} which introduces the bound variable in
       the term;
    2. a {!constructor:Terms.term.Vari} which is the bound variable previously
       introduced;
    3. a {!constructor:Tree_types.TC.t.Vari} which is a simplified
       representation of a variable for trees. *)

(** [tree_walk tree stk] tries to apply a rewriting rule by matching the stack
    [stk] agains the decision tree [tree]. The resulting state of the abstract
    machine is returned in case of success. Even if mathching fails, the stack
    [stk] may be imperatively updated: any reduction step taken in elements of
    the stack is preserved (this is done using {!constructor:TRef}). *)
and tree_walk : dtree -> stack -> (term * stack) option = fun tree stk ->
  let (lazy capacity, lazy tree) = tree in
  let vars = Array.make capacity Kind in (* dummy terms *)
  let bound = Array.make capacity TE_None in
  (* [walk tree stk cursor vars_id id_vars] where [stk] is the stack of terms
     to match and [cursor] the cursor indicating where to write in the [vars]
     array described in {!module:Terms} as the environment of the RHS during
     matching. [vars_id] maps the free variables contained in the term to the
     indexes defined during tree build, and [id_vars] is the inverse mapping
     of [vars_id]. *)
  let rec walk tree stk cursor vars_id id_vars =
    let open Tree_types in
    match tree with
    | Fail                                                -> None
    | Leaf(env_builder, act)                              ->
        (* Allocate an environment for the action. *)
        let env = Array.make (Bindlib.mbinder_arity act) TE_None in
        (* Retrieve terms needed in the action from the [vars] array. *)
        let fn (pos, (slot, xs)) =
          match bound.(pos) with
          | TE_Vari(_) -> assert false
          | TE_Some(_) -> env.(slot) <- bound.(pos)
          | TE_None    ->
              if Array.length xs = 0 then
                let t = unfold vars.(pos) in
                let b = Bindlib.raw_mbinder [||] [||] 0 mkfree (fun _ -> t) in
                env.(slot) <- TE_Some(b)
              else
                let b = lift vars.(pos) in
                let xs = Array.map (fun e -> IntMap.find e id_vars) xs in
                env.(slot) <- TE_Some(Bindlib.unbox (Bindlib.bind_mvar xs b))
        in
        List.iter fn env_builder;
        (* Actually perform the action. *)
        Some(Bindlib.msubst act env, stk)
    | Cond({ok; cond; fail})                              ->
        let next =
          match cond with
          | CondNL(i, j) ->
              if eq_modulo vars.(i) vars.(j) then ok else fail
          | CondFV(i,xs) ->
              let allowed =
                (* Variables that are allowed in the term. *)
                let fn id =
                  try IntMap.find id id_vars with Not_found -> assert false
                in
                Array.map fn xs
              in
              let forbidden =
                (* Term variables forbidden in the term. *)
                IntMap.filter (fun id _ -> not (Array.mem id xs)) id_vars
              in
              (* Ensure there are no variables from [forbidden] in [b]. *)
              let no_forbidden b =
                not (IntMap.exists (fun _ x -> Bindlib.occur x b) forbidden)
              in
              (* We first attempt to match [vars.(i)] directly. *)
              let b = Bindlib.bind_mvar allowed (lift vars.(i)) in
              if no_forbidden b
              then (bound.(i) <- TE_Some(Bindlib.unbox b); ok) else
              (* As a last resort we try matching the SNF. *)
              let b = Bindlib.bind_mvar allowed (lift (snf vars.(i))) in
              if no_forbidden b
              then (bound.(i) <- TE_Some(Bindlib.unbox b); ok)
              else fail
        in
        walk next stk cursor vars_id id_vars
    | Eos(l, r)                                           ->
        let next = if stk = [] then l else r in
        walk next stk cursor vars_id id_vars
    | Node({swap; children; store; abstraction; default}) ->
        match List.destruct stk swap with
        | exception Not_found     -> None
        | (left, examined, right) ->
        if TCMap.is_empty children && abstraction = None then
          let fn t =
            let cursor =
              if store then (vars.(cursor) <- examined; cursor + 1)
              else cursor
            in
            let stk = List.reconstruct left [] right in
            walk t stk cursor vars_id id_vars
          in
          Option.map_default fn None default
        else
          let s = Stdlib.(!steps) in
          let (t, args) = whnf_stk examined [] in
          let args = if store then List.map appl_to_tref args else args in
          (* Introduce sharing on arguments *)
          if Stdlib.(!steps) <> s then
            begin
              match examined with
              | TRef(v) -> v := Some(add_args t args)
              | _       -> ()
            end;
          let cursor =
            if store then (vars.(cursor) <- add_args t args; cursor + 1)
            else cursor
          in
          let default () =
            let fn d =
              let stk = List.reconstruct left [] right in
              walk d stk cursor vars_id id_vars
            in
            Option.map_default fn None default
          in
          match t with
          | Symb(s, _) ->
              let cons = TC.Symb(s.sym_path, s.sym_name, List.length args) in
              begin
                try
                  let matched = TCMap.find cons children in
                  let stk = List.reconstruct left args right in
                  walk matched stk cursor vars_id id_vars
                with Not_found -> default ()
              end
          | Vari(x)    ->
              begin
                try
                  let id = VarMap.find x vars_id in
                  let cons = TC.Vari(id) in
                  let matched = TCMap.find cons children in
                  let stk = List.reconstruct left args right in
                  walk matched stk cursor vars_id id_vars
                with Not_found -> default ()
              end
          | Abst(_, b) ->
              begin
                match abstraction with
                | None        -> default ()
                | Some(id,tr) ->
                    let bound, body = Bindlib.unbind b in
                    let vars_id = VarMap.add bound id vars_id in
                    let id_vars = IntMap.add id bound id_vars in
                    let stk = List.reconstruct left (body::args) right in
                    walk tr stk cursor vars_id id_vars
              end
          | Meta(_, _) -> default ()
          | _          -> assert false
  in
  walk tree stk 0 VarMap.empty IntMap.empty

(** [snf t] computes the strong normal form of the term [t]. *)
and snf : term -> term = fun t ->
  let h = whnf t in
  match h with
  | Vari(_)     -> h
  | Type        -> h
  | Kind        -> h
  | Symb(_)     -> h
  | Prod(a,b)   ->
      let (x,b) = Bindlib.unbind b in
      let b = snf b in
      let b = Bindlib.unbox (Bindlib.bind_var x (lift b)) in
      Prod(snf a, b)
  | Abst(a,b)   ->
      let (x,b) = Bindlib.unbind b in
      let b = snf b in
      let b = Bindlib.unbox (Bindlib.bind_var x (lift b)) in
      Abst(snf a, b)
  | Appl(t,u)   -> Appl(snf t, snf u)
  | Meta(m,ts)  -> Meta(m, Array.map snf ts)
  | Patt(_,_,_) -> assert false
  | TEnv(_,_)   -> assert false
  | Wild        -> assert false
  | TRef(_)     -> assert false

(** [whnf t] computes a weak head-normal form of [t]. *)
let whnf : term -> term = fun t ->
  Stdlib.(steps := 0);
  let t = unfold t in
  let u = whnf t in
  if Stdlib.(!steps = 0) then t else u

(** [simplify t] reduces simple redexes of [t]. *)
let rec simplify : term -> term = fun t ->
  match get_args (whnf t) with
  | Prod(a,b), _ ->
     let x,b = Bindlib.unbind b in
     Prod (simplify a, Bindlib.unbox (Bindlib.bind_var x (lift (simplify b))))
  | h, ts -> add_args h (List.map whnf_beta ts)

(** [hnf t] computes a head-normal form of the term [t]. *)
let rec hnf : term -> term = fun t ->
  match whnf t with
  | Abst(a,t) ->
     let x,t = Bindlib.unbind t in
     Abst(a, Bindlib.unbox (Bindlib.bind_var x (lift (hnf t))))
  | t         -> t

(** Type representing the different evaluation strategies. *)
type strategy =
  | WHNF
  (** Reduce to weak head-normal form. *)
  | HNF
  (** Reduce to head-normal form. *)
  | SNF
  (** Reduce to strong normal form. *)
  | NONE
  (** Do nothing. *)

(** Configuration for evaluation. *)
type config =
  { strategy : strategy   (** Evaluation strategy.          *)
  ; steps    : int option (** Max number of steps if given. *) }

(** [eval cfg t] evaluates the term [t] according to configuration [cfg]. *)
let eval : config -> term -> term = fun c t ->
  match (c.strategy, c.steps) with
  | (_   , Some(0))
  | (NONE, _      ) -> t
  | (WHNF, None   ) -> whnf t
  | (SNF , None   ) -> snf t
  | (HNF , None   ) -> hnf t
  (* TODO implement the rest. *)
  | (_   , Some(_)) -> wrn None "Number of steps not supported."; t<|MERGE_RESOLUTION|>--- conflicted
+++ resolved
@@ -44,16 +44,9 @@
 (** [whnf_beta t] computes a weak head beta normal form of the term [t]. *)
 let rec whnf_beta : term -> term = fun t ->
   if !log_enabled then log_eval "evaluating [%a]" pp t;
-<<<<<<< HEAD
-  let s = Pervasives.(!steps) in
+  let s = Stdlib.(!steps) in
   let (u, stk) = whnf_beta_stk t [] in
-  if Pervasives.(!steps) <> s then add_args u stk else unfold t
-=======
-  let s = Stdlib.(!steps) in
-  let t = unfold t in
-  let (u, stk) = whnf_beta_stk t [] in
-  if Stdlib.(!steps) <> s then add_args u stk else t
->>>>>>> 540d6d8b
+  if Stdlib.(!steps) <> s then add_args u stk else unfold t
 
 (** [whnf_beta_stk t stk] computes the weak head beta normal form of [t]
     applied to the argument list (or stack) [stk]. Note that the normalisation
@@ -73,30 +66,16 @@
 
 (** [whnf_beta t] computes a weak head beta normal form of [t]. *)
 let whnf_beta : term -> term = fun t ->
-<<<<<<< HEAD
-  Pervasives.(steps := 0);
+  Stdlib.(steps := 0);
   let u = whnf_beta t in
-  if Pervasives.(!steps = 0) then unfold t else u
-=======
-  Stdlib.(steps := 0);
-  let t = unfold t in
-  let u = whnf_beta t in
-  if Stdlib.(!steps = 0) then t else u
->>>>>>> 540d6d8b
+  if Stdlib.(!steps = 0) then unfold t else u
 
 (** [whnf t] computes a weak head normal form of the term [t]. *)
 let rec whnf : term -> term = fun t ->
   if !log_enabled then log_eval "evaluating [%a]" pp t;
-<<<<<<< HEAD
-  let s = Pervasives.(!steps) in
+  let s = Stdlib.(!steps) in
   let (u, stk) = whnf_stk t [] in
-  if Pervasives.(!steps) <> s then add_args u stk else unfold t
-=======
-  let s = Stdlib.(!steps) in
-  let t = unfold t in
-  let (u, stk) = whnf_stk t [] in
-  if Stdlib.(!steps) <> s then add_args u stk else t
->>>>>>> 540d6d8b
+  if Stdlib.(!steps) <> s then add_args u stk else unfold t
 
 (** [whnf_stk t k] computes the weak head normal form of [t] applied to
     stack [k].  Note that the normalisation is done in the sense of [whnf]. *)
