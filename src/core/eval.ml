--- conflicted
+++ resolved
@@ -315,18 +315,8 @@
         in
         List.iter f rhs_subst;
         (* Complete the array with fresh meta-variables if needed. *)
-<<<<<<< HEAD
         for i = r.vars_nb to env_len - 1 do
-          let mt = LibMeta.make cfg.problem cfg.context mk_Type in
-          let t = LibMeta.make cfg.problem cfg.context mt in
-          env.(i) <- Some(bind_mvar [||] t)
-=======
-        for i = env_len - xvars to env_len - 1 do
-          let b =
-            Bindlib.raw_mbinder [||] [||] 0 of_tvar (fun _ -> mk_Plac false)
-          in
-          env.(i) <- TE_Some(b)
->>>>>>> 40bfd693
+          env.(i) <- Some(bind_mvar [||] (mk_Plac false))
         done;
         Some (subst_patt env r.rhs, stk)
     | Cond({ok; cond; fail})                              ->
