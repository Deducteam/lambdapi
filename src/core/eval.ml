--- conflicted
+++ resolved
@@ -115,29 +115,6 @@
 
 type config = Config.t
 
-<<<<<<< HEAD
-(** [eq_alpha a b] tests the equality modulo alpha of [a] and [b]. *)
-let rec eq_alpha a b =
-  match unfold a, unfold b with
-  | Vari x, Vari y -> eq_vars x y
-  | Type, Type
-  | Kind, Kind -> true
-  | Symb s1, Symb s2 -> s1==s2
-  | Prod(a1,b1), Prod(a2,b2)
-  | Abst(a1,b1), Abst(a2,b2) ->
-      eq_alpha a1 a2 && let _,b1,b2 = unbind2 b1 b2 in eq_alpha b1 b2
-  | Appl(a1,b1), Appl(a2,b2) -> eq_alpha a1 a2 && eq_alpha b1 b2
-  | Meta(m1,a1), Meta(m2,a2) -> m1 == m2 && Array.for_all2 eq_alpha a1 a2
-  | LLet(a1,t1,u1), LLet(a2,t2,u2) ->
-      eq_alpha a1 a2 && eq_alpha t1 t2
-      && let _,u1,u2 = unbind2 u1 u2 in eq_alpha u1 u2
-  | Patt(Some i,_,ts), Patt(Some j,_,us) ->
-      i=j && Array.for_all2 eq_alpha ts us
-  | Patt(None,_,_), _ | _, Patt(None,_,_) -> assert false
-  | _ -> false
-
-=======
->>>>>>> 08d0f00d
 (** [eq_modulo whnf a b] tests the convertibility of [a] and [b] using
     [whnf]. *)
 let eq_modulo : (config -> term -> term) -> config -> term -> term -> bool =
