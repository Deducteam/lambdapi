(** Evaluation and conversion. *)

open! Lplib
open Lplib.Extra
open Timed
open Common
open Error
open Debug
open Term
open Print

(** The head-structure of a term t is:
- λx:_,h if t=λx:a,u and h is the head-structure of u
- Π if t=Πx:a,u
- h _ if t=uv and h is the head-structure of u
- ? if t=?M[t1,..,tn] (and ?M is not instantiated)
- t itself otherwise (TYPE, KIND, x, f)

A term t is in head-normal form (hnf) if its head-structure is invariant by
reduction.

A term t is in weak head-normal form (whnf) if it is an abstration or if it
is in hnf. In particular, a term in head-normal form is in weak head-normal
form.

A term t is in strong normal form (snf) if it cannot be reduced further.
*)

(** Logging function for evaluation. *)
let log_eval = new_logger 'e' "eval" "evaluation"
let log_eval = log_eval.logger

(** Logging function for equality modulo rewriting. *)
let log_conv = new_logger 'c' "conv" "conversion"
let log_conv = log_conv.logger

(** Convert modulo eta. *)
let eta_equality : bool ref = Console.register_flag "eta_equality" false

(** Counter used to preserve physical equality in {!val:whnf}. *)
let steps : int Stdlib.ref = Stdlib.ref 0

(** [hnf whnf t] computes a hnf of [t] using [whnf]. *)
let hnf : (term -> term) -> (term -> term) = fun whnf ->
  let rec hnf t =
    match whnf t with
    | Abst(a,t) ->
        let x, t = Bindlib.unbind t in
        mk_Abst(a, Bindlib.unbox (Bindlib.bind_var x (lift (hnf t))))
    | t -> t
  in hnf

(** [snf whnf t] computes a snf of [t] using [whnf]. *)
let snf : (term -> term) -> (term -> term) = fun whnf ->
  let rec snf t =
    let h = whnf t in
    match h with
    | Vari _
    | Type
    | Kind
    | Symb _ -> h
    | LLet(_,t,b) -> snf (Bindlib.subst b t)
    | Prod(a,b) ->
        let x, b = Bindlib.unbind b in
        mk_Prod(snf a, Bindlib.unbox (Bindlib.bind_var x (lift (snf b))))
    | Abst(a,b) ->
        let x, b = Bindlib.unbind b in
        mk_Abst(snf a, Bindlib.unbox (Bindlib.bind_var x (lift (snf b))))
    | Appl(t,u)   -> mk_Appl(snf t, snf u)
    | Meta(m,ts)  -> mk_Meta(m, Array.map snf ts)
    | Patt(_,_,_) -> assert false
    | TEnv(_,_)   -> assert false
    | Wild        -> assert false
    | TRef(_)     -> assert false
  in snf

(** [eq_modulo whnf a b] tests the convertibility of [a] and [b] using
   [whnf]. *)
let eq_modulo : (term -> term) -> (term -> term -> bool) = fun whnf ->
  let rec eq_modulo l =
    match l with
    | []       -> ()
    | (a,b)::l ->
    (*if !log_enabled then log_conv "%a ≟ %a" pp_term a pp_term b;*)
    let a = unfold a and b = unfold b in
    if a == b then eq_modulo l else
    let a = whnf a and b = whnf b in
    (*if !log_enabled then log_conv "%a ≟ %a" pp_term a pp_term b;*)
    match a, b with
    | Patt _, _ | _, Patt _
    | TEnv _, _| _, TEnv _ -> assert false
    | Kind, Kind
    | Type, Type -> eq_modulo l
    | Vari x, Vari y when Bindlib.eq_vars x y -> eq_modulo l
    | Symb f, Symb g when f == g -> eq_modulo l
    | Prod(a1,b1), Prod(a2,b2)
    | Abst(a1,b1), Abst(a2,b2) ->
        let _,b1,b2 = Bindlib.unbind2 b1 b2 in
        eq_modulo ((a1,a2)::(b1,b2)::l)
    | (Abst(_ ,b), t | t, Abst(_ ,b)) when !eta_equality ->
        let x,b = Bindlib.unbind b in
        eq_modulo ((b, mk_Appl(t, mk_Vari x))::l)
    | Appl(t1,u1), Appl(t2,u2) -> eq_modulo ((u1,u2)::(t1,t2)::l)
    | Meta(m1,a1), Meta(m2,a2) when m1 == m2 ->
        eq_modulo (if a1 == a2 then l else List.add_array2 a1 a2 l)
    | _ -> raise Exit
  in
  fun a b ->
  if !log_enabled then log_conv "%a ≟ %a" pp_term a pp_term b;
  try eq_modulo [(a,b)]; true
  with Exit -> if !log_enabled then log_conv "failed"; false

(** [Configuration of the reduction engine. *)
type config =
  { context : ctxt (** Context of the reduction used for generating metas. *)
  ; defmap : term VarMap.t (** Variable definitions. *)
  ; rewrite : bool (** Use user-defined rewrite rules. *)
  ; problem : problem (** Generated metavariables. *) }

(*let pp_defmap = D.map VarMap.iter pp_var " ≔ " pp_term "; "*)

let cfg_of_ctx : ctxt -> bool -> config = fun context rewrite ->
  {context; defmap = Ctxt.to_map context; rewrite; problem = new_problem()}

(** Abstract machine stack. *)
type stack = term list

(** [appl_to_tref t] transforms {!constructor:Appl} into
   {!constructor:TRef}. *)
let appl_to_tref : term -> term = fun t ->
  match t with
  | Appl _ -> mk_TRef(ref (Some t))
  | t -> t

(** [whnf c t] computes a whnf of the term [t] wrt configuration [c]. *)
let rec whnf : config -> term -> term = fun c t ->
  (*if !log_enabled then log_eval "whnf %a" pp_term t;*)
  let s = Stdlib.(!steps) in
  let u, stk = whnf_stk c t [] in
  let r = if Stdlib.(!steps) <> s then add_args u stk else unfold t in
  (*if !log_enabled then log_eval "whnf %a%a ≡ %a"
    pp_ctxt c.context pp_term t pp_term r;*) r

(** [whnf_stk ~rewrite c t stk] computes a whnf of [add_args t stk] wrt
   configuration [c]. *)
and whnf_stk : config -> term -> stack -> term * stack = fun c t stk ->
  (*if !log_enabled then
    log_eval "whnf_stk %a %a"
      pp_ctxt c.context pp_term t (D.list pp_term) stk;*)
  match unfold t, stk with
  | Appl(f,u), stk -> whnf_stk c f (appl_to_tref u::stk)
  | Abst(_,f), u::stk ->
      Stdlib.incr steps; whnf_stk c (Bindlib.subst f u) stk
  | LLet(_,t,u), stk ->
      Stdlib.incr steps; whnf_stk c (Bindlib.subst u (appl_to_tref t)) stk
  | (Symb s, stk) as r when c.rewrite ->
      begin match !(s.sym_def) with
      | Some t when not s.sym_opaq -> Stdlib.incr steps; whnf_stk c t stk
      | _ ->
      match tree_walk c !(s.sym_dtree) stk with
      | None -> r
      | Some(t,stk) -> Stdlib.incr steps; whnf_stk c t stk
      end
  | (Vari x, stk) as r ->
      begin match VarMap.find_opt x c.defmap with
      | Some v -> Stdlib.incr steps; whnf_stk c v stk
      | None -> r
      end
  | r -> r

(** {b NOTE} that in {!val:tree_walk} matching with trees involves two
    collections of terms.
    1. The argument stack [stk] of type {!type:stack} which contains the terms
       that are matched against the decision tree.
    2. An array [vars] containing subterms of the argument stack [stk] that
       are filtered by a pattern variable. These terms may be used for
       non-linearity or free-variable checks, or may be bound in the RHS.

    The [bound] array is similar to the [vars] array except that it is used to
    save terms with free variables. *)

(** {b NOTE} in the {!val:tree_walk} function, bound variables involve three
    elements:
    1. a {!constructor:Term.term.Abst} which introduces the bound variable in
       the term;
    2. a {!constructor:Term.term.Vari} which is the bound variable previously
       introduced;
    3. a {!constructor:Tree_type.TC.t.Vari} which is a simplified
       representation of a variable for trees. *)

(** [tree_walk dt m stk] tries to apply a rewrite rule by matching the stack
   [stk] against the decision tree [dt] using variable definitions in [m]. The
   resulting state of the abstract machine is returned in case of
   success. Even if matching fails, the stack [stk] may be imperatively
   updated since a reduction step taken in elements of the stack is preserved
   (this is done using {!constructor:Term.term.TRef}). Fresh metavariables
   generated by unification rules with extra pattern variables are added to
   [!the_problem]. *)
and tree_walk : config -> dtree -> stack -> (term * stack) option =
  fun c tree stk ->
  let (lazy capacity, lazy tree) = tree in
  let vars = Array.make capacity mk_Kind in (* dummy terms *)
  let bound = Array.make capacity TE_None in
  (* [walk tree stk cursor vars_id id_vars] where [stk] is the stack of terms
     to match and [cursor] the cursor indicating where to write in the [vars]
     array described in {!module:Term} as the environment of the RHS during
     matching. [vars_id] maps the free variables contained in the term to the
     indexes defined during tree build, and [id_vars] is the inverse mapping
     of [vars_id]. *)
  let rec walk tree stk cursor vars_id id_vars =
    let open Tree_type in
    match tree with
    | Fail -> None
    | Leaf(rhs_subst, (act, xvars)) -> (* Apply the RHS substitution *)
        (* Allocate an environment where to place terms coming from the
           pattern variables for the action. *)
        let env_len = Bindlib.mbinder_arity act in
        assert (List.length rhs_subst = env_len - xvars);
        let env = Array.make env_len TE_None in
        (* Retrieve terms needed in the action from the [vars] array. *)
        let f (pos, (slot, xs)) =
          match bound.(pos) with
          | TE_Vari(_) -> assert false
          | TE_Some(_) -> env.(slot) <- bound.(pos)
          | TE_None    ->
              if Array.length xs = 0 then
                let t = unfold vars.(pos) in
                let b = Bindlib.raw_mbinder [||] [||] 0 of_tvar (fun _ -> t)
                in env.(slot) <- TE_Some(b)
              else
                let b = lift vars.(pos) in
                let xs = Array.map (fun e -> IntMap.find e id_vars) xs in
                env.(slot) <- TE_Some(Bindlib.unbox (Bindlib.bind_mvar xs b))
        in
        List.iter f rhs_subst;
        (* Complete the array with fresh meta-variables if needed. *)
        for i = env_len - xvars to env_len - 1 do
          let mt = LibMeta.make c.problem c.context mk_Type in
          let t = LibMeta.make c.problem c.context mt in
          let b = Bindlib.raw_mbinder [||] [||] 0 of_tvar (fun _ -> t) in
          env.(i) <- TE_Some(b)
        done;
        Some (Bindlib.msubst act env, stk)
    | Cond({ok; cond; fail})                              ->
        let next =
          match cond with
          | CondNL(i, j) ->
              if eq_modulo (whnf c) vars.(i) vars.(j) then ok else fail
          | CondFV(i,xs) ->
              let allowed =
                (* Variables that are allowed in the term. *)
                let fn id =
                  try IntMap.find id id_vars with Not_found -> assert false
                in
                Array.map fn xs
              in
              let forbidden =
                (* Term variables forbidden in the term. *)
                IntMap.filter (fun id _ -> not (Array.mem id xs)) id_vars
              in
              (* Ensure there are no variables from [forbidden] in [b]. *)
              let no_forbidden b =
                not (IntMap.exists (fun _ x -> Bindlib.occur x b) forbidden)
              in
              (* We first attempt to match [vars.(i)] directly. *)
              let b = Bindlib.bind_mvar allowed (lift vars.(i)) in
              if no_forbidden b
              then (bound.(i) <- TE_Some(Bindlib.unbox b); ok) else
              (* As a last resort we try matching the SNF. *)
              let b = Bindlib.bind_mvar allowed
                        (lift (snf (whnf c) vars.(i))) in
              if no_forbidden b
              then (bound.(i) <- TE_Some(Bindlib.unbox b); ok)
              else fail
        in
        walk next stk cursor vars_id id_vars
    | Eos(l, r)                                                    ->
        let next = if stk = [] then l else r in
        walk next stk cursor vars_id id_vars
    | Node({swap; children; store; abstraction; default; product}) ->
        match List.destruct stk swap with
        | exception Not_found     -> None
        | (left, examined, right) ->
        if TCMap.is_empty children && abstraction = None && product = None
        (* If there is no specialisation tree, try directly default case. *)
        then
          let fn t =
            let cursor =
              if store then (vars.(cursor) <- examined; cursor + 1)
              else cursor
            in
            let stk = List.reconstruct left [] right in
            walk t stk cursor vars_id id_vars
          in
          Option.bind fn default
        else
          let s = Stdlib.(!steps) in
          let (t, args) = whnf_stk c examined [] in
          let args = if store then List.map appl_to_tref args else args in
          (* If some reduction has been performed by [whnf_stk] ([steps <>
             0]), update the value of [examined] which may be stored into
             [vars]. *)
          if Stdlib.(!steps) <> s then
            begin
              match examined with
              | TRef(v) -> v := Some(add_args t args)
              | _       -> ()
            end;
          let cursor =
            if store then (vars.(cursor) <- add_args t args; cursor + 1)
            else cursor
          in
          (* [default ()] carries on the matching on the default branch of the
             tree. Nothing is added to the stack. *)
          let default () =
            let fn d =
              let stk = List.reconstruct left [] right in
              walk d stk cursor vars_id id_vars
            in
            Option.bind fn default
          in
          (* [walk_binder a  b  id tr]  matches  on  binder  [b]  of type  [a]
             introducing variable  [id] and branching  on tree [tr].  The type
             [a] and [b] substituted are re-inserted in the stack.*)
          let walk_binder a b id tr =
            let (bound, body) = Bindlib.unbind b in
            let vars_id = VarMap.add bound id vars_id in
            let id_vars = IntMap.add id bound id_vars in
            let stk = List.reconstruct left (a::body::args) right in
            walk tr stk cursor vars_id id_vars
          in
          match t with
          | Symb(s)    ->
              let cons = TC.Symb(s.sym_path, s.sym_name, List.length args) in
              begin
                try
                  (* Get the next sub-tree. *)
                  let matched = TCMap.find cons children in
                  (* Re-insert the arguments the symbol is applied to in the
                     stack. *)
                  let stk = List.reconstruct left args right in
                  walk matched stk cursor vars_id id_vars
                with Not_found -> default ()
              end
          | Vari(x)    ->
              begin
                try
                  let id = VarMap.find x vars_id in
                  let matched = TCMap.find (TC.Vari(id)) children in
                  (* Re-insert the arguments the variable is applied to in the
                     stack. *)
                  let stk = List.reconstruct left args right in
                  walk matched stk cursor vars_id id_vars
                with Not_found -> default ()
              end
          | Abst(a, b) ->
              begin
                match abstraction with
                | None        -> default ()
                | Some(id,tr) -> walk_binder a b id tr
              end
          | Prod(a, b) ->
              begin
                match product with
                | None        -> default ()
                | Some(id,tr) -> walk_binder a b id tr
              end
          | Kind
          | Type
          | Plac _
          | Meta(_, _) -> default ()
          | TRef(_)    -> assert false (* Should be reduced by [whnf_stk]. *)
          | Appl(_)    -> assert false (* Should be reduced by [whnf_stk]. *)
          | LLet(_)    -> assert false (* Should be reduced by [whnf_stk]. *)
          | Patt(_)    -> assert false (* Should not appear in terms. *)
          | TEnv(_)    -> assert false (* Should not appear in terms. *)
          | Wild       -> assert false (* Should not appear in terms. *)
  in
  walk tree stk 0 VarMap.empty IntMap.empty

<<<<<<< HEAD
(** [snf t] computes the strong normal form of the term [t]. *)
and snf : ctxt -> term -> term = fun ctx t ->
  let h = whnf ctx t in
  match h with
  | Vari(_)     -> h
  | Type        -> h
  | Kind        -> h
  | Symb(_)     -> h
  | LLet(_,t,b) -> snf ctx (Bindlib.subst b t)
  | Prod(a,b)   ->
      let (x,b) = Bindlib.unbind b in
      let b = snf ctx b in
      let b = Bindlib.unbox (Bindlib.bind_var x (lift b)) in
      mk_Prod(snf ctx a, b)
  | Abst(a,b)   ->
      let (x,b) = Bindlib.unbind b in
      let b = snf ctx b in
      let b = Bindlib.unbox (Bindlib.bind_var x (lift b)) in
      mk_Abst(snf ctx a, b)
  | Appl(t,u)   -> mk_Appl(snf ctx t, snf ctx u)
  | Meta(m,ts)  -> mk_Meta(m, Array.map (snf ctx) ts)
  | Plac (i,n)  -> mk_Plac i n
  | Patt(_,_,_) -> assert false
  | TEnv(_,_)   -> assert false
  | Wild        -> assert false
  | TRef(_)     -> assert false

(** [whnf t] computes a weak head-normal form of [t]. *)
let whnf : ctxt -> term -> term = fun ctx t ->
=======
(** [snf c t] computes a snf of [t], unfolding the variables defined in the
   context [c]. *)
let snf : ctxt -> term -> term = fun c t ->
>>>>>>> 326d9873
  Stdlib.(steps := 0);
  let u = snf (whnf (cfg_of_ctx c true)) t in
  let r = if Stdlib.(!steps = 0) then unfold t else u in
  if !log_enabled then log_eval (mag "snf %a") pp_constr (c,t,r); r

(** [hnf c t] computes a hnf of [t], unfolding the variables defined in the
   context [c], and using user-defined rewrite rules. *)
let hnf : ctxt -> term -> term = fun c t ->
  Stdlib.(steps := 0);
  let u = hnf (whnf (cfg_of_ctx c true)) t in
  let r = if Stdlib.(!steps = 0) then unfold t else u in
  if !log_enabled then log_eval (mag "hnf %a") pp_constr (c,t,r); r

(** [eq_modulo c a b] tests the convertibility of [a] and [b] in context
   [c]. *)
let eq_modulo : ctxt -> term -> term -> bool = fun c ->
  eq_modulo (whnf (cfg_of_ctx c true))

(** [whnf c t] computes a whnf of [t], unfolding the variables defined in the
   context [c], and using user-defined rewrite rules if [~rewrite]. *)
let whnf : ?rewrite:bool -> ctxt -> term -> term = fun ?(rewrite=true) c t ->
  Stdlib.(steps := 0);
  let u = whnf (cfg_of_ctx c rewrite) t in
  let r = if Stdlib.(!steps = 0) then unfold t else u in
  if !log_enabled then log_eval (mag "whnf %a") pp_constr (c,t,r); r

(** [simplify t] computes a beta whnf of [t] belonging to the set S such that:
- terms of S are in beta whnf normal format
- if [t] is a product, then both its domain and codomain are in S. *)
let rec simplify : term -> term = fun t ->
  match get_args (whnf ~rewrite:false [] t) with
  | Prod(a,b), _ ->
     let x, b = Bindlib.unbind b in
     let b = Bindlib.bind_var x (lift (simplify b)) in
     mk_Prod (simplify a, Bindlib.unbox b)
  | h, ts -> add_args_map h (whnf ~rewrite:false []) ts

(** If [s] is a non-opaque symbol having a definition, [unfold_sym s t]
   replaces in [t] all the occurrences of [s] by its definition. *)
let unfold_sym : sym -> term -> term =
  let unfold_sym : sym -> (term list -> term) -> term -> term =
    fun s unfold_sym_app ->
    let rec unfold_sym t =
      let h, args = get_args t in
      let args = List.map unfold_sym args in
      match h with
      | Symb s' when s' == s -> unfold_sym_app args
      | _ ->
          let h =
            match h with
            | Abst(a,b) -> mk_Abst(unfold_sym a, unfold_sym_binder b)
            | Prod(a,b) -> mk_Prod(unfold_sym a, unfold_sym_binder b)
            | Meta(m,ts) -> mk_Meta(m, Array.map unfold_sym ts)
            | LLet(a,t,u) ->
                mk_LLet(unfold_sym a, unfold_sym t, unfold_sym_binder u)
            | _ -> h
          in add_args h args
    and unfold_sym_binder b =
      let x, b = Bindlib.unbind b in
      Bindlib.unbox (Bindlib.bind_var x (lift (unfold_sym b)))
    in unfold_sym
  in
  fun s ->
  if s.sym_opaq then fun t -> t else
  match !(s.sym_def) with
  | Some d -> unfold_sym s (add_args d)
  | None ->
  match !(s.sym_rules) with
  | [] -> fun t -> t
  | _ ->
      let c = cfg_of_ctx [] true and dt = !(s.sym_dtree) in
      let unfold_sym_app args =
        match tree_walk c dt args with
        | Some(r,ts) -> add_args r ts
        | None -> add_args (mk_Symb s) args
      in unfold_sym s unfold_sym_app

(** [tree_walk p tr c stk] tries to apply a rewrite rule by matching the
   stack [stk] against the decision tree [tr] in context [c]. The resulting
   state of the abstract machine is returned in case of success. Even if
   matching fails, the stack [stk] may be imperatively updated since a
   reduction step taken in elements of the stack is preserved (this is done
   using {!constructor:Term.term.TRef}). Fresh metavariables generated by
   unification rules with extra pattern variables are added in [p]. *)
let tree_walk : problem -> ctxt -> dtree -> stack -> (term * stack) option =
  fun p c dt ts ->
  let c = {context=c; defmap=Ctxt.to_map c; problem=p; rewrite=true} in
  tree_walk c dt ts

(** Dedukti evaluation strategies. *)
type strategy =
  | WHNF (** Reduce to weak head-normal form. *)
  | HNF  (** Reduce to head-normal form. *)
  | SNF  (** Reduce to strong normal form. *)
  | NONE (** Do nothing. *)

type strat =
  { strategy : strategy   (** Evaluation strategy. *)
  ; steps    : int option (** Max number of steps if given. *) }

(** [eval cfg c t] evaluates the term [t] in the context [c] according to
    evaluation configuration [cfg]. *)
let eval : strat -> ctxt -> term -> term = fun s c t ->
  match s.strategy, s.steps with
  | _, Some 0
  | NONE, _ -> t
  | WHNF, None -> whnf c t
  | SNF, None -> snf c t
  | HNF, None -> hnf c t
  (* TODO implement the rest. *)
  | _, Some _ -> wrn None "Number of steps not supported."; t<|MERGE_RESOLUTION|>--- conflicted
+++ resolved
@@ -68,6 +68,7 @@
         mk_Abst(snf a, Bindlib.unbox (Bindlib.bind_var x (lift (snf b))))
     | Appl(t,u)   -> mk_Appl(snf t, snf u)
     | Meta(m,ts)  -> mk_Meta(m, Array.map snf ts)
+    | Plac _ -> assert false
     | Patt(_,_,_) -> assert false
     | TEnv(_,_)   -> assert false
     | Wild        -> assert false
@@ -378,45 +379,13 @@
   in
   walk tree stk 0 VarMap.empty IntMap.empty
 
-<<<<<<< HEAD
-(** [snf t] computes the strong normal form of the term [t]. *)
-and snf : ctxt -> term -> term = fun ctx t ->
-  let h = whnf ctx t in
-  match h with
-  | Vari(_)     -> h
-  | Type        -> h
-  | Kind        -> h
-  | Symb(_)     -> h
-  | LLet(_,t,b) -> snf ctx (Bindlib.subst b t)
-  | Prod(a,b)   ->
-      let (x,b) = Bindlib.unbind b in
-      let b = snf ctx b in
-      let b = Bindlib.unbox (Bindlib.bind_var x (lift b)) in
-      mk_Prod(snf ctx a, b)
-  | Abst(a,b)   ->
-      let (x,b) = Bindlib.unbind b in
-      let b = snf ctx b in
-      let b = Bindlib.unbox (Bindlib.bind_var x (lift b)) in
-      mk_Abst(snf ctx a, b)
-  | Appl(t,u)   -> mk_Appl(snf ctx t, snf ctx u)
-  | Meta(m,ts)  -> mk_Meta(m, Array.map (snf ctx) ts)
-  | Plac (i,n)  -> mk_Plac i n
-  | Patt(_,_,_) -> assert false
-  | TEnv(_,_)   -> assert false
-  | Wild        -> assert false
-  | TRef(_)     -> assert false
-
-(** [whnf t] computes a weak head-normal form of [t]. *)
-let whnf : ctxt -> term -> term = fun ctx t ->
-=======
 (** [snf c t] computes a snf of [t], unfolding the variables defined in the
    context [c]. *)
 let snf : ctxt -> term -> term = fun c t ->
->>>>>>> 326d9873
   Stdlib.(steps := 0);
-  let u = snf (whnf (cfg_of_ctx c true)) t in
+  let u = hnf (whnf (cfg_of_ctx c true)) t in
   let r = if Stdlib.(!steps = 0) then unfold t else u in
-  if !log_enabled then log_eval (mag "snf %a") pp_constr (c,t,r); r
+  if !log_enabled then log_eval (mag "hnf %a") pp_constr (c,t,r); r
 
 (** [hnf c t] computes a hnf of [t], unfolding the variables defined in the
    context [c], and using user-defined rewrite rules. *)
