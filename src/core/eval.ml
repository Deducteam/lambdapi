(** Evaluation and conversion. *)

open! Lplib
open Lplib.Extra

open Timed
open Common
open Error
open Debug
open Term
open LibTerm
open Print

(** The head-structure of a term t is:
- λx:_,h if t=λx:a,u and h is the head-structure of u
- Π if t=Πx:a,u
- h _ if t=uv and h is the head-structure of u
- ? if t=?M[t1,..,tn] (and ?M is not instantiated)
- t itself otherwise (TYPE, KIND, x, f)

A term t is in head-normal form (hnf) if its head-structure is invariant by
reduction.

A term t is in weak head-normal form (whnf) if it is an abstration or if it
is in hnf. In particular, a term in head-normal form is in weak head-normal
form.

A term t is in strong normal form (snf) if it cannot be reduced further.
*)

(** Logging function for evaluation. *)
let log_eval = new_logger 'e' "eval" "evaluation"
let log_eval = log_eval.logger

(** Logging function for equality modulo rewriting. *)
let log_conv = new_logger 'c' "conv" "conversion"
let log_conv = log_conv.logger

(** Convert modulo eta. *)
let eta_equality : bool ref = Console.register_flag "eta_equality" false

(** Counter used to preserve physical equality in {!val:whnf}. *)
let steps : int Stdlib.ref = Stdlib.ref 0

(** [appl_to_tref t] transforms {!constructor:Appl} into references. *)
let appl_to_tref : term -> term = fun t ->
  match t with
  | Appl(_,_) as t -> TRef(ref (Some t))
  | t              -> t

(** Abstract machine stack. *)
type stack = term list

(** [whnf_beta t] computes a weak head beta normal form of the term [t]. *)
let rec whnf_beta : term -> term = fun t ->
  if !log_enabled then log_eval "evaluating %a" pp_term t;
  let s = Stdlib.(!steps) in
  let (u, stk) = whnf_beta_stk t [] in
  if Stdlib.(!steps) <> s then add_args u stk else unfold t

(** [whnf_beta_stk t stk] computes the weak head beta normal form of [t]
    applied to the argument list (or stack) [stk]. Note that the normalisation
    is done in the sense of [whnf]. *)
and whnf_beta_stk : term -> stack -> term * stack = fun t stk ->
  let st = (unfold t, stk) in
  match st with
  (* Push argument to the stack. *)
  | (Appl(f,u), stk    ) ->
      whnf_beta_stk f (u :: stk)
  (* Beta reduction. *)
  | (Abst(_,f), u::stk ) ->
      Stdlib.incr steps;
      whnf_beta_stk (Bindlib.subst f u) stk
  (* In head beta normal form. *)
  | (_        , _      ) -> st

(** [whnf_beta t] computes a weak head beta normal form of [t]. *)
let whnf_beta : term -> term = fun t ->
  Stdlib.(steps := 0);
  let u = whnf_beta t in
  if Stdlib.(!steps = 0) then unfold t else u

(** [whnf ctx t] computes a weak head normal form of the term [t] in context
    [ctx]. *)
let rec whnf : ctxt -> term -> term = fun ctx t ->
  if !log_enabled then log_eval "evaluating [%a]" pp_term t;
  let s = Stdlib.(!steps) in
  let (u, stk) = whnf_stk ctx t [] in
  if Stdlib.(!steps) <> s then add_args u stk else Ctxt.unfold ctx t

(** [whnf_stk ctx t stk] computes the weak head normal form of [t] applied to
    stack [stk] in context [ctx]. Note that the normalisation is done in the
    sense of [whnf]. *)
and whnf_stk : ctxt -> term -> stack -> term * stack = fun ctx t stk ->
  let st = (Ctxt.unfold ctx t, stk) in
  match st with
  (* Push argument to the stack. *)
  | (Appl(f,u), stk   ) ->
      whnf_stk ctx f (appl_to_tref u::stk)
  (* Beta reduction. *)
  | (Abst(_,f), u::stk) ->
      Stdlib.incr steps;
      whnf_stk ctx (Bindlib.subst f u) stk
  (* Let unfolding *)
  | (LLet(_,t,u), stk ) ->
      Stdlib.incr steps;
      whnf_stk ctx (Bindlib.subst u t) stk
  (* Try to rewrite. *)
  | (Symb(s), stk     ) ->
      begin
      (* First check for symbol definition. *)
      match !(s.sym_def) with
      | Some(t) -> Stdlib.incr steps; whnf_stk ctx t stk
      | None    ->
      (* Otherwise try rewriting using decision tree. *)
      match tree_walk !(s.sym_tree) ctx stk with
      (* If no rule is found, return the original term *)
      | None        -> st
      | Some(t,stk) -> Stdlib.incr steps; whnf_stk ctx t stk
      end
  (* In head normal form. *)
  | (_         , _    ) -> st

(** [eq_modulo ctx a b] tests the equality of [a] and [b] modulo rewriting and
    the unfolding of variables from the context [ctx] (δ-reduction). *)
and eq_modulo : ctxt -> term -> term -> bool = fun ctx a b ->
  if !log_enabled then log_conv "%a" pp_constr (ctx,a,b);
  let rec eq_modulo l =
    match l with
    | []       -> ()
    | (a,b)::l ->
    let a = unfold a and b = unfold b in
    if a == b then eq_modulo l else
    match (whnf ctx a, whnf ctx b) with
    | (Patt(_,_,_), _          )
    | (_          , Patt(_,_,_))
    | (TEnv(_,_)  , _          )
    | (_          , TEnv(_,_)  ) -> assert false
    | (Kind       , Kind       )
    | (Type       , Type       ) -> eq_modulo l
    | (Vari(x)    , Vari(y)    ) when Bindlib.eq_vars x y -> eq_modulo l
    | (Symb(s1)   , Symb(s2)   ) when s1 == s2 -> eq_modulo l
    | (Prod(a1,b1), Prod(a2,b2))
    | (Abst(a1,b1), Abst(a2,b2)) ->
        let (_,b1,b2) = Bindlib.unbind2 b1 b2 in
        eq_modulo ((a1,a2)::(b1,b2)::l)
    | (Abst(_ ,b ), t          )
    | (t          , Abst(_ ,b )) when !eta_equality ->
        let (x,b) = Bindlib.unbind b in
        eq_modulo ((b, Appl(t, Vari(x)))::l)
    | (Appl(t1,u1), Appl(t2,u2)) -> eq_modulo ((u1,u2)::(t1,t2)::l)
    | (Meta(m1,a1), Meta(m2,a2)) when m1 == m2 ->
        eq_modulo (if a1 == a2 then l else List.add_array2 a1 a2 l)
    | (_          , _          ) -> raise Exit
  in
  let res = try eq_modulo [(a,b)]; true with Exit -> false in
  if !log_enabled then log_conv (r_or_g res "%a") pp_constr (ctx,a,b); res

(** {b NOTE} that in {!val:tree_walk} matching with trees involves two
    collections of terms.
    1. The argument stack [stk] of type {!type:stack} which contains the terms
       that are matched against the decision tree.
    2. An array [vars] of variables that are used for non-linearity checks and
       free variable checks, or that are used in the RHS.

    The [bound] array is similar to the [vars] array except that it is used to
    save terms with free variables. *)

(** {b NOTE} in the {!val:tree_walk} function, bound variables involve three
    elements:
    1. a {!constructor:Term.term.Abst} which introduces the bound variable in
       the term;
    2. a {!constructor:Term.term.Vari} which is the bound variable previously
       introduced;
    3. a {!constructor:Tree_types.TC.t.Vari} which is a simplified
       representation of a variable for trees. *)

(** [tree_walk tr ctx stk] tries to apply a rewrite rule by matching the stack
    [stk] against the decision tree [tr] in context [ctx]. The resulting state
    of the abstract machine  is returned in case of success.  Even if matching
    fails,  the stack [stk] may be imperatively updated since a reduction step
    taken in elements of the stack is preserved (this is done using
    {!constructor:Term.term.TRef}). *)
and tree_walk : dtree -> ctxt -> stack -> (term * stack) option =
  fun tree ctx stk ->
  let (lazy capacity, lazy tree) = tree in
  let vars = Array.make capacity Kind in (* dummy terms *)
  let bound = Array.make capacity TE_None in
  (* [walk tree stk cursor vars_id id_vars] where [stk] is the stack of terms
     to match and [cursor] the cursor indicating where to write in the [vars]
     array described in {!module:Term} as the environment of the RHS during
     matching. [vars_id] maps the free variables contained in the term to the
     indexes defined during tree build, and [id_vars] is the inverse mapping
     of [vars_id]. *)
  let rec walk tree stk cursor vars_id id_vars =
    let open Tree_types in
    match tree with
    | Fail                                                -> None
    | Leaf(env_builder, (act, xvars))                     ->
        (* Allocate an environment where to place terms coming from the
           pattern variables for the action. *)
        let env_len = Bindlib.mbinder_arity act in
        assert (List.length env_builder = env_len - xvars);
        let env = Array.make env_len TE_None in
        (* Retrieve terms needed in the action from the [vars] array. *)
        let fn (pos, (slot, xs)) =
          match bound.(pos) with
          | TE_Vari(_) -> assert false
          | TE_Some(_) -> env.(slot) <- bound.(pos)
          | TE_None    ->
              if Array.length xs = 0 then
                let t = unfold vars.(pos) in
                let b = Bindlib.raw_mbinder [||] [||] 0 mkfree (fun _ -> t) in
                env.(slot) <- TE_Some(b)
              else
                let b = lift vars.(pos) in
                let xs = Array.map (fun e -> IntMap.find e id_vars) xs in
                env.(slot) <- TE_Some(Bindlib.unbox (Bindlib.bind_mvar xs b))
        in
        List.iter fn env_builder;
        (* Complete the array with fresh meta-variables if needed. *)
        for i = env_len - xvars to env_len - 1 do
          let mt = make_meta ctx Type in
          let t = make_meta ctx mt in
          let b = Bindlib.raw_mbinder [||] [||] 0 mkfree (fun _ -> t) in
          env.(i) <- TE_Some(b)
        done;
        Some (Bindlib.msubst act env, stk)
    | Cond({ok; cond; fail})                              ->
        let next =
          match cond with
          | CondNL(i, j) ->
              if eq_modulo [] vars.(i) vars.(j) then ok else fail
          | CondFV(i,xs) ->
              let allowed =
                (* Variables that are allowed in the term. *)
                let fn id =
                  try IntMap.find id id_vars with Not_found -> assert false
                in
                Array.map fn xs
              in
              let forbidden =
                (* Term variables forbidden in the term. *)
                IntMap.filter (fun id _ -> not (Array.mem id xs)) id_vars
              in
              (* Ensure there are no variables from [forbidden] in [b]. *)
              let no_forbidden b =
                not (IntMap.exists (fun _ x -> Bindlib.occur x b) forbidden)
              in
              (* We first attempt to match [vars.(i)] directly. *)
              let b = Bindlib.bind_mvar allowed (lift vars.(i)) in
              if no_forbidden b
              then (bound.(i) <- TE_Some(Bindlib.unbox b); ok) else
              (* As a last resort we try matching the SNF. *)
              let b = Bindlib.bind_mvar allowed (lift (snf ctx vars.(i))) in
              if no_forbidden b
              then (bound.(i) <- TE_Some(Bindlib.unbox b); ok)
              else fail
        in
        walk next stk cursor vars_id id_vars
    | Eos(l, r)                                                    ->
        let next = if stk = [] then l else r in
        walk next stk cursor vars_id id_vars
    | Node({swap; children; store; abstraction; default; product}) ->
        match List.destruct stk swap with
        | exception Not_found     -> None
        | (left, examined, right) ->
        if TCMap.is_empty children && abstraction = None && product = None
        (* If there is no specialisation tree, try directly default case. *)
        then
          let fn t =
            let cursor =
              if store then (vars.(cursor) <- examined; cursor + 1)
              else cursor
            in
            let stk = List.reconstruct left [] right in
            walk t stk cursor vars_id id_vars
          in
          Option.map_default fn None default
        else
          let s = Stdlib.(!steps) in
          let (t, args) = whnf_stk ctx examined [] in
          let args = if store then List.map appl_to_tref args else args in
          (* If some reduction has been performed by [whnf_stk] ([steps <>
             0]), update the value of [examined] which may be stored into
             [vars]. *)
          if Stdlib.(!steps) <> s then
            begin
              match examined with
              | TRef(v) -> v := Some(add_args t args)
              | _       -> ()
            end;
          let cursor =
            if store then (vars.(cursor) <- add_args t args; cursor + 1)
            else cursor
          in
          (* [default ()] carries on the matching on the default branch of the
             tree. Nothing is added to the stack. *)
          let default () =
            let fn d =
              let stk = List.reconstruct left [] right in
              walk d stk cursor vars_id id_vars
            in
            Option.map_default fn None default
          in
          (* [walk_binder a  b  id tr]  matches  on  binder  [b]  of type  [a]
             introducing variable  [id] and branching  on tree [tr].  The type
             [a] and [b] substituted are re-inserted in the stack.*)
          let walk_binder a b id tr =
            let (bound, body) = Bindlib.unbind b in
            let vars_id = VarMap.add bound id vars_id in
            let id_vars = IntMap.add id bound id_vars in
            let stk = List.reconstruct left (a::body::args) right in
            walk tr stk cursor vars_id id_vars
          in
          match t with
          | Symb(s)    ->
              let cons = TC.Symb(s.sym_path, s.sym_name, List.length args) in
              begin
                try
                  (* Get the next sub-tree. *)
                  let matched = TCMap.find cons children in
                  (* Re-insert the arguments the symbol is applied to in the
                     stack. *)
                  let stk = List.reconstruct left args right in
                  walk matched stk cursor vars_id id_vars
                with Not_found -> default ()
              end
          | Vari(x)    ->
              begin
                try
                  let id = VarMap.find x vars_id in
                  let matched = TCMap.find (TC.Vari(id)) children in
                  (* Re-insert the arguments the variable is applied to in the
                     stack. *)
                  let stk = List.reconstruct left args right in
                  walk matched stk cursor vars_id id_vars
                with Not_found -> default ()
              end
          | Abst(a, b) ->
              begin
                match abstraction with
                | None        -> default ()
                | Some(id,tr) -> walk_binder a b id tr
              end
          | Prod(a, b) ->
              begin
                match product with
                | None        -> default ()
                | Some(id,tr) -> walk_binder a b id tr
              end
          | Kind
          | Type
          | Meta(_, _) -> default ()
          | TRef(_)    -> assert false (* Should be reduced by [whnf_stk]. *)
          | Appl(_)    -> assert false (* Should be reduced by [whnf_stk]. *)
          | LLet(_)    -> assert false (* Should be reduced by [whnf_stk]. *)
          | Patt(_)    -> assert false (* Should not appear in terms. *)
          | TEnv(_)    -> assert false (* Should not appear in terms. *)
          | Wild       -> assert false (* Should not appear in terms. *)
  in
  walk tree stk 0 VarMap.empty IntMap.empty

(** [snf t] computes the strong normal form of the term [t]. *)
and snf : ctxt -> term -> term = fun ctx t ->
  let h = whnf ctx t in
  match h with
  | Vari(_)     -> h
  | Type        -> h
  | Kind        -> h
  | Symb(_)     -> h
  | LLet(_,t,b) -> snf ctx (Bindlib.subst b t)
  | Prod(a,b)   ->
      let (x,b) = Bindlib.unbind b in
      let b = snf ctx b in
      let b = Bindlib.unbox (Bindlib.bind_var x (lift b)) in
      Prod(snf ctx a, b)
  | Abst(a,b)   ->
      let (x,b) = Bindlib.unbind b in
      let b = snf ctx b in
      let b = Bindlib.unbox (Bindlib.bind_var x (lift b)) in
      Abst(snf ctx a, b)
  | Appl(t,u)   -> Appl(snf ctx t, snf ctx u)
  | Meta(m,ts)  -> Meta(m, Array.map (snf ctx) ts)
  | Patt(_,_,_) -> assert false
  | TEnv(_,_)   -> assert false
  | Wild        -> assert false
  | TRef(_)     -> assert false

(** [whnf t] computes a weak head-normal form of [t]. *)
let whnf : ctxt -> term -> term = fun ctx t ->
  Stdlib.(steps := 0);
  let u = whnf ctx t in
  if Stdlib.(!steps = 0) then unfold t else u

(** [simplify t] reduces simple redexes of [t]. *)
<<<<<<< HEAD
let rec simplify : ctxt -> term -> term = fun ctx t ->
=======
let rec simplify : term -> term = fun t ->
>>>>>>> 45875dd0
  match get_args (whnf_beta t) with
  | Prod(a,b), _ ->
     let (x,b) = Bindlib.unbind b in
     let b = Bindlib.bind_var x (lift (simplify b)) in
     Prod (simplify a, Bindlib.unbox b)
  | h, ts -> add_args h (List.map whnf_beta ts)

(** [hnf t] computes a head-normal form of the term [t]. *)
let rec hnf : ctxt -> term -> term = fun ctx t ->
  match whnf ctx t with
  | Abst(a,t) ->
     let x,t = Bindlib.unbind t in
     Abst(a, Bindlib.unbox (Bindlib.bind_var x (lift (hnf ctx t))))
  | t         -> t

(** [eval cfg ctx t] evaluates the term [t] in the context [ctx] according to
    configuration [cfg]. *)
let eval : Parsing.Syntax.eval_config -> ctxt -> term -> term = fun c ctx t ->
  match (c.strategy, c.steps) with
  | (_   , Some(0))
  | (NONE, _      ) -> t
  | (WHNF, None   ) -> whnf ctx t
  | (SNF , None   ) -> snf ctx t
  | (HNF , None   ) -> hnf ctx t
  (* TODO implement the rest. *)
  | (_   , Some(_)) -> wrn None "Number of steps not supported."; t

(** Equality function for two constraints *)
let eq_constr : constr -> constr -> bool = fun (ctx1,t1,u1) (ctx2,t2,u2) ->
  let t1,_ = Ctxt.to_abst ctx1 t1 in
  let u1,_ = Ctxt.to_abst ctx1 u1 in
  let t2,_ = Ctxt.to_abst ctx2 t2 in
  let u2,_ = Ctxt.to_abst ctx2 u2 in
  (eq_modulo [] t1 t2) && (eq_modulo [] u1 u2) ||
  (eq_modulo [] t1 u2) && (eq_modulo [] t2 u1)

(** Comparing function for two contraints. For the non equal case, we forward
    to the standard library compare function *)
let compare_constr : constr -> constr -> int = fun c1 c2 ->
  if eq_constr c1 c2 then 0 else LibTerm.cmp_constr c1 c2<|MERGE_RESOLUTION|>--- conflicted
+++ resolved
@@ -394,11 +394,7 @@
   if Stdlib.(!steps = 0) then unfold t else u
 
 (** [simplify t] reduces simple redexes of [t]. *)
-<<<<<<< HEAD
-let rec simplify : ctxt -> term -> term = fun ctx t ->
-=======
 let rec simplify : term -> term = fun t ->
->>>>>>> 45875dd0
   match get_args (whnf_beta t) with
   | Prod(a,b), _ ->
      let (x,b) = Bindlib.unbind b in
