--- conflicted
+++ resolved
@@ -100,21 +100,12 @@
       whnf_stk ctx f (appl_to_tref u::stk)
   (* Beta reduction. *)
   | (Abst(_,f), u::stk) ->
-<<<<<<< HEAD
-      Pervasives.incr steps;
-      whnf_stk (Bindlib.subst f u) stk
-  (* Let unfolding *)
-  | (LLet(t,_,u), stk ) ->
-      Pervasives.incr steps;
-      whnf_stk (Bindlib.subst u t) stk
-=======
       Stdlib.incr steps;
       whnf_stk ctx (Bindlib.subst f u) stk
   (* Let unfolding *)
   | (LLet(_,t,u), stk ) ->
       Stdlib.incr steps;
       whnf_stk ctx (Bindlib.subst u t) stk
->>>>>>> 5dfe236b
   (* Try to rewrite. *)
   | (Symb(s,_), stk   ) ->
       begin
@@ -131,18 +122,10 @@
   (* In head normal form. *)
   | (_         , _    ) -> st
 
-<<<<<<< HEAD
-(** [eq_modulo ctx a b] tests equality modulo rewriting and modulo δ
-    (unfolding of variables from the context) between [a] and [b] and with the
-    context [ctx]. *)
-and eq_modulo : ctxt -> term -> term -> bool = fun ctx a b ->
-  if !log_enabled then log_conv "%a[%a] == [%a]" wrap_ctxt ctx pp a pp b;
-=======
 (** [eq_modulo ctx a b] tests the equality of [a] and [b] modulo rewriting and
     the unfolding of variables from the context [ctx] (δ-reduction). *)
 and eq_modulo : ctxt -> term -> term -> bool = fun ctx a b ->
   if !log_enabled then log_conv "%a[%a] ≡ [%a]" pp_ctxt ctx pp a pp b;
->>>>>>> 5dfe236b
   let rec eq_modulo l =
     match l with
     | []       -> ()
@@ -169,14 +152,6 @@
     | (Appl(t1,u1), Appl(t2,u2)) -> eq_modulo ((u1,u2)::(t1,t2)::l)
     | (Meta(m1,a1), Meta(m2,a2)) when m1 == m2 ->
         eq_modulo (if a1 == a2 then l else List.add_array2 a1 a2 l)
-    (* Try a δ conversion *)
-    | (Vari(x)    , t          )
-    | (t          , Vari(x)    ) ->
-        let u =
-          try Ctxt.def_of x ctx
-          with Not_found -> raise Exit
-        in
-        eq_modulo ((u, t) :: l)
     | (_          , _          ) -> raise Exit
   in
   let res = try eq_modulo [(a,b)]; true with Exit -> false in
@@ -366,11 +341,7 @@
   | Type        -> h
   | Kind        -> h
   | Symb(_)     -> h
-<<<<<<< HEAD
-  | LLet(t,_,b) -> snf (Bindlib.subst b t)
-=======
   | LLet(_,t,b) -> snf ctx (Bindlib.subst b t)
->>>>>>> 5dfe236b
   | Prod(a,b)   ->
       let (x,b) = Bindlib.unbind b in
       let b = snf ctx b in
