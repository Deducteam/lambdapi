--- conflicted
+++ resolved
@@ -79,6 +79,7 @@
 type rw_tag = [ `NoBeta | `NoRw | `NoExpand ]
 
 (** Configuration of the reduction engine. *)
+
 module Config = struct
 
   type t =
@@ -99,12 +100,8 @@
     let beta = not @@ List.mem `NoBeta tags in
     let expand_defs = not @@ List.mem `NoExpand tags in
     let rewrite = not @@ List.mem `NoRw tags in
-<<<<<<< HEAD
-    {context; varmap = Ctxt.to_map context; rewrite; expand_defs; beta;
-     problem}
-=======
-    {context; varmap = Ctxt.to_map context; rewrite; expand_defs; beta; problem}
->>>>>>> f3efd60e
+    {context; varmap = Ctxt.to_map context; rewrite; expand_defs;
+     beta; problem}
 
   (** [unfold c a] unfolds [a] if it's a variable defined in the configuration
       [c]. *)
@@ -129,11 +126,7 @@
     match l with
     | [] -> ()
     | (a,b)::l ->
-<<<<<<< HEAD
-    (*if Logger.log_enabled () then log_conv "%a ≡ %a" pp_term a pp_term b;*)
-=======
     (*if Logger.log_enabled () then log_conv "%a ≡ %a" term a term b;*)
->>>>>>> f3efd60e
     let a = Config.unfold c a and b = Config.unfold c b in
     if a == b then eq c l else
     match a, b with
