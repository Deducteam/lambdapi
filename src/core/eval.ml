--- conflicted
+++ resolved
@@ -84,7 +84,6 @@
     ; varmap : term VarMap.t (** Variable definitions. *)
     ; rewrite : bool (** Whether to apply user-defined rewriting rules. *)
     ; expand_defs : bool (** Whether to expand definitions. *)
-<<<<<<< HEAD
     ; beta : bool (** Whether to beta-normalise *)
     ; dtree : sym -> dtree (** Retrieves the dtree of a symbol *) }
 
@@ -98,19 +97,6 @@
     let expand_defs = not @@ List.mem `NoExpand tags in
     let rewrite = not @@ List.mem `NoRw tags in
     {context; varmap = Ctxt.to_map context; rewrite; expand_defs; beta; dtree}
-=======
-    ; beta : bool (** Whether to beta-normalise *) }
-
-  (** [make ?problem ?rewrite c] creates a new configuration with problem
-      [?problem] (being new if not provided), tags [?rewrite] (being empty if
-      not provided) and context [c]. By default, beta reduction and rewriting
-      is enabled for all symbols. *)
-  let make : ?tags:rw_tag list -> ctxt -> t = fun ?(tags=[]) context ->
-    let beta = not @@ List.mem `NoBeta tags in
-    let expand_defs = not @@ List.mem `NoExpand tags in
-    let rewrite = not @@ List.mem `NoRw tags in
-    {context; varmap = Ctxt.to_map context; rewrite; expand_defs; beta}
->>>>>>> a675a294
 
   (** [unfold cfg a] unfolds [a] if it's a variable defined in the
       configuration [cfg]. *)
@@ -292,11 +278,7 @@
     machine is returned in case of success.  Even if matching fails, the stack
     [stk] may be imperatively updated since a reduction step taken in elements
     of the stack is preserved (this is done using
-<<<<<<< HEAD
-    {!constructor:Term.term.TRef}).  *)
-=======
     {!constructor:Term.term.TRef}). *)
->>>>>>> a675a294
 and tree_walk : config -> dtree -> stack -> (term * stack) option =
   fun cfg tree stk ->
   let (lazy capacity, lazy tree) = tree in
@@ -495,19 +477,11 @@
   let open Stdlib in let r = ref mk_Kind in fun ?tags cfg t ->
     Debug.(record_time Rewriting (fun () -> r := f ?tags cfg t)); !r
 
-<<<<<<< HEAD
 (** [snf ~dtree c t] computes a snf of [t], unfolding the variables defined in
     the context [c]. The function [dtree] maps symbols to dtrees. *)
 let snf : ?dtree:(sym -> dtree) -> reducer = fun ?dtree ?tags c t ->
   Stdlib.(steps := 0);
   let u = snf (whnf (Config.make ?dtree ?tags c)) t in
-=======
-(** [snf c t] computes a snf of [t], unfolding the variables defined in the
-    context [c]. *)
-let snf : reducer = fun ?tags c t ->
-  Stdlib.(steps := 0);
-  let u = snf (whnf (Config.make ?tags c)) t in
->>>>>>> a675a294
   let r = if Stdlib.(!steps = 0) then unfold t else u in
   (*if Logger.log_enabled () then
     log_eval "snf %a%a\n= %a" ctxt cfg term t term r;*) r
