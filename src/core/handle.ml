--- conflicted
+++ resolved
@@ -189,15 +189,10 @@
     This structure contains the list of the tactics to be executed, as well as
     the initial state of the proof.  The checking of the proof is then handled
     separately. Note that [Fatal] is raised in case of an error. *)
-<<<<<<< HEAD
 let handle_cmd : sig_state -> (p_term, p_rule) p_command ->
-  sig_state * proof_data option =
-=======
-let handle_cmd : sig_state -> p_command ->
     sig_state * proof_data option * Queries.result =
->>>>>>> e6704d44
   fun ss cmd ->
-  if !log_enabled then log_hndl (blu "%a") Pretty.command cmd;
+  if !log_enabled then log_hndl (blu "%a") P_terms.Pp.command cmd;
   let scope_basic exp pt = Scope.scope_term exp ss Env.empty pt in
   match cmd.elt with
   | P_query(q) ->
@@ -511,13 +506,8 @@
     exception handling. In particular, the position of [cmd] is used on errors
     that lack a specific position. All exceptions except [Timeout] and [Fatal]
     are captured, although they should not occur. *)
-<<<<<<< HEAD
 let handle_cmd : sig_state -> (p_term, p_rule) p_command ->
-  sig_state * proof_data option =
-=======
-let handle_cmd : sig_state -> p_command ->
    sig_state * proof_data option * Queries.result =
->>>>>>> e6704d44
   fun ss cmd ->
   Print.sig_state := ss;
   try
