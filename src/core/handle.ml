--- conflicted
+++ resolved
@@ -11,28 +11,6 @@
 open Syntax
 open Scope
 
-<<<<<<< HEAD
-(** [write_trees] tells whether graphviz files containing the representation
-    of decision trees should be created. *)
-let write_trees : bool Pervasives.ref = Pervasives.ref false
-
-(** [check_builtin_nat s] checks that the builtin symbol [s] for
-   non-negative literals has a good type. *)
-let check_builtin_nat : popt -> sym StrMap.t -> string -> sym -> unit
-  = fun pos builtins s sym ->
-  match s with
-  | "+1" ->
-     let builtin = Sign.builtin pos builtins in
-     let symb_0 = builtin "0" in
-     let typ_0 = !(symb_0.sym_type) in
-     let x = Bindlib.new_var mkfree "_" in
-     let ctx = [(x, typ_0, None)] in
-     let typ_s = Ctxt.to_prod ctx typ_0 in
-     if not (Basics.eq typ_s !(sym.sym_type)) then
-       fatal pos "The type of [%s] is not of the form [%a]"
-         sym.sym_name pp typ_s
-  | _ -> ()
-=======
 (* Register a check for the type of builtin successor symbol ["+1"]. *)
 let _ =
   let expected_successor pos map =
@@ -40,7 +18,6 @@
     Bindlib.unbox (_Impl typ_0 typ_0)
   in
   Builtin.Check.register_expected_type "+1" expected_successor
->>>>>>> 5dfe236b
 
 (** Representation of a yet unchecked proof. The structure is initialized when
     the proof mode is entered, and its finalizer is called when the proof mode
@@ -156,12 +133,6 @@
       hu.sym_rules := !(hu.sym_rules) @ [h.elt];
       out 3 "(hint) %a\n" Print.pp_hint h.elt;
       Tree.update_dtree hu;
-      if Pervasives.(!write_trees) then
-        begin
-          let fname = Printf.sprintf "hint_unif.gv" in
-          Console.out 3 "Writing file [%s]\n" fname;
-          Tree_graphviz.to_dot fname hu
-        end;
       (ss, None) (* Unchanged *)
   | P_definition(e,op,x,xs,ao,t) ->
       (* We check that [x] is not already used. *)
