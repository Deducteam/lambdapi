--- conflicted
+++ resolved
@@ -273,12 +273,10 @@
         | P_config_ident(id)      ->
             Sign.add_ident ss.signature id;
             out 3 "(conf) declared identifier \"%s\"\n" id; ss
-<<<<<<< HEAD
         | P_config_quant(qid)     ->
             let sym = find_sym ~prt:true ~prv:true false ss qid in
             out 3 "(conf) %a quantifier\n" pp_symbol sym;
             Sig_state.add_quant ss sym
-=======
         | P_config_unif_rule(h)   ->
             (* Approximately same processing as rules without SR checking. *)
             let pur = (scope_rule ss h).elt in
@@ -292,7 +290,6 @@
             Sign.add_rule ss.signature Unif_rule.equiv urule;
             Tree.update_dtree Unif_rule.equiv;
             out 3 "(hint) [%a]\n" Print.pp_rule (Unif_rule.equiv, urule); ss
->>>>>>> 11144a8f
       in
       (ss, None)
   | P_query(q)                 ->
