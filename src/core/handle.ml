(** Toplevel commands. *)

open Extra
open Timed
open Console
open Terms
open Sign
open Pos
open Files
open Syntax
open Scope

(* Register a check for the type of builtin successor symbol ["+1"]. *)
let _ =
  let expected_succ_type pos map =
    let typ_0 = lift !((Builtin.get pos map "0").sym_type) in
    Bindlib.unbox (_Impl typ_0 typ_0)
  in
  Builtin.register_expected_type (Eval.eq_modulo []) Print.term
    "+1" expected_succ_type

(** Representation of a yet unchecked proof. The structure is initialized when
    the proof mode is entered, and its finalizer is called when the proof mode
    is exited (i.e., when a terminator like “qed” is used).  Note that tactics
    do not work on this structure directly,  although they act on the contents
    of its [pdata_p_state] field. *)
type proof_data =
  { pdata_stmt_pos : Pos.popt (* Position of the proof's statement.  *)
  ; pdata_p_state  : Proof.t  (* Initial proof state for the proof.  *)
  ; pdata_tactics  : p_tactic list (* Tactics for the proof.         *)
  ; pdata_finalize : sig_state -> Proof.t -> sig_state (* Finalizer. *)
  ; pdata_term_pos : Pos.popt (* Position of the proof's terminator. *) }

(** [handle_open pos ss p] handles the command [open p] with [ss] as the
   signature state. On success, an updated signature state is returned. *)
let handle_open : popt -> sig_state -> Path.t -> sig_state =
    fun pos ss p ->
  (* Obtain the signature corresponding to [m]. *)
  let sign =
    try PathMap.find p !(Sign.loaded) with Not_found ->
      (* The signature has not been required... *)
      fatal pos "Module [%a] has not been required." Path.pp p
  in
  (* Open the module. *)
  open_sign ss sign

(** [handle_require b pos ss p] handles the command [require p] (or [require
   open p] if b is true) with [ss] as the signature state. On success, an
   updated signature state is returned. *)
let handle_require : bool -> popt -> sig_state -> Path.t -> sig_state =
    fun b pos ss p ->
  (* Check that the module has not already been required. *)
  if PathMap.mem p !(ss.signature.sign_deps) then
    fatal pos "Module [%a] is already required." Path.pp p;
  (* Add the dependency (it was compiled already while parsing). *)
  ss.signature.sign_deps := PathMap.add p [] !(ss.signature.sign_deps);
  if b then handle_open pos ss p else ss

(** [handle_require_as pos ss p id] handles the command [require p as id] with
   [ss] as the signature state. On success, an updated signature state is
   returned. *)
let handle_require_as : popt -> sig_state -> Path.t -> ident -> sig_state =
    fun pos ss p id ->
  let ss = handle_require false pos ss p in
  let aliases = StrMap.add id.elt p ss.aliases in
  {ss with aliases}

(** [handle_cmd_aux ss cmd] tries to handle the command [cmd] with [ss] as the
    signature state. On success, an updated signature state is returned.  When
    [cmd] leads to entering the proof mode,  a [proof_data] is also  returned.
    This structure contains the list of the tactics to be executed, as well as
    the initial state of the proof.  The checking of the proof is then handled
    separately. Note that [Fatal] is raised in case of an error. *)
let handle_cmd : sig_state -> p_command -> sig_state * proof_data option =
  fun ss cmd ->
  let pp = Print.pp_term ss.hints in
  let pp_rule = Print.pp_rule ss.hints in
  let scope_basic exp = Scope.scope_term exp ss Env.empty in
  match cmd.elt with
  | P_require(b,ps)            ->
     let ps = List.map (List.map fst) ps in
     (List.fold_left (handle_require b cmd.pos) ss ps, None)
  | P_require_as(p,id)         ->
     let id = Pos.make id.pos (fst id.elt) in
     (handle_require_as cmd.pos ss (List.map fst p) id, None)
  | P_open(ps)                  ->
     let ps = List.map (List.map fst) ps in
     (List.fold_left (handle_open cmd.pos) ss ps, None)
  | P_symbol(e, p, x, xs, a) ->
      (* We check that [x] is not already used. *)
      if Sign.mem ss.signature x.elt then
        fatal x.pos "Symbol [%s] already exists." x.elt;
      (* Desugaring of arguments of [a]. *)
      let a = if xs = [] then a else Pos.none (P_Prod(xs, a)) in
      (* Obtaining the implicitness of arguments. *)
      let impl = Scope.get_implicitness a in
      (* We scope the type of the declaration. *)
      let a = scope_basic e a in
      (* We check that [a] is typable by a sort. *)
      Typing.sort_type ss.builtins [] a;
      (* We check that no metavariable remains. *)
      if Basics.has_metas true a then
        begin
          fatal_msg "The type of [%s] has unsolved metavariables.\n" x.elt;
          fatal x.pos "We have %s : %a." x.elt pp a
        end;
      (* Actually add the symbol to the signature and the state. *)
      out 3 "(symb) %s : %a\n" x.elt pp a;
      (Scope.add_symbol ss e p x a impl None, None)
  | P_rules(rs)                ->
      (* Scoping and checking each rule in turn. *)
      let handle_rule r =
        let pr = scope_rule ss r in
        let sym = pr.elt.pr_sym in
        if !(sym.sym_def) <> None then
          fatal pr.pos "Rewriting rules cannot be given for defined \
                        symbol [%s]." sym.sym_name;
        (sym, Pos.make r.pos (Sr.check_rule ss.builtins pr))
      in
      let rs = List.map handle_rule rs in
      (* Adding the rules all at once. *)
      let add_rule (s,r) =
        Sign.add_rule ss.signature s r.elt;
        out 3 "(rule) %a\n" pp_rule (s,r.elt)
      in
      List.iter add_rule rs;
      let syms = List.remove_phys_dups (List.map (fun (s, _) -> s) rs) in
      List.iter Tree.update_dtree syms;
      (ss, None)
  | P_definition(e,op,x,xs,ao,t) ->
      (* We check that [x] is not already used. *)
      if Sign.mem ss.signature x.elt then
        fatal x.pos "Symbol [%s] already exists." x.elt;
      (* Desugaring of arguments and scoping of [t]. *)
      let t = if xs = [] then t else Pos.none (P_Abst(xs, t)) in
      let t = scope_basic e t in
      (* Desugaring of arguments and computation of argument impliciteness. *)
      let (ao, impl) =
        match ao with
        | None    -> (None, List.map (fun (_,_,impl) -> impl) xs)
        | Some(a) ->
            let a = if xs = [] then a else Pos.none (P_Prod(xs,a)) in
            (Some(a), Scope.get_implicitness a)
      in
      let ao = Option.map (scope_basic e) ao in
      (* If a type [a] is given, then we check that [a] is typable by a sort
         and that [t] has type [a]. Otherwise, we try to infer the type of
         [t] and return it. *)
      let a =
        match ao with
        | Some(a) ->
            Typing.sort_type ss.builtins [] a;
            if Typing.check ss.builtins [] t a then a else
              fatal cmd.pos "The term [%a] does not have type [%a]." pp t pp a
        | None    ->
            match Typing.infer ss.builtins [] t with
            | Some(a) -> a
            | None    -> fatal cmd.pos "Cannot infer the type of [%a]." pp t
      in
      (* We check that no metavariable remains. *)
      if Basics.has_metas true t || Basics.has_metas true a then
        begin
          fatal_msg "The definition of [%s] or its type \
                     have unsolved metavariables.\n" x.elt;
          fatal x.pos "We have %s : %a ≔ %a." x.elt pp a pp t
        end;
      (* Actually add the symbol to the signature. *)
      out 3 "(symb) %s ≔ %a\n" x.elt pp t;
      let d = if op then None else Some(t) in
      let ss = Scope.add_symbol ss e Defin x a impl d in
      (ss, None)
  | P_theorem(e, stmt, ts, pe) ->
      let (x,xs,a) = stmt.elt in
      (* We check that [x] is not already used. *)
      if Sign.mem ss.signature x.elt then
        fatal x.pos "Symbol [%s] already exists." x.elt;
      (* Desugaring of arguments of [a]. *)
      let a = if xs = [] then a else Pos.none (P_Prod(xs, a)) in
      (* Obtaining the implicitness of arguments. *)
      let impl = Scope.get_implicitness a in
      (* Scoping the type (statement) of the theorem. *)
      let a = scope_basic e a in
      (* Check that [a] is typable and that its type is a sort. *)
      Typing.sort_type ss.builtins [] a;
      (* We check that no metavariable remains in [a]. *)
      if Basics.has_metas true a then
        begin
          fatal_msg "The type of [%s] has unsolved metavariables.\n" x.elt;
          fatal x.pos "We have %s : %a." x.elt pp a
        end;
      (* Initialize proof state and save configuration data. *)
      let st = Proof.init ss.builtins x a in
      Console.push_state ();
      (* Build proof checking data. *)
      let finalize ss st =
        Console.pop_state ();
        match pe.elt with
        | P_proof_abort ->
            (* Just ignore the command, with a warning. *)
            wrn cmd.pos "Proof aborted."; ss
        | P_proof_admit ->
            (* If the proof is finished, display a warning. *)
            if Proof.finished st then
              wrn cmd.pos "The proof is finished. You can use 'qed' instead.";
            (* Add a symbol corresponding to the proof, with a warning. *)
            out 3 "(symb) %s (admit)\n" x.elt;
            wrn cmd.pos "Proof admitted.";
            Scope.add_symbol ss e Const x a impl None
        | P_proof_qed   ->
            (* Check that the proof is indeed finished. *)
            if not (Proof.finished st) then
              begin
                let _ = Tactics.handle_tactic ss st (none P_tac_print) in
                fatal cmd.pos "The proof is not finished."
              end;
            (* Add a symbol corresponding to the proof. *)
            out 3 "(symb) %s (qed)\n" x.elt;
            Scope.add_symbol ss e Const x a impl None
      in
      let data =
        { pdata_stmt_pos = stmt.pos ; pdata_p_state = st ; pdata_tactics = ts
        ; pdata_finalize = finalize ; pdata_term_pos = pe.pos }
      in
      (ss, Some(data))
  | P_set(cfg)                 ->
      let ss =
        let with_path : Path.t -> qident -> qident = fun path qid ->
          let path = List.map (fun s -> (s, false)) path in
          Pos.make qid.pos (path, snd qid.elt)
        in
        match cfg with
        | P_config_builtin(s,qid) ->
            (* Set the builtin symbol [s]. *)
            if StrMap.mem s ss.builtins then
              fatal cmd.pos "Builtin [%s] already exists." s;
            let sym = find_sym ~prt:true ~prv:true false ss qid in
            Builtin.check cmd.pos ss.builtins s sym;
            Sign.add_builtin ss.signature s sym;
            out 3 "(conf) set builtin [%s]\n" s;
            {ss with builtins = StrMap.add s sym ss.builtins}
        | P_config_unop(unop)     ->
            let (s, prio, qid) = unop in
            (* Define the unary operator [s]. *)
<<<<<<< HEAD
            let sym = find_sym ~prt:true ~prv:true false ss qid in
            out 3 "(conf) new prefix [%s]\n" s;
            Scope.add_unop ss s (sym, unop)
=======
            let (sym, _) = find_sym ~prt:true ~prv:true false ss qid in
            (* Make sure the operator has a fully qualified [qid]. *)
            let unop = (s, prio, with_path sym.sym_path qid) in
            Sign.add_unop ss.signature s (sym, unop);
            out 3 "(conf) new prefix [%s]\n" s; ss
>>>>>>> 77b2c4cf
        | P_config_binop(binop)   ->
            let (s, assoc, prio, qid) = binop in
            (* Define the binary operator [s]. *)
<<<<<<< HEAD
            let sym = find_sym ~prt:true ~prv:true false ss qid in
            out 3 "(conf) new infix [%s]\n" s;
            Scope.add_binop ss s (sym, binop)
=======
            let (sym, _) = find_sym ~prt:true ~prv:true false ss qid in
            (* Make sure the operator has a fully qualified [qid]. *)
            let binop = (s, assoc, prio, with_path sym.sym_path qid) in
            Sign.add_binop ss.signature s (sym, binop);
            out 3 "(conf) new infix [%s]\n" s; ss
>>>>>>> 77b2c4cf
        | P_config_ident(id)      ->
            Sign.add_ident ss.signature id;
            out 3 "(conf) declared identifier [%s]\n" id; ss
      in
      (ss, None)
  | P_query(q)                 ->
      Queries.handle_query ss None q; (ss, None)

(** [too_long] indicates the duration after which a warning should be given to
    indicate commands that take too long to execute. *)
let too_long = Stdlib.ref infinity

(** [handle_cmd ss cmd] is similar to [handle_cmd_aux ss cmd] but it adds some
    exception handling. In particular, the position of [cmd] is used on errors
    that lack a specific position. All exceptions except [Timeout] and [Fatal]
    are captured, although they should not occur. *)
let handle_cmd : sig_state -> p_command -> sig_state * proof_data option =
    fun ss cmd ->
  try
    let (tm, ss) = time (handle_cmd ss) cmd in
    if Stdlib.(tm >= !too_long) then
      wrn cmd.pos "It took %.2f seconds to handle the command." tm;
    ss
  with
  | Timeout                as e -> raise e
  | Fatal(Some(Some(_)),_) as e -> raise e
  | Fatal(None         ,m)      -> fatal cmd.pos "Error on command.\n%s" m
  | Fatal(Some(None)   ,m)      -> fatal cmd.pos "Error on command.\n%s" m
  | e                           ->
      fatal cmd.pos "Uncaught exception [%s]." (Printexc.to_string e)<|MERGE_RESOLUTION|>--- conflicted
+++ resolved
@@ -241,31 +241,19 @@
         | P_config_unop(unop)     ->
             let (s, prio, qid) = unop in
             (* Define the unary operator [s]. *)
-<<<<<<< HEAD
             let sym = find_sym ~prt:true ~prv:true false ss qid in
+            (* Make sure the operator has a fully qualified [qid]. *)
+            let unop = (s, prio, with_path sym.sym_path qid) in
             out 3 "(conf) new prefix [%s]\n" s;
             Scope.add_unop ss s (sym, unop)
-=======
-            let (sym, _) = find_sym ~prt:true ~prv:true false ss qid in
-            (* Make sure the operator has a fully qualified [qid]. *)
-            let unop = (s, prio, with_path sym.sym_path qid) in
-            Sign.add_unop ss.signature s (sym, unop);
-            out 3 "(conf) new prefix [%s]\n" s; ss
->>>>>>> 77b2c4cf
         | P_config_binop(binop)   ->
             let (s, assoc, prio, qid) = binop in
             (* Define the binary operator [s]. *)
-<<<<<<< HEAD
             let sym = find_sym ~prt:true ~prv:true false ss qid in
-            out 3 "(conf) new infix [%s]\n" s;
-            Scope.add_binop ss s (sym, binop)
-=======
-            let (sym, _) = find_sym ~prt:true ~prv:true false ss qid in
             (* Make sure the operator has a fully qualified [qid]. *)
             let binop = (s, assoc, prio, with_path sym.sym_path qid) in
-            Sign.add_binop ss.signature s (sym, binop);
-            out 3 "(conf) new infix [%s]\n" s; ss
->>>>>>> 77b2c4cf
+            out 3 "(conf) new infix [%s]\n" s;
+            Scope.add_binop ss s (sym, binop);
         | P_config_ident(id)      ->
             Sign.add_ident ss.signature id;
             out 3 "(conf) declared identifier [%s]\n" id; ss
