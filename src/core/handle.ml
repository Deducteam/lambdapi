--- conflicted
+++ resolved
@@ -194,16 +194,10 @@
     This structure contains the list of the tactics to be executed, as well as
     the initial state of the proof.  The checking of the proof is then handled
     separately. Note that [Fatal] is raised in case of an error. *)
-<<<<<<< HEAD
 let handle_cmd : (Path.t -> Sign.t) -> sig_state -> p_command ->
   sig_state * proof_data option * Queries.result =
 fun compile ss cmd ->
-=======
-let handle_cmd : sig_state -> p_command ->
-    sig_state * proof_data option * Queries.result =
-  fun ss cmd ->
   if !log_enabled then log_hndl (blu "%a") Pretty.command cmd;
->>>>>>> e6704d44
   let scope_basic exp pt = Scope.scope_term exp ss Env.empty pt in
   match cmd.elt with
   | P_query(q) ->
