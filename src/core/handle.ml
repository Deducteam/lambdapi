--- conflicted
+++ resolved
@@ -193,38 +193,22 @@
   let scope_basic exp pt = Scope.scope_term exp ss Env.empty pt in
   match cmd.elt with
   | P_query(q) ->
-      Queries.handle_query ss None q; (ss, None)
+      let res = Queries.handle_query ss None q in (ss, None, res)
   | P_require(b,ps) ->
       let ps = List.map (List.map fst) ps in
-<<<<<<< HEAD
       (List.fold_left (handle_require b cmd.pos) ss ps, None, None)
-  | P_require_as(p,id)           ->
+  | P_require_as(p,id) ->
       let id = Pos.make id.pos (fst id.elt) in
       (handle_require_as cmd.pos ss (List.map fst p) id, None, None)
-  | P_open(ps)                   ->
+  | P_open(ps) ->
       let ps = List.map (List.map fst) ps in
       (List.fold_left (handle_open cmd.pos) ss ps, None, None)
-  | P_rules(rs)                  ->
+  | P_rules(rs) ->
       let handle_rule syms r = SymSet.add (handle_rule ss r) syms in
       let syms = List.fold_left handle_rule SymSet.empty rs in
       SymSet.iter Tree.update_dtree syms;
       (ss, None, None)
-=======
-      (List.fold_left (handle_require b cmd.pos) ss ps, None)
-  | P_require_as(p,id) ->
-      let id = Pos.make id.pos (fst id.elt) in
-      (handle_require_as cmd.pos ss (List.map fst p) id, None)
-  | P_open(ps) ->
-      let ps = List.map (List.map fst) ps in
-      (List.fold_left (handle_open cmd.pos) ss ps, None)
-  | P_rules(rs) ->
-      let handle_rule syms r = SymSet.add (handle_rule ss r) syms in
-      let syms = List.fold_left handle_rule SymSet.empty rs in
-      SymSet.iter Tree.update_dtree syms;
-      (ss, None)
-
->>>>>>> 038bc694
-  | P_inductive(ms, p_ind_list)     ->
+  | P_inductive(ms, p_ind_list) ->
       (* Check modifiers. *)
       let (prop, e, mstrat) = handle_modifiers ms in
       if prop <> Defin then
@@ -312,12 +296,8 @@
           Sign.add_inductive ss.signature ind_sym cons_sym_list rec_sym)
         ind_list
         rec_sym_list;
-<<<<<<< HEAD
       (ss, None, None)
-=======
-      (ss, None)
-
->>>>>>> 038bc694
+
   | P_symbol {p_sym_mod;p_sym_nam;p_sym_arg;p_sym_typ;p_sym_trm;p_sym_prf;
               p_sym_def} ->
     let pos = cmd.pos in
@@ -451,12 +431,8 @@
       { pdata_stmt_pos = p_sym_nam.pos; pdata_p_state = ps; pdata_tactics = ts
       ; pdata_finalize = finalize ; pdata_end_pos = pe.pos; pdata_expo }
     in
-<<<<<<< HEAD
     (ss, Some(data), None)
-=======
-    (ss, Some(data))
-
->>>>>>> 038bc694
+
   | P_set(cfg)                 ->
       let ss =
         let with_path : Path.t -> qident -> qident = fun path qid ->
@@ -509,13 +485,8 @@
             Tree.update_dtree Unif_rule.equiv;
             out 3 "(hint) [%a]\n" Print.pp_rule (Unif_rule.equiv, urule); ss
       in
-<<<<<<< HEAD
       (ss, None, None)
-  | P_query(q)                 ->
-      let res = Queries.handle_query ss None q in (ss, None, res)
-=======
-      (ss, None)
->>>>>>> 038bc694
+
 
 (** [too_long] indicates the duration after which a warning should be given to
     indicate commands that take too long to execute. *)
