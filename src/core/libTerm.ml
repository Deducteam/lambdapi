--- conflicted
+++ resolved
@@ -145,18 +145,13 @@
     | TRef _ -> assert false
     | _ -> t
   and to_var_binder b =
-<<<<<<< HEAD
     let (x,b) = unbind b in bind_var x (to_var b)
-  in fun t -> if StrMap.is_empty map then t else to_var t
-=======
-    let (x,b) = Bindlib.unbind b in bind x lift (to_var b)
   in fun t -> if StrMap.is_empty map then t else to_var t
 
 (** [codom_binder n t] returns the [n]-th binder of [t] if [t] is a product of
     arith >= [n]. *)
-let rec codom_binder : int -> term -> tbinder = fun n t ->
+let rec codom_binder : int -> term -> binder = fun n t ->
   match unfold t with
   | Prod(_,b) ->
-      if n <= 0 then b else codom_binder (n-1) (Bindlib.subst b mk_Kind)
-  | _ -> assert false
->>>>>>> ccdcd440
+      if n <= 0 then b else codom_binder (n-1) (subst b mk_Kind)
+  | _ -> assert false