--- conflicted
+++ resolved
@@ -90,14 +90,8 @@
    The symbols prefixed by ['$'] are introduced by [infer.ml] which converts
    metavariables into fresh symbols, and those metavariables are introduced by
    [sr.ml] which replaces pattern variables by metavariables. *)
-<<<<<<< HEAD
-let nl_distinct_vars
-    : ctxt -> term array -> (var array * var StrMap.t) option =
-  fun ctx ts ->
-=======
-let nl_distinct_vars : term array -> (tvar array * tvar StrMap.t) option =
+let nl_distinct_vars : term array -> (var array * var StrMap.t) option =
   fun ts ->
->>>>>>> bd45582b
   let exception Not_a_var in
   let open Stdlib in
   let vars = ref VarSet.empty (* variables already seen (linear or not) *)
