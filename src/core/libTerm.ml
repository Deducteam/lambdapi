--- conflicted
+++ resolved
@@ -175,7 +175,6 @@
     let ms = ref ms in
     iter b (fun m -> ms := MetaSet.add m !ms) t;
     !ms
-<<<<<<< HEAD
 
   (** [get b t] returns the set of all the metavariables in [t], and in
       the types of metavariables recursively if [b]. *)
@@ -191,19 +190,6 @@
   (** [depends m_a m_b] is true if metavariable [m_b] occurs in the type of
       [m_a]. *)
   let depends : t -> t -> bool = fun m_a m_b -> occurs m_b !(m_a.meta_type)
-=======
-
-  (** [get b t] returns the set of all the metavariables in [t], and in
-      the types of metavariables recursively if [b]. *)
-  let get : bool -> term -> MetaSet.t = fun b t ->
-    add b t MetaSet.empty
-
-  (** [has b t] checks whether there are metavariables in [t], and in
-      the types of metavariables recursively if [b] is true. *)
-  let has : bool -> term -> bool =
-    let exception Found in fun b t ->
-    try iter b (fun _ -> raise Found) t; false with Found -> true
->>>>>>> 8e456850
 end
 
 (** [distinct_vars ctx ts] checks that the terms [ts] are distinct
