(** Queries (available in tactics and at the toplevel). *)

open Console
open Print
open Pos
open Syntax
open Scope
open Unif

(** [handle_query ss ps q] *)
let handle_query : sig_state -> Proof.t option -> p_query -> unit =
    fun ss ps q ->
  let env =
    match ps with
    | None     -> Env.empty
    | Some(ps) -> fst (Proof.focus_goal q.pos ps)
  in
  let scope = scope_term Public ss env in
  match q.elt with
  | P_query_assert(must_fail, asrt)  ->
      let result =
        match asrt with
        | P_assert_typing(pt,pa) ->
          let t = scope pt and a = scope pa and ctxt = Env.to_ctxt env in
          Typing.sort_type ss.builtins ctxt a;
          (try Typing.check ss.builtins ctxt t a with _ -> false)
        | P_assert_conv(pt,pu)   ->
          let t = scope pt and u = scope pu in
          let infer = Typing.infer ss.builtins (Env.to_ctxt env) in
          match (infer t, infer u) with
          | (Some(a), Some(b)) ->
              let pb = { no_problems with to_solve = [[], a, b] } in
              begin
<<<<<<< HEAD
                match solve ss.builtins true
                        { no_problems with to_solve = [Ctxt.empty,a,b] } with
                | None -> fatal q.pos "Infered types are not convertible."
                | Some [] -> Eval.eq_modulo [] t u
                | Some cs ->
                    let fn (c,t,u) =
                      fatal_msg "Cannot solve %a[%a] ≡ [%a].\n"
                        wrap_ctxt c pp t pp u
                    in
                    List.iter fn cs;
=======
                match solve ss.builtins pb with
                | None -> fatal q.pos "Infered types are not convertible."
                | Some [] -> Eval.eq_modulo [] t u
                | Some cs ->
                    List.iter (fatal_msg "Cannot solve %a.\n" pp_constr) cs;
>>>>>>> 5dfe236b
                    fatal q.pos "Infered types are not convertible."
              end
          | (None   , _      ) ->
              fatal pt.pos "The type of the LHS cannot be infered."
          | (_      , None   ) ->
              fatal pu.pos "The type of the RHS cannot be infered."
      in
      if result = must_fail then fatal q.pos "Assertion failed.";
      out 3 "(asrt) assertion OK\n";
  | P_query_debug(e,s)     ->
      (* Just update the option, state not modified. *)
      Console.set_debug e s;
      out 3 "(flag) debug → %s%s\n" (if e then "+" else "-") s
  | P_query_verbose(i)     ->
      (* Just update the option, state not modified. *)
      Timed.(Console.verbose := i);
      out 3 "(flag) verbose → %i\n" i
  | P_query_flag(id,b)     ->
      (* We set the value of the flag, if it exists. *)
      begin
        try Console.set_flag id b with Not_found ->
          wrn q.pos "Unknown flag \"%s\"." id
      end;
      out 3 "(flag) %s → %b\n" id b
  | P_query_infer(pt, cfg)            ->
      (* Infer the type of [t]. *)
      let t = scope pt in
      let a =
        match Typing.infer ss.builtins (Env.to_ctxt env) t with
<<<<<<< HEAD
        | Some(a) -> Eval.eval cfg a
=======
        | Some(a) -> Eval.eval cfg [] a
>>>>>>> 5dfe236b
        | None    -> fatal pt.pos "Cannot infer the type of [%a]." pp t
      in
      out 3 "(infr) %a : %a\n" pp t pp a
  | P_query_normalize(pt, cfg)        ->
      (* Infer a type for [t], and evaluate [t]. *)
      let t = scope pt in
      let v =
        match Typing.infer ss.builtins (Env.to_ctxt env) t with
<<<<<<< HEAD
        | Some(_) -> Eval.eval cfg t
=======
        | Some(_) -> Eval.eval cfg [] t
>>>>>>> 5dfe236b
        | None    -> fatal pt.pos "Cannot infer the type of [%a]." pp t
      in
      out 3 "(comp) %a\n" pp v
  | P_query_prover(s)      ->
      Timed.(Why3_tactic.default_prover := s)
  | P_query_prover_timeout(n)->
      Timed.(Why3_tactic.timeout := n)<|MERGE_RESOLUTION|>--- conflicted
+++ resolved
@@ -31,24 +31,11 @@
           | (Some(a), Some(b)) ->
               let pb = { no_problems with to_solve = [[], a, b] } in
               begin
-<<<<<<< HEAD
-                match solve ss.builtins true
-                        { no_problems with to_solve = [Ctxt.empty,a,b] } with
-                | None -> fatal q.pos "Infered types are not convertible."
-                | Some [] -> Eval.eq_modulo [] t u
-                | Some cs ->
-                    let fn (c,t,u) =
-                      fatal_msg "Cannot solve %a[%a] ≡ [%a].\n"
-                        wrap_ctxt c pp t pp u
-                    in
-                    List.iter fn cs;
-=======
                 match solve ss.builtins pb with
                 | None -> fatal q.pos "Infered types are not convertible."
                 | Some [] -> Eval.eq_modulo [] t u
                 | Some cs ->
                     List.iter (fatal_msg "Cannot solve %a.\n" pp_constr) cs;
->>>>>>> 5dfe236b
                     fatal q.pos "Infered types are not convertible."
               end
           | (None   , _      ) ->
@@ -78,11 +65,7 @@
       let t = scope pt in
       let a =
         match Typing.infer ss.builtins (Env.to_ctxt env) t with
-<<<<<<< HEAD
-        | Some(a) -> Eval.eval cfg a
-=======
         | Some(a) -> Eval.eval cfg [] a
->>>>>>> 5dfe236b
         | None    -> fatal pt.pos "Cannot infer the type of [%a]." pp t
       in
       out 3 "(infr) %a : %a\n" pp t pp a
@@ -91,11 +74,7 @@
       let t = scope pt in
       let v =
         match Typing.infer ss.builtins (Env.to_ctxt env) t with
-<<<<<<< HEAD
-        | Some(_) -> Eval.eval cfg t
-=======
         | Some(_) -> Eval.eval cfg [] t
->>>>>>> 5dfe236b
         | None    -> fatal pt.pos "Cannot infer the type of [%a]." pp t
       in
       out 3 "(comp) %a\n" pp v
