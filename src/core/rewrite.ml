(** Implementation of the rewrite tactic. *)

open Timed
open Extra
open Pos
open Terms
open Basics
open Console
open Proof
open Print

(** Logging function for the rewrite tactic. *)
let log_rewr = new_logger 'r' "rewr" "the rewrite tactic"
let log_rewr = log_rewr.logger

(** [eq ctx t u] tests the equality of [t] and [u] (up to α-equivalence). It
    fails if [t] or [u] contain terms of the form [Patt(i,s,e)] or
    [TEnv(te,env)].  In the process, subterms of the form [TRef(r)] in [t] and
    [u] may be set with the corresponding value to enforce equality, and
    variables appearing in [ctx] can be unfolded. In other words, [eq t u] can
    be used to implement non-linear matching. When the
    matching feature is used, one should make sure that [TRef] constructors do
    not appear both in [t] and in [u] at the same time. Indeed, the references
    are set naively, without occurrence checking. *)
let eq : ctxt -> term -> term -> bool = fun ctx a b -> a == b ||
  let exception Not_equal in
  let rec eq l =
    match l with
    | []       -> ()
    | (a,b)::l ->
    begin
    if !log_enabled then log_rewr "eq [%a] [%a]" pp_term a pp_term b;
    match (Ctxt.unfold ctx a, Ctxt.unfold ctx b) with
    | (a          , b          ) when a == b -> eq l
    | (Vari(x1)   , Vari(x2)   ) when Bindlib.eq_vars x1 x2 -> eq l
    | (Type       , Type       )
    | (Kind       , Kind       ) -> eq l
    | (Symb(s1,_) , Symb(s2,_) ) when s1 == s2 -> eq l
    | (Prod(a1,b1), Prod(a2,b2))
    | (Abst(a1,b1), Abst(a2,b2)) -> let (_, b1, b2) = Bindlib.unbind2 b1 b2 in
                                    eq ((a1,a2)::(b1,b2)::l)
    | (LLet(a1,t1,u1), LLet(a2,t2,u2)) ->
        let (_, u1, u2) = Bindlib.unbind2 u1 u2 in
        eq ((a1,a2)::(t1,t2)::(u1,u2)::l)
    | (Appl(t1,u1), Appl(t2,u2)) -> eq ((t1,t2)::(u1,u2)::l)
    | (Meta(m1,e1), Meta(m2,e2)) when m1 == m2 ->
        eq (if e1 == e2 then l else List.add_array2 e1 e2 l)
    | (Wild       , _          )
    | (_          , Wild       ) -> eq l
    | (TRef(r)    , b          ) -> r := Some(b); eq l
    | (a          , TRef(r)    ) -> r := Some(a); eq l
    | (Patt(_,_,_), _          )
    | (_          , Patt(_,_,_))
    | (TEnv(_,_)  , _          )
    | (_          , TEnv(_,_)  ) -> assert false
    | (_          , _          ) -> raise Not_equal
    end
  in
  try eq [(a,b)]; true with Not_equal -> false

(** Rewrite patterns as in Coq/SSReflect. See "A Small Scale
    Reflection Extension for the Coq system", by Georges Gonthier,
    Assia Mahboubi and Enrico Tassi, INRIA Research Report 6455, 2016,
    http://hal.inria.fr/inria-00258384, section 8, p. 48. *)
type rw_patt =
  | RW_Term           of term
  | RW_InTerm         of term
  | RW_InIdInTerm     of (term, term) Bindlib.binder
  | RW_IdInTerm       of (term, term) Bindlib.binder
  | RW_TermInIdInTerm of term * (term, term) Bindlib.binder
  | RW_TermAsIdInTerm of term * (term, term) Bindlib.binder

(** Equality configuration. *)
type eq_config =
  { symb_P     : sym (** Encoding of propositions.        *)
  ; symb_T     : sym (** Encoding of types.               *)
  ; symb_eq    : sym (** Equality proposition.            *)
  ; symb_eqind : sym (** Induction principle on equality. *)
  ; symb_refl  : sym (** Reflexivity of equality.         *) }

(** [get_eq_config pos builtins] returns the current configuration for
    equality, used by tactics such as “rewrite” or “reflexivity”. *)
let get_eq_config : popt -> Builtin.map -> eq_config = fun pos builtins ->
  let builtin = Builtin.get pos builtins in
  { symb_P     = builtin "P"
  ; symb_T     = builtin "T"
  ; symb_eq    = builtin "eq"
  ; symb_eqind = builtin "eqind"
  ; symb_refl  = builtin "refl" }

<<<<<<< HEAD
(** [check_builtin pos sign s sym] checks that symbol [sym] has the correct
   type for being declared builtin for [s]:

T : U ⇒ TYPE
P : Prop ⇒ TYPE
eq : ∀ (a:U), T a ⇒ T a ⇒ Prop
refl : ∀ (a:U) (x:T a), P (eq a x x)
eqind : ∀ (a:U) (x y:T a), P (x = y) ⇒ ∀ (p:T a⇒Prop), P (p y) ⇒ P (p x)
*)
let check_builtin : popt -> sym StrMap.t -> string -> sym -> unit
  = fun pos builtins s sym ->
  let builtin = Sign.builtin pos builtins in
  match s with
  | "T" | "P" ->
     begin
       let exception Invalid_type in
       try match Eval.whnf !(sym.sym_type) with
           | Prod (_, b) ->
              let _, b = Bindlib.unbind b in
              if b <> Type then raise Invalid_type
           | _ -> raise Invalid_type
       with Invalid_type ->
         fatal pos "The type of [%s] is not of the form [_ ⇒ TYPE]"
           sym.sym_name
     end
  | "eq" ->
     begin
       let symb_T = builtin "T" and symb_P = builtin "P" in
       let term_U =
         match !(symb_T.sym_type) with
         | Prod (a, _) -> a
         | _ -> assert false (* cannot happen *)
       and term_Prop =
         match !(symb_P.sym_type) with
         | Prod (a, _) -> a
         | _ -> assert false (* cannot happen *)
       in
       let a = Bindlib.new_var mkfree "a"
       and x = Bindlib.new_var mkfree "x"
       and y = Bindlib.new_var mkfree "y" in
       let ta = Appl (symb symb_T, Vari a) in
       let c = [(y, ta, None); (x, ta, None); (a, term_U, None)] in
       let eq_type = Ctxt.to_prod c term_Prop in
       if not (Basics.eq eq_type !(sym.sym_type)) then
         fatal pos "The type of [%s] is not of the form [%a]"
           sym.sym_name pp eq_type
     end
  | "refl" ->
     begin
       let symb_T = builtin "T" and symb_P = builtin "P"
       and symb_eq = builtin "eq" in
       let term_U =
         match !(symb_T.sym_type) with
         | Prod (a, _) -> a
         | _ -> assert false (* cannot happen *)
       in
       let a = Bindlib.new_var mkfree "a"
       and x = Bindlib.new_var mkfree "x" in
       let c =
           [(x, Appl(symb symb_T, Vari a), None)
           ;(a, term_U, None)]
       in
       let t = Basics.add_args (symb symb_eq) [Vari a; Vari x; Vari x] in
       let refl_type = Ctxt.to_prod c (Appl (symb symb_P, t)) in
       if not (Basics.eq refl_type !(sym.sym_type))
       then fatal pos "The type of [%s] is not of the form [%a]."
              sym.sym_name pp refl_type
     end
  | "eqind" ->
     begin
       let symb_T = builtin "T" and symb_P = builtin "P"
       and symb_eq = builtin "eq" in
       let term_U =
         match !(symb_T.sym_type) with
         | Prod (a, _) -> a
         | _ -> assert false (* cannot happen *)
       and term_Prop =
         match !(symb_P.sym_type) with
         | Prod (a, _) -> a
         | _ -> assert false (* cannot happen *)
       in
       let a = Bindlib.new_var mkfree "a"
       and x = Bindlib.new_var mkfree "x"
       and y = Bindlib.new_var mkfree "y"
       and xy = Bindlib.new_var mkfree "xy"
       and p = Bindlib.new_var mkfree "p"
       and py = Bindlib.new_var mkfree "py"
       and z = Bindlib.new_var mkfree "z" in
       let ta = Appl (symb symb_T, Vari a) in
       let c = [(z, ta, None)] in
       let typ_p = Ctxt.to_prod c term_Prop in
       let eqaxy = Basics.add_args (symb symb_eq) [Vari a; Vari x; Vari y] in
       let p_of y = Appl (symb symb_P, Appl (Vari p, Vari y)) in
       let c =
         [(py, p_of y                  , None)
         ;(p , typ_p                   , None)
         ;(xy, Appl(symb symb_P, eqaxy), None)
         ;(y , ta                      , None)
         ;(x , ta                      , None)
         ;(a , term_U                  , None)]
       in
       let eqind_type = Ctxt.to_prod c (p_of x) in
       if not (Basics.eq eqind_type !(sym.sym_type))
       then fatal pos "The type of [%s] is not of the form [%a]."
              sym.sym_name pp eqind_type
     end
  | _ -> ()
=======
(* Register checks for the builtin symbols related to rewriting. *)
let _ =
  let check_t_or_p pos _ sym =
    let valid =
      match Eval.whnf [] !(sym.sym_type) with
      | Prod(_, b) -> Eval.eq_modulo [] (snd (Bindlib.unbind b)) Type
      | _          -> false
    in
    if not valid then
      fatal pos "The type of [%s] is not of the form [_ → TYPE]." sym.sym_name
  in
  (* The type of the builtin ["T"] should be [U → TYPE]. *)
  Builtin.Check.register "T" check_t_or_p;
  (* The type of the builtin ["P"] should be [Prop → TYPE]. *)
  Builtin.Check.register "P" check_t_or_p;
  let get_domain_of_type s =
    match Eval.whnf [] !(s.sym_type) with
    | Prod(a,_) -> a
    | _         -> assert false
  in
  let expected_eq pos map =
    (* [Π (a:U), T a → T a → Prop] *)
    let symb_T = Builtin.get pos map "T" in
    let symb_P = Builtin.get pos map "P" in
    let term_U = lift (get_domain_of_type symb_T) in
    let term_Prop = lift (get_domain_of_type symb_P) in
    let a = Bindlib.new_var mkfree "a" in
    let term_T_a = _Appl (_Symb symb_T Nothing) (_Vari a) in
    let impls = _Impl term_T_a (_Impl term_T_a term_Prop) in
    Bindlib.unbox (_Prod term_U (Bindlib.bind_var a impls))
  in
  Builtin.Check.register_expected_type "eq" expected_eq;
  let expected_refl pos map =
    (* [Π (a:U) (x:T a), P (eq a x x)] *)
    let symb_T = Builtin.get pos map "T" in
    let symb_P = Builtin.get pos map "P" in
    let symb_eq = Builtin.get pos map "eq" in
    let term_U = lift (get_domain_of_type symb_T) in
    let a = Bindlib.new_var mkfree "a" in
    let x = Bindlib.new_var mkfree "x" in
    let appl_eq = _Appl (_Symb symb_eq Nothing) (_Vari a) in
    let appl_eq = _Appl (_Appl appl_eq (_Vari x)) (_Vari x) in
    let appl = _Appl (_Symb symb_P Nothing) appl_eq in
    let term_T_a = _Appl (_Symb symb_T Nothing) (_Vari a) in
    let prod = _Prod term_T_a (Bindlib.bind_var x appl) in
    Bindlib.unbox (_Prod term_U (Bindlib.bind_var a prod))
  in
  Builtin.Check.register_expected_type "refl" expected_refl;
  let expected_eqind pos map =
    (* [Π (a:U) (x y:T a), P (eq x y) → Π (p:T a→Prop), P (p y) → P (p x)] *)
    let symb_T = Builtin.get pos map "T" in
    let term_T = _Symb symb_T Nothing in
    let symb_P = Builtin.get pos map "P" in
    let term_P = _Symb symb_P Nothing in
    let symb_eq = Builtin.get pos map "eq" in
    let term_eq = _Symb symb_eq Nothing in
    let term_U = lift (get_domain_of_type symb_T) in
    let term_Prop = lift (get_domain_of_type symb_P) in
    let a = Bindlib.new_var mkfree "a" in
    let x = Bindlib.new_var mkfree "x" in
    let y = Bindlib.new_var mkfree "y" in
    let p = Bindlib.new_var mkfree "p" in
    let term_T_a = _Appl term_T (_Vari a) in
    let term_P_p_x = _Appl term_P (_Appl (_Vari p) (_Vari x)) in
    let term_P_p_y = _Appl term_P (_Appl (_Vari p) (_Vari y)) in
    let impl = _Impl term_P_p_y term_P_p_x in
    let prod = _Prod (_Impl term_T_a term_Prop) (Bindlib.bind_var p impl) in
    let eq = _Appl (_Appl (_Appl term_eq (_Vari a)) (_Vari x)) (_Vari y) in
    let impl = _Impl (_Appl term_P eq) prod in
    let prod = _Prod term_T_a (Bindlib.bind_var y impl) in
    let prod = _Prod term_T_a (Bindlib.bind_var x prod) in
    Bindlib.unbox (_Prod term_U (Bindlib.bind_var a prod))
  in
  Builtin.Check.register_expected_type "eqind" expected_eqind
>>>>>>> 5dfe236b

(** [get_eq_data cfg a] extra data from an equality type [a]. It consists of a
    triple containing the type in which equality is used and the equated terms
    (LHS and RHS). *)
let get_eq_data : popt -> eq_config -> term -> term * term * term =
  fun pos cfg t ->
  match get_args t with
  | (p, [u]) when is_symb cfg.symb_P p ->
      begin
        match get_args u with
        | (eq, [a;l;r]) when is_symb cfg.symb_eq eq -> (a, l, r)
        | _ ->
           fatal pos "Expected an equality type, found [%a]." pp t
      end
  | _ -> fatal pos "Expected an equality type, found [%a]." pp t

(** Type of a term with the free variables that need to be substituted (during
    some unification process).  It is usually used to store the LHS of a proof
    of equality, together with the variables that were quantified over. *)
type to_subst = tvar array * term

(** [add_refs t] substitutes each wildcard of [t] using a fresh reference cell
    ([TRef] constructor). This is used for unification, by performing  all the
    substitutions in-place. *)
let rec add_refs : term -> term = fun t ->
  match unfold t with
  | Wild        -> TRef(ref None)
  | Appl(t1,t2) -> Appl(add_refs t1, add_refs t2)
  | _           -> t

(** [break_prod a] eliminates the products at the surface of [a],  and returns
    the remaining term the variables that used to correspond to the eliminated
    products. These variables may appear free in the returned term. *)
let break_prod : term -> term * tvar array = fun a ->
  let rec aux : term -> tvar list -> term * tvar array = fun a vs ->
    match Eval.whnf [] a with
    | Prod(_,b) -> let (v,b) = Bindlib.unbind b in aux b (v::vs)
    | a         -> (a, Array.of_list (List.rev vs))
  in aux a []

(** [match_pattern (xs,p) t] attempts to match the pattern [p] (containing the
    “pattern variables” of [xs]) with the term [t]. If successful,  it returns
    [Some(ts)] where [ts] is an array of terms such that substituting elements
    of [xs] by the corresponding elements of [ts] in [p] yields a term that is
    equal to [t] (in terms of [eq]). *)
let match_pattern : to_subst -> term -> term array option = fun (xs,p) t ->
  let ts = Array.map (fun _ -> TRef(ref None)) xs in
  let p = Bindlib.msubst (Bindlib.unbox (Bindlib.bind_mvar xs (lift p))) ts in
  if eq [] p t then Some(Array.map unfold ts) else None

(** [find_subst t (xs,p)] is given a term [t] and a pattern [p] (with “pattern
    variables” of [xs]),  and it finds the first instance of (a term matching)
    [p] in [t] (if there is any). If successful, the function returns an array
    of terms corresponding to the substitution (see [match_pattern]). *)
let find_subst : term -> to_subst -> term array option = fun t (xs,p) ->
  let time = Time.save () in
  let rec find_sub_aux : term -> term array option = fun t ->
    match match_pattern (xs,p) t with
    | None ->
        begin
          Time.restore time;
          match unfold t with
            | Appl(t,u) ->
                begin
                  match find_sub_aux t with
                  | None -> Time.restore time; find_sub_aux u
                  | sub  -> sub
                end
            | _         -> None
        end
    | sub  -> sub
  in find_sub_aux t

(** [make_pat t p] is given a term [t], and a pattern [p] containing reference
    cells (that are not instantiated) and wildcards.  It then tries to find  a
    subterm of [t] that matches [p], using (instantiating) syntactic equality.
    In case of success, the function returns [true],  and the matching term is
    [p] itself (through instantiation). *)
let make_pat : term -> term -> bool = fun t p ->
  let time = Time.save () in
  let rec make_pat_aux : term -> bool = fun t ->
    if eq [] t p then true else
      begin
        Time.restore time;
        match unfold t with
        | Appl(t,u) ->
            begin
              match make_pat_aux t with
              | false -> Time.restore time; make_pat_aux u
              | true  -> true
            end
        | _         -> false
      end
  in make_pat_aux t

(** [bind_match p t] binds every occurence of the pattern [p] in the term [t].
    We require [t] not to contain products, abstractions, metavariables or any
    other awkward term constructor. *)
let bind_match : term -> term -> tbinder =  fun p t ->
  let x = Bindlib.new_var mkfree "X" in
  let rec lift_subst : term -> tbox = fun t ->
    if eq [] p t then _Vari x else
    match unfold t with
    | Vari(y)     -> _Vari y
    | Type        -> _Type
    | Kind        -> _Kind
    | Symb(s,h)   -> _Symb s h
    | Appl(t,u)   -> _Appl (lift_subst t) (lift_subst u)
    (* For now, we fail on products, abstractions, metavariables and let. *)
    | Prod(_)     -> fatal None "Cannot rewrite under products."
    | Abst(_)     -> fatal None "Cannot rewrite under abstractions."
    | Meta(_)     -> fatal None "Cannot rewrite metavariables."
<<<<<<< HEAD
    | LLet(_)     -> fatal None "Cannot rewrite in let"
=======
    | LLet(_)     -> fatal None "Cannot rewrite in let."
>>>>>>> 5dfe236b
    (* Forbidden cases. *)
    | Patt(_,_,_) -> assert false
    | TEnv(_,_)   -> assert false
    | Wild        -> assert false
    | TRef(_)     -> assert false
  in
  Bindlib.(unbox (bind_var x (lift_subst t)))

(* NOTE in [bind_match] we lift while matching for efficiency. *)

(** [rewrite ps po t] rewrites according to the equality proved by [t] in  the
    current goal of [ps].  The term [t] should have a type corresponding to an
    equality. Every occurrence of the first instance of the left-hand side  is
    replaced by the right-hand side of the obtained proof. It also handles the
    full set of SSReflect patterns. *)
let rewrite : popt -> Proof.t -> rw_patt option -> term -> term =
  fun pos ps p t ->
  (* Obtain the required symbols from the current signature. *)
  let cfg = get_eq_config pos ps.proof_builtins in

  (* Get the focused goal. *)
  let (g_env, g_type) = Proof.focus_goal pos ps in

  (* Infer the type of [t] (the argument given to the tactic). *)
  let g_ctxt = Env.to_ctxt g_env in
  let t_type =
    match Typing.infer ps.proof_builtins g_ctxt t with
    | Some(a) -> a
    | None    -> fatal pos "Cannot infer the type of [%a]." pp t
  in

  (* Check that the type of [t] is of the form “P (eq a l r)”. *)
  let (t_type, vars) = break_prod t_type in
  let (a, l, r)  = get_eq_data pos cfg t_type in

  (* Apply [t] to the variables of [vars] to get a witness of the equality. *)
  let t_args = Array.fold_left (fun t x -> Appl(t, Vari(x))) t vars in

  (* Bind the variables in this new witness. *)
  let bound =
    let triple = Bindlib.box_triple (lift t_args) (lift l) (lift r) in
    Bindlib.unbox (Bindlib.bind_mvar vars triple)
  in

  (* Extract the term from the goal type (get “t” from “P t”). *)
  let g_term =
    match get_args g_type with
    | (p, [t]) when is_symb cfg.symb_P p -> t
    | _                                        ->
        fatal pos "Goal type [%a] is not of the form “P t”." pp g_type
  in

  (* Obtain the different components depending on the pattern. *)
  let (pred_bind, new_term, t, l, r) =
    match p with
    (* Simple rewrite, no pattern. *)
    | None                         ->
        (* Build a substitution from the first instance of [l] in the goal. *)
        let sigma =
          match find_subst g_term (vars, l) with
          | Some(sigma) -> sigma
          | None        -> fatal pos "No subterm of [%a] matches [%a]."
                             pp g_term pp l
        in
        (* Build the required data from that substitution. *)
        let (t, l, r) = Bindlib.msubst bound sigma in
        let pred_bind = bind_match l g_term in
        (pred_bind, Bindlib.subst pred_bind r, t, l, r)

    (* Basic patterns. *)
    | Some(RW_Term(p)            ) ->
        (* Find a subterm [match_p] of the goal that matches [p]. *)
        let match_p =
          let p_refs = add_refs p in
          if not (make_pat g_term p_refs) then
            fatal pos "No subterm of [%a] matches [%a]." pp g_term pp p;
          p_refs (* [TRef] cells have been instantiated here. *)
        in
        (* Build a substitution by matching [match_p] with the LHS [l]. *)
        let sigma =
          match match_pattern (vars,l) match_p with
          | Some(sigma) -> sigma
          | None        -> fatal pos "No subterm of [%a] matches [%a]."
                             pp match_p pp l
        in
        (* Build the data from the substitution. *)
        let (t, l, r) = Bindlib.msubst bound sigma in
        let pred_bind = bind_match l g_term in
        (pred_bind, Bindlib.subst pred_bind r, t, l, r)

    (* Nested patterns. *)
    | Some(RW_InTerm(p)          ) ->
        (* Find a subterm [match_p] of the goal that matches [p]. *)
        let match_p =
          let p_refs = add_refs p in
          if not (make_pat g_term p_refs) then
            fatal pos "No subterm of [%a] matches [%a]." pp g_term pp p;
          p_refs (* [TRef] cells have been instantiated here. *)
        in
        (* Build a substitution from a subterm of [match_p] matching [l]. *)
        let sigma =
          match find_subst match_p (vars,l) with
          | Some(sigma) -> sigma
          | None        ->
              fatal pos "No subterm of the pattern [%a] matches [%a]."
                pp match_p pp l
        in
        (* Build the data from the substitution. *)
        let (t, l, r) = Bindlib.msubst bound sigma in
        let p_x = bind_match l match_p in
        let p_r = Bindlib.subst p_x r in
        let pred_bind = bind_match match_p g_term in
        let new_term = Bindlib.subst pred_bind p_r in
        let (x, p_x) = Bindlib.unbind p_x in
        let pred_box = lift (Bindlib.subst pred_bind p_x) in
        let pred_bind = Bindlib.unbox (Bindlib.bind_var x pred_box) in
        (pred_bind, new_term, t, l, r)

    | Some(RW_IdInTerm(p)        ) ->
        (* The code here works as follows: *)
        (* 1 - Try to match [p] with some subterm of the goal. *)
        (* 2 - If we succeed we do two things, we first replace [id] with its
               value, [id_val], the value matched to get [pat_l] and  try to
               match [id_val] with the LHS of the lemma. *)
        (* 3 - If we succeed we create the "RHS" of the pattern, which is [p]
               with [sigma r] in place of [id]. *)
        (* 4 - We then construct the following binders:
               a - [pred_bind_l] : A binder with a new variable replacing each
                   occurrence of [pat_l] in g_term.
               b - [pred_bind] : A binder with a new variable only replacing
                   the subterms where a rewrite happens. *)
        (* 5 - The new goal [new_term] is constructed by substituting [r_pat]
               in [pred_bind_l]. *)
        let (id,p) = Bindlib.unbind p in
        let p_refs = add_refs p in
        let id_val =
          match find_subst g_term ([|id|],p_refs) with
          | Some(id_val) -> id_val.(0)
          | None         ->
              fatal pos "The pattern [%a] does not match [%a]." pp p pp l
        in
        let pat = Bindlib.unbox (Bindlib.bind_var id (lift p_refs)) in
        (* The LHS of the pattern, i.e. the pattern with id replaced by *)
        (* id_val. *)
        let pat_l = Bindlib.subst pat id_val in

        (* This must match with the LHS of the equality proof we use. *)
        let sigma =
          match match_pattern (vars,l) id_val with
          | Some(sigma) -> sigma
          | None        ->
              fatal pos
                "The value of [%s], [%a], in [%a] does not match [%a]."
                (Bindlib.name_of id) pp id_val pp p pp l
        in
        (* Build t, l, using the substitution we found. Note that r  *)
        (* corresponds to the value we get by applying rewrite to *)
        (* id val. *)
        let (t,l,r) = Bindlib.msubst bound sigma in

        (* The RHS of the pattern, i.e. the pattern with id replaced *)
        (* by the result of rewriting id_val. *)
        let pat_r = Bindlib.subst pat r in

        (* Build the predicate, identifying all occurrences of pat_l *)
        (* substituting them, first with pat_r, for the new goal and *)
        (* then with l_x for the lambda term. *)
        let pred_bind_l = bind_match pat_l g_term in

        (* This will be the new goal. *)
        let new_term = Bindlib.subst pred_bind_l pat_r in

        (* [l_x] is the pattern with [id] replaced by the variable X *)
        (* that we use for building the predicate. *)
        let (x, l_x) = Bindlib.unbind pat in
        let pred_box = lift (Bindlib.subst pred_bind_l l_x) in
        let pred_bind = Bindlib.unbox (Bindlib.bind_var x pred_box) in
        (pred_bind, new_term, t, l, r)

    (* Combinational patterns. *)
    | Some(RW_TermInIdInTerm(s,p)) ->
        (* This pattern combines the previous.  First, we identify the subterm
           of [g_term] that matches with [p] where [p] contains an identifier.
           Once we have the value that the identifier in [p] has been  matched
           to, we find a subterm of it that matches with [s].  Then in all the
           occurrences of the first instance of [p] in [g_term] we rewrite all
           occurrences of the first instance of [s] in the subterm of [p] that
           was matched with the identifier. *)
        let (id,p) = Bindlib.unbind p in
        let p_refs = add_refs p in
        let id_val =
          match find_subst g_term ([|id|],p_refs) with
          | Some(id_val) -> id_val
          | None         ->
              fatal pos "The pattern [%a] does not match [%a]." pp p pp l
        in
        (* Once we get the value of id, we work with that as our main term
           since this is where s will appear and will be substituted in. *)
        let id_val = id_val.(0) in
        (* [pat] is the full value of the pattern, with the wildcards now
           replaced by subterms of the goal and [id]. *)
        let pat = Bindlib.unbox (Bindlib.bind_var id (lift p_refs)) in
        let pat_l = Bindlib.subst pat id_val in

        (* We then try to match the wildcards in [s] with subterms of
           [id_val]. *)
        let s_refs = add_refs s in
        if not (make_pat id_val s_refs) then
          fatal pos "The value of [%s], [%a], in [%a] does not match [%a]."
            (Bindlib.name_of id) pp id_val pp p pp s;
        (* Now we must match s, which no longer contains any TRef's
           with the LHS of the lemma,*)
        let s = s_refs in
        let sigma =
          match match_pattern (vars,l) s with
          | Some(sigma) -> sigma
          | None        ->
              fatal pos "The term [%a] does not match the LHS [%a]"
                pp s pp l
        in
        let (t,l,r) = Bindlib.msubst bound sigma in

        (* First we work in [id_val], that is, we substitute all
           the occurrences of [l] in [id_val] with [r]. *)
        let id_bind = bind_match l id_val in

        (* [new_id] is the value of [id_val] with [l] replaced
           by [r] and [id_x] is the value of [id_val] with the
           free variable [x]. *)
        let new_id = Bindlib.subst id_bind r in
        let (x, id_x) = Bindlib.unbind id_bind in

        (* Then we replace in pat_l all occurrences of [id]
           with [new_id]. *)
        let pat_r = Bindlib.subst pat new_id in

        (* To get the new goal we replace all occurrences of
          [pat_l] in [g_term] with [pat_r]. *)
        let pred_bind_l = bind_match pat_l g_term in

        (* [new_term] is the type of the new goal meta. *)
        let new_term = Bindlib.subst pred_bind_l pat_r in

        (* Finally we need to build the predicate. First we build
           the term l_x, in a few steps. We substitute all the
           rewrites in new_id with x and we repeat some steps. *)
        let l_x = Bindlib.subst pat id_x in

        (* The last step to build the predicate is to substitute
           [l_x] everywhere we find [pat_l] and bind that x. *)
        let pred = Bindlib.subst pred_bind_l l_x in
        let pred_bind = Bindlib.bind_var x (lift pred) in
        (Bindlib.unbox pred_bind, new_term, t, l, r)

    | Some(RW_TermAsIdInTerm(s,p)) ->
        (* This pattern is essentially a let clause.  We first match the value
           of [pat] with some subterm of the goal, and then rewrite in each of
           the occurences of [id]. *)
        let (id,pat) = Bindlib.unbind p in
        let s = add_refs s in
        let p_s = Bindlib.subst p s in
        (* Try to match p[s/id] with a subterm of the goal. *)
        let p_refs = add_refs p_s in
        if not (make_pat g_term p_refs) then
            fatal pos "No subterm of [%a] matches the pattern [%a]"
              pp g_term pp p_s;
        let p = p_refs in
        let pat_refs = add_refs pat in
        (* Here we have already asserted tat an instance of p[s/id] exists
           so we know that this will match something. The step is repeated
           in order to get the value of [id]. *)
        let sub =
          match match_pattern ([|id|], pat_refs) p with
          | Some(sub) -> sub
          | None      -> assert false
        in
        let id_val = sub.(0) in
        (* This part of the term-building is similar to the previous
           case, as we are essentially rebuilding a term, with some
           subterms that are replaced by new ones. *)
        let sigma =
          match match_pattern (vars, l) id_val with
          | Some(sigma) -> sigma
          | None        ->
              fatal pos
                "The value of X, [%a], does not match the LHS, [%a]"
                pp id_val pp l
        in
        let (t,l,r) = Bindlib.msubst bound sigma in

        (* Now to do some term building. *)
        let p_x = bind_match l p in
        let p_r = Bindlib.subst p_x r in
        let pred_bind = bind_match p g_term in
        let new_term = Bindlib.subst pred_bind p_r in
        let (x, p_x) = Bindlib.unbind p_x in
        let pred_box = lift (Bindlib.subst pred_bind p_x) in
        let pred_bind = Bindlib.(unbox (bind_var x pred_box)) in
        (pred_bind, new_term, t, l, r)

    | Some(RW_InIdInTerm(p)      ) ->
        (* This is very similar to the [RW_IdInTerm] case. Instead of matching
           [id_val] with [l],  we try to match a subterm of [id_val] with [l],
           and then we rewrite this subterm. As a consequence,  we just change
           the way we construct a [pat_r]. *)
        let (id,p) = Bindlib.unbind p in
        let p_refs = add_refs p in
        let id_val =
          match find_subst g_term ([|id|],p_refs) with
          | Some(id_val) -> id_val
          | None         ->
              fatal pos "The pattern [%a] does not match [%a]."
                pp p pp g_term
        in
        let id_val = id_val.(0) in
        let pat = Bindlib.unbox (Bindlib.bind_var id (lift p_refs)) in
        let pat_l = Bindlib.subst pat id_val in
        let sigma =
          match find_subst id_val (vars,l) with
          | Some(sigma) -> sigma
          | None        ->
              fatal pos
                "The value of [%s], [%a], in [%a] does not match [%a]."
                (Bindlib.name_of id) pp id_val pp p pp l
        in
        let (t,l,r) = Bindlib.msubst bound sigma in

        (* Rewrite in id. *)
        let id_bind = bind_match l id_val in
        let id_val = Bindlib.subst id_bind r in
        let (x, id_x) = Bindlib.unbind id_bind in

        (* The new RHS of the pattern is obtained by rewriting in [id_val]. *)
        let r_val = Bindlib.subst pat id_val in
        let pred_bind_l = bind_match pat_l g_term in
        let new_term = Bindlib.subst pred_bind_l r_val in
        let l_x = Bindlib.subst pat id_x in
        let pred_box = lift (Bindlib.subst pred_bind_l l_x) in
        let pred_bind = Bindlib.unbox (Bindlib.bind_var x pred_box) in
        (pred_bind, new_term, t, l, r)
  in

  (* Construct the predicate (context). *)
  let pred = Abst(Appl(symb cfg.symb_T, a), pred_bind) in

  (* Construct the new goal and its type. *)
  let goal_type = Appl(symb cfg.symb_P, new_term) in
  let goal_term = make_meta g_ctxt goal_type in

  (* Build the final term produced by the tactic, and check its type. *)
  let eqind = symb cfg.symb_eqind in
  let term = add_args eqind [a; l; r; t; pred; goal_term] in

  (* Debugging data to the log. *)
  if !log_enabled then
    begin
      log_rewr "Rewriting with:";
      log_rewr "  goal           = [%a]" pp g_type;
      log_rewr "  equality proof = [%a]" pp t;
      log_rewr "  equality type  = [%a]" pp t_type;
      log_rewr "  equality LHS   = [%a]" pp l;
      log_rewr "  equality RHS   = [%a]" pp r;
      log_rewr "  pred           = [%a]" pp pred;
      log_rewr "  new goal       = [%a]" pp goal_type;
      log_rewr "  produced term  = [%a]" pp term;
    end;

  (* Return the proof-term. *)
  term

(** [reflexivity ps] applies the reflexivity of equality on the focused  goal.
    If successful, the corresponding proof term is returned. *)
let reflexivity : popt -> Proof.t -> term = fun pos ps ->
  (* Obtain the required symbols from the current signature. *)
  let cfg = Proof.(get_eq_config pos ps.proof_builtins) in
  (* Get the type of the focused goal. *)
  let _, g_type = Proof.focus_goal pos ps in
  (* Check that the type of [g] is of the form “P (eq a t t)”. *)
<<<<<<< HEAD
  let (a, l, r)  = get_eq_data pos cfg (Eval.whnf g_type) in
=======
  let (a, l, r)  = get_eq_data pos cfg (Eval.whnf [] g_type) in
>>>>>>> 5dfe236b
  if not (Eval.eq_modulo [] l r) then fatal pos "Cannot apply reflexivity.";
  (* Build the witness. *)
  add_args (symb cfg.symb_refl) [a; l]

(** [symmetry ps] attempts to use symmetry of equality on the focused goal. If
    successful,  a new goal is generated,  and the corresponding proof term is
    returned. The proof of symmetry is built from the axioms of equality. *)
let symmetry : popt -> Proof.t -> term = fun pos ps ->
  (* Obtain the required symbols from the current signature. *)
  let cfg = Proof.(get_eq_config pos ps.proof_builtins) in
  (* Get the type of the focused goal. *)
  let (g_env, g_type) = Proof.focus_goal pos ps in
  (* Check that the type of [g] is of the form “P (eq a l r)”. *)
  let (a, l, r) = get_eq_data pos cfg g_type in
  (* NOTE The proofterm is “eqind a r l M (λx,eq a l x) (refl a l)”. *)
  (* We create a new metavariable (“M” in the above). *)
  let meta_type =
    Appl(symb cfg.symb_P, (add_args (symb cfg.symb_eq) [a; r; l])) in
<<<<<<< HEAD
  let meta_term = Ctxt.make_meta (Env.to_ctxt g_env) meta_type in
=======
  let meta_term = make_meta (Env.to_ctxt g_env) meta_type in
>>>>>>> 5dfe236b
  (* We build the predicate (“λx, eq a r x” in the above). *)
  let pred =
    let x = Bindlib.new_var mkfree "X" in
    let pred = add_args (symb cfg.symb_eq) [a; l; Vari(x)] in
    let pred = Bindlib.unbox (Bindlib.bind_var x (lift pred)) in
    Abst(Appl(symb cfg.symb_T, a), pred)
  in
  (* We build the proof term. *)
  let refl_a_l = add_args (symb cfg.symb_refl) [a; l] in
  let term =
    add_args (symb cfg.symb_eqind) [a; r; l; meta_term; pred; refl_a_l] in
  (* Debugging data to the log. *)
  if !log_enabled then
    begin
      log_rewr "Symmetry with:";
      log_rewr "  goal       = [%a]" pp g_type;
      log_rewr "  new goal   = [%a]" pp meta_type;
      log_rewr "  predicate  = [%a]" pp pred;
      log_rewr "  proof term = [%a]" pp term
    end;
  (* Return the proof-term. *)
  term<|MERGE_RESOLUTION|>--- conflicted
+++ resolved
@@ -88,115 +88,6 @@
   ; symb_eqind = builtin "eqind"
   ; symb_refl  = builtin "refl" }
 
-<<<<<<< HEAD
-(** [check_builtin pos sign s sym] checks that symbol [sym] has the correct
-   type for being declared builtin for [s]:
-
-T : U ⇒ TYPE
-P : Prop ⇒ TYPE
-eq : ∀ (a:U), T a ⇒ T a ⇒ Prop
-refl : ∀ (a:U) (x:T a), P (eq a x x)
-eqind : ∀ (a:U) (x y:T a), P (x = y) ⇒ ∀ (p:T a⇒Prop), P (p y) ⇒ P (p x)
-*)
-let check_builtin : popt -> sym StrMap.t -> string -> sym -> unit
-  = fun pos builtins s sym ->
-  let builtin = Sign.builtin pos builtins in
-  match s with
-  | "T" | "P" ->
-     begin
-       let exception Invalid_type in
-       try match Eval.whnf !(sym.sym_type) with
-           | Prod (_, b) ->
-              let _, b = Bindlib.unbind b in
-              if b <> Type then raise Invalid_type
-           | _ -> raise Invalid_type
-       with Invalid_type ->
-         fatal pos "The type of [%s] is not of the form [_ ⇒ TYPE]"
-           sym.sym_name
-     end
-  | "eq" ->
-     begin
-       let symb_T = builtin "T" and symb_P = builtin "P" in
-       let term_U =
-         match !(symb_T.sym_type) with
-         | Prod (a, _) -> a
-         | _ -> assert false (* cannot happen *)
-       and term_Prop =
-         match !(symb_P.sym_type) with
-         | Prod (a, _) -> a
-         | _ -> assert false (* cannot happen *)
-       in
-       let a = Bindlib.new_var mkfree "a"
-       and x = Bindlib.new_var mkfree "x"
-       and y = Bindlib.new_var mkfree "y" in
-       let ta = Appl (symb symb_T, Vari a) in
-       let c = [(y, ta, None); (x, ta, None); (a, term_U, None)] in
-       let eq_type = Ctxt.to_prod c term_Prop in
-       if not (Basics.eq eq_type !(sym.sym_type)) then
-         fatal pos "The type of [%s] is not of the form [%a]"
-           sym.sym_name pp eq_type
-     end
-  | "refl" ->
-     begin
-       let symb_T = builtin "T" and symb_P = builtin "P"
-       and symb_eq = builtin "eq" in
-       let term_U =
-         match !(symb_T.sym_type) with
-         | Prod (a, _) -> a
-         | _ -> assert false (* cannot happen *)
-       in
-       let a = Bindlib.new_var mkfree "a"
-       and x = Bindlib.new_var mkfree "x" in
-       let c =
-           [(x, Appl(symb symb_T, Vari a), None)
-           ;(a, term_U, None)]
-       in
-       let t = Basics.add_args (symb symb_eq) [Vari a; Vari x; Vari x] in
-       let refl_type = Ctxt.to_prod c (Appl (symb symb_P, t)) in
-       if not (Basics.eq refl_type !(sym.sym_type))
-       then fatal pos "The type of [%s] is not of the form [%a]."
-              sym.sym_name pp refl_type
-     end
-  | "eqind" ->
-     begin
-       let symb_T = builtin "T" and symb_P = builtin "P"
-       and symb_eq = builtin "eq" in
-       let term_U =
-         match !(symb_T.sym_type) with
-         | Prod (a, _) -> a
-         | _ -> assert false (* cannot happen *)
-       and term_Prop =
-         match !(symb_P.sym_type) with
-         | Prod (a, _) -> a
-         | _ -> assert false (* cannot happen *)
-       in
-       let a = Bindlib.new_var mkfree "a"
-       and x = Bindlib.new_var mkfree "x"
-       and y = Bindlib.new_var mkfree "y"
-       and xy = Bindlib.new_var mkfree "xy"
-       and p = Bindlib.new_var mkfree "p"
-       and py = Bindlib.new_var mkfree "py"
-       and z = Bindlib.new_var mkfree "z" in
-       let ta = Appl (symb symb_T, Vari a) in
-       let c = [(z, ta, None)] in
-       let typ_p = Ctxt.to_prod c term_Prop in
-       let eqaxy = Basics.add_args (symb symb_eq) [Vari a; Vari x; Vari y] in
-       let p_of y = Appl (symb symb_P, Appl (Vari p, Vari y)) in
-       let c =
-         [(py, p_of y                  , None)
-         ;(p , typ_p                   , None)
-         ;(xy, Appl(symb symb_P, eqaxy), None)
-         ;(y , ta                      , None)
-         ;(x , ta                      , None)
-         ;(a , term_U                  , None)]
-       in
-       let eqind_type = Ctxt.to_prod c (p_of x) in
-       if not (Basics.eq eqind_type !(sym.sym_type))
-       then fatal pos "The type of [%s] is not of the form [%a]."
-              sym.sym_name pp eqind_type
-     end
-  | _ -> ()
-=======
 (* Register checks for the builtin symbols related to rewriting. *)
 let _ =
   let check_t_or_p pos _ sym =
@@ -271,7 +162,6 @@
     Bindlib.unbox (_Prod term_U (Bindlib.bind_var a prod))
   in
   Builtin.Check.register_expected_type "eqind" expected_eqind
->>>>>>> 5dfe236b
 
 (** [get_eq_data cfg a] extra data from an equality type [a]. It consists of a
     triple containing the type in which equality is used and the equated terms
@@ -384,11 +274,7 @@
     | Prod(_)     -> fatal None "Cannot rewrite under products."
     | Abst(_)     -> fatal None "Cannot rewrite under abstractions."
     | Meta(_)     -> fatal None "Cannot rewrite metavariables."
-<<<<<<< HEAD
-    | LLet(_)     -> fatal None "Cannot rewrite in let"
-=======
     | LLet(_)     -> fatal None "Cannot rewrite in let."
->>>>>>> 5dfe236b
     (* Forbidden cases. *)
     | Patt(_,_,_) -> assert false
     | TEnv(_,_)   -> assert false
@@ -767,11 +653,7 @@
   (* Get the type of the focused goal. *)
   let _, g_type = Proof.focus_goal pos ps in
   (* Check that the type of [g] is of the form “P (eq a t t)”. *)
-<<<<<<< HEAD
-  let (a, l, r)  = get_eq_data pos cfg (Eval.whnf g_type) in
-=======
   let (a, l, r)  = get_eq_data pos cfg (Eval.whnf [] g_type) in
->>>>>>> 5dfe236b
   if not (Eval.eq_modulo [] l r) then fatal pos "Cannot apply reflexivity.";
   (* Build the witness. *)
   add_args (symb cfg.symb_refl) [a; l]
@@ -790,11 +672,7 @@
   (* We create a new metavariable (“M” in the above). *)
   let meta_type =
     Appl(symb cfg.symb_P, (add_args (symb cfg.symb_eq) [a; r; l])) in
-<<<<<<< HEAD
-  let meta_term = Ctxt.make_meta (Env.to_ctxt g_env) meta_type in
-=======
   let meta_term = make_meta (Env.to_ctxt g_env) meta_type in
->>>>>>> 5dfe236b
   (* We build the predicate (“λx, eq a r x” in the above). *)
   let pred =
     let x = Bindlib.new_var mkfree "X" in
