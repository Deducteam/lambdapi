--- conflicted
+++ resolved
@@ -90,29 +90,17 @@
     if not valid then
       fatal pos "The type of [%s] is not of the form [_ → TYPE]." sym.sym_name
   in
-<<<<<<< HEAD
-  (* The type of the builtin ["T"] should be [U ⇒ TYPE]. *)
+  (* The type of the builtin ["T"] should be [U → TYPE]. *)
   Builtin.register "T" check_t_or_p;
-  (* The type of the builtin ["P"] should be [Prop ⇒ TYPE]. *)
+  (* The type of the builtin ["P"] should be [Prop → TYPE]. *)
   Builtin.register "P" check_t_or_p;
-=======
-  (* The type of the builtin ["T"] should be [U → TYPE]. *)
-  Builtin.Check.register "T" check_t_or_p;
-  (* The type of the builtin ["P"] should be [Prop → TYPE]. *)
-  Builtin.Check.register "P" check_t_or_p;
->>>>>>> 79a15d13
   let get_domain_of_type s =
     match Eval.whnf [] !(s.sym_type) with
     | Prod(a,_) -> a
     | _         -> assert false
   in
-<<<<<<< HEAD
   let expected_eq_type pos map =
-    (* [∀ (a:U), T a ⇒ T a ⇒ Prop] *)
-=======
-  let expected_eq pos map =
     (* [Π (a:U), T a → T a → Prop] *)
->>>>>>> 79a15d13
     let symb_T = Builtin.get pos map "T" in
     let symb_P = Builtin.get pos map "P" in
     let term_U = lift (get_domain_of_type symb_T) in
@@ -122,15 +110,9 @@
     let impls = _Impl term_T_a (_Impl term_T_a term_Prop) in
     Bindlib.unbox (_Prod term_U (Bindlib.bind_var a impls))
   in
-<<<<<<< HEAD
   register_builtin "eq" expected_eq_type;
   let expected_refl_type pos map =
-    (* [∀ (a:U) (x:T a), P (eq a x x)] *)
-=======
-  Builtin.Check.register_expected_type "eq" expected_eq;
-  let expected_refl pos map =
     (* [Π (a:U) (x:T a), P (eq a x x)] *)
->>>>>>> 79a15d13
     let symb_T = Builtin.get pos map "T" in
     let symb_P = Builtin.get pos map "P" in
     let symb_eq = Builtin.get pos map "eq" in
@@ -144,15 +126,9 @@
     let prod = _Prod term_T_a (Bindlib.bind_var x appl) in
     Bindlib.unbox (_Prod term_U (Bindlib.bind_var a prod))
   in
-<<<<<<< HEAD
   register_builtin "refl" expected_refl_type;
   let expected_eqind_type pos map =
-    (* [∀ (a:U) (x y:T a), P (eq x y) ⇒ ∀ (p:T a⇒Prop), P (p y) ⇒ P (p x)] *)
-=======
-  Builtin.Check.register_expected_type "refl" expected_refl;
-  let expected_eqind pos map =
     (* [Π (a:U) (x y:T a), P (eq x y) → Π (p:T a→Prop), P (p y) → P (p x)] *)
->>>>>>> 79a15d13
     let symb_T = Builtin.get pos map "T" in
     let term_T = _Symb symb_T in
     let symb_P = Builtin.get pos map "P" in
