open Common
open Term

let coerce : sym =
  let id = Pos.none "coerce" in
  Sign.add_symbol Ghost.sign Public Defin Eager false id None Kind []

let apply a b t : term = add_args (Symb coerce) [a; b; t]

let _ =
  (* Add the rule [coerce $A $A $t ↪ $t] (but we don't have access to
     the parser here) *)
  let rule =
<<<<<<< HEAD
    let a = Patt (Some 0, "A", [||])
    and t = Patt (Some 1, "t", [||]) in
    let lhs = [a; a; t] and arities = [|0; 0|] in
    { lhs; rhs=t; arity=3; arities; vars_nb=2; xvars_nb = 0; rule_pos = None }
=======
    let a = mk_Patt (Some 0, "A", [||])
    and t = mk_Patt (Some 1, "t", [||]) in
    let lhs = [a;a;t] and arities = [|0;0|] and names = [|"A";"t"|] in
    { lhs; names; rhs=t; arity=3; arities; vars_nb=2; xvars_nb = 0;
      rule_pos = None }
>>>>>>> c6f1e2d1
  in
  Sign.add_rule Ghost.sign (coerce, rule)<|MERGE_RESOLUTION|>--- conflicted
+++ resolved
@@ -11,17 +11,10 @@
   (* Add the rule [coerce $A $A $t ↪ $t] (but we don't have access to
      the parser here) *)
   let rule =
-<<<<<<< HEAD
     let a = Patt (Some 0, "A", [||])
     and t = Patt (Some 1, "t", [||]) in
-    let lhs = [a; a; t] and arities = [|0; 0|] in
-    { lhs; rhs=t; arity=3; arities; vars_nb=2; xvars_nb = 0; rule_pos = None }
-=======
-    let a = mk_Patt (Some 0, "A", [||])
-    and t = mk_Patt (Some 1, "t", [||]) in
     let lhs = [a;a;t] and arities = [|0;0|] and names = [|"A";"t"|] in
     { lhs; names; rhs=t; arity=3; arities; vars_nb=2; xvars_nb = 0;
       rule_pos = None }
->>>>>>> c6f1e2d1
   in
   Sign.add_rule Ghost.sign (coerce, rule)