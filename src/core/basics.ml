--- conflicted
+++ resolved
@@ -72,99 +72,12 @@
     | u::args -> add_args (Appl(t,u)) args
   in add_args t args
 
-<<<<<<< HEAD
-(** [eq t u] tests the equality of [t] and [u] (up to α-equivalence). It fails
-    if [t] or [u] contain terms of the form [Patt(i,s,e)] or [TEnv(te,e)].  In
-    the process, subterms of the form [TRef(r)] in [t] and [u] may be set with
-    the corresponding value to enforce equality. In other words,  [eq t u] can
-    be used to implement non-linear matching (see {!module:Rewrite}). When the
-    matching feature is used, one should make sure that [TRef] constructors do
-    not appear both in [t] and in [u] at the same time. Indeed, the references
-    are set naively, without checking occurence. *)
-let eq : term -> term -> bool = fun a b -> a == b ||
-  let exception Not_equal in
-  let rec eq l =
-    match l with
-    | []       -> ()
-    | (a,b)::l ->
-    match (unfold a, unfold b) with
-    | (a          , b          ) when a == b -> eq l
-    | (Vari(x1)   , Vari(x2)   ) when Bindlib.eq_vars x1 x2 -> eq l
-    | (Type       , Type       )
-    | (Kind       , Kind       ) -> eq l
-    | (Symb(s1,_) , Symb(s2,_) ) when s1 == s2 -> eq l
-    | (Prod(a1,b1), Prod(a2,b2))
-    | (Abst(a1,b1), Abst(a2,b2)) -> let (_, b1, b2) = Bindlib.unbind2 b1 b2 in
-                                    eq ((a1,a2)::(b1,b2)::l)
-    | (LLet(t1,a1,u1), LLet(t2,a2,u2)) ->
-        let (_, u1, u2) = Bindlib.unbind2 u1 u2 in
-        eq ((a1,a2)::(t1,t2)::(u1,u2)::l)
-    | (Appl(t1,u1), Appl(t2,u2)) -> eq ((t1,t2)::(u1,u2)::l)
-    | (Meta(m1,e1), Meta(m2,e2)) when m1 == m2 ->
-        eq (if e1 == e2 then l else List.add_array2 e1 e2 l)
-    | (Wild       , _          )
-    | (_          , Wild       ) -> eq l
-    | (TRef(r)    , b          ) -> r := Some(b); eq l
-    | (a          , TRef(r)    ) -> r := Some(a); eq l
-    | (Patt(_,_,_), _          )
-    | (_          , Patt(_,_,_))
-    | (TEnv(_,_)  , _          )
-    | (_          , TEnv(_,_)  ) -> assert false
-    | (_          , _          ) -> raise Not_equal
-  in
-  try eq [(a,b)]; true with Not_equal -> false
-
-(** [eq_vari t u] checks that [t] and [u] are both variables, and the they are
-    pariwise equal. *)
-let eq_vari : term -> term -> bool = fun t u ->
-  match (unfold t, unfold u) with
-  | (Vari(x), Vari(y)) -> Bindlib.eq_vars x y
-  | (_      , _      ) -> false
-
-=======
->>>>>>> 5dfe236b
 (** [is_symb s t] tests whether [t] is of the form [Symb(s)]. *)
 let is_symb : sym -> term -> bool = fun s t ->
   match unfold t with
   | Symb(r,_) -> r == s
   | _         -> false
 
-<<<<<<< HEAD
-(** [iter_ctxt f t] applies the function [f] to every node of the term [t].
-   At each call, the function is given the list of the free variables in the
-   term, in the reverse order they were given. Free variables that were
-   already in the term before the call are not included in the list. Note: [f]
-   is called on already unfolded terms only. *)
-let iter_ctxt : (tvar list -> term -> unit) -> term -> unit = fun action t ->
-  let rec iter xs t =
-    let t = unfold t in
-    action xs t;
-    match t with
-    | Wild
-    | TRef(_)
-    | Vari(_)
-    | Type
-    | Kind
-    | Symb(_)     -> ()
-    | Patt(_,_,ts)
-    | TEnv(_,ts)
-    | Meta(_,ts)  -> Array.iter (iter xs) ts
-    | Prod(a,b)
-    | Abst(a,b)   ->
-       iter xs a;
-       let (x,b') = Bindlib.unbind b in
-       iter (if Bindlib.binder_occur b then x::xs else xs) b'
-    | Appl(t,u)   -> iter xs t; iter xs u
-    | LLet(t,a,u) ->
-        iter xs t;
-        iter xs a;
-        let x,u' = Bindlib.unbind u in
-        iter (if Bindlib.binder_occur u then x::xs else xs) u'
-  in
-  iter [] (cleanup t)
-
-=======
->>>>>>> 5dfe236b
 (** [iter f t] applies the function [f] to every node of the term [t] with
    bound variables replaced by [Kind]. Note: [f] is called on already unfolded
    terms only. *)
@@ -185,11 +98,7 @@
     | Prod(a,b)
     | Abst(a,b)   -> iter a; iter (Bindlib.subst b Kind)
     | Appl(t,u)   -> iter t; iter u
-<<<<<<< HEAD
-    | LLet(t,a,u) -> iter t; iter a; iter (Bindlib.subst u Kind)
-=======
     | LLet(a,t,u) -> iter a; iter t; iter (Bindlib.subst u Kind)
->>>>>>> 5dfe236b
   in iter
 
 (** {3 Metavariables} *)
@@ -219,11 +128,7 @@
     | Abst(a,b)   -> iter a; iter (Bindlib.subst b Kind)
     | Appl(t,u)   -> iter t; iter u
     | Meta(v,ts)  -> f v; Array.iter iter ts; if b then iter !(v.meta_type)
-<<<<<<< HEAD
-    | LLet(t,a,u) -> iter t; iter a; iter (Bindlib.subst u Kind)
-=======
     | LLet(a,t,u) -> iter a; iter t; iter (Bindlib.subst u Kind)
->>>>>>> 5dfe236b
   in iter
 
 (** [occurs m t] tests whether the metavariable [m] occurs in the term [t]. *)
