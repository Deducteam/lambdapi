(** Basic operations on terms. *)

open Extra
open Timed
open Terms

(** [fresh_vars n] creates an array of [n] fresh variables. The names of these
    variables is ["_var_i"], where [i] is a number introduced by the [Bindlib]
    library to avoid name clashes (minimal renaming is done). *)
let fresh_vars : int -> tvar array = fun n ->
  Bindlib.new_mvar mkfree (Array.make n "_var_")

(** [to_tvar t] returns [x] if [t] is of the form [Vari x] and fails
    otherwise. *)
let to_tvar : term -> tvar = fun t ->
  match t with Vari(x) -> x | _ -> assert false

(** {b NOTE} the {!val:Array.map to_tvar} function is useful when working
   with multiple binders. For example, this is the case when manipulating
   pattern variables ([Patt] constructor) or metatavariables ([Meta]
   constructor).  Remark that it is important for these constructors to hold
   an array of terms, rather than an array of variables: a variable can only
   be substituted when if it is injected in a term (using the [Vari]
   constructor). *)

(** {b NOTE} the result of {!val:to_tvar} can generally NOT be precomputed. A
    first reason is that we cannot know in advance what variable identifier is
    going to arise when working under binders,  for which fresh variables will
    often be generated. A second reason is that free variables should never be
    “marshaled” (e.g., by the {!module:Sign} module), as this would break the
    freshness invariant of new variables. *)

(** [count_products a] returns the number of consecutive products at the  head
    of the term [a]. *)
let rec count_products : term -> int = fun t ->
  match unfold t with
  | Prod(_,b) -> 1 + count_products (Bindlib.subst b Kind)
  | _         -> 0

(** [get_args t] decomposes the {!type:term} [t] into a pair [(h,args)], where
    [h] is the head term of [t] and [args] is the list of arguments applied to
    [h] in [t]. The returned [h] cannot be an [Appl] node. *)
let get_args : term -> term * term list = fun t ->
  let rec get_args acc t =
    match unfold t with
    | Appl(t,u) -> get_args (u::acc) t
    | t         -> (t, acc)
  in get_args [] t

(** [get_args_len t] is similar to [get_args t] but it also returns the length
    of the list of arguments. *)
let get_args_len : term -> term * term list * int = fun t ->
  let rec get_args_len acc len t =
    match unfold t with
    | Appl(t, u) -> get_args_len (u::acc) (len + 1) t
    | t          -> (t, acc, len)
  in
  get_args_len [] 0 t

(** [add_args t args] builds the application of the {!type:term} [t] to a list
    arguments [args]. When [args] is empty, the returned value is (physically)
    equal to [t]. *)
let add_args : term -> term list -> term = fun t args ->
  let rec add_args t args =
    match args with
    | []      -> t
    | u::args -> add_args (Appl(t,u)) args
  in add_args t args

(** [is_symb s t] tests whether [t] is of the form [Symb(s)]. *)
let is_symb : sym -> term -> bool = fun s t ->
  match unfold t with
  | Symb(r) -> r == s
  | _       -> false

(** Given a symbol [s], [expl_args s ts] returns the non-implicit arguments of
   [s] among [ts]. *)
let expl_args : sym -> term list -> term list = fun s ts ->
  let rec expl bs ts =
    match (bs, ts) with
    | (true::bs , _::ts) -> expl bs ts
    | (false::bs, t::ts) -> t :: expl bs ts
    | (_        , _    ) -> ts
  in
  expl s.sym_impl ts

(** [iter f t] applies the function [f] to every node of the term [t] with
   bound variables replaced by [Kind]. Note: [f] is called on already unfolded
   terms only. *)
let iter : (term -> unit) -> term -> unit = fun action ->
  let rec iter t =
    let t = unfold t in
    action t;
    match t with
    | Wild
    | TRef(_)
    | Vari(_)
    | Type
    | Kind
    | Symb(_)     -> ()
    | Patt(_,_,ts)
    | TEnv(_,ts)
    | Meta(_,ts)  -> Array.iter iter ts
    | Prod(a,b)
    | Abst(a,b)   -> iter a; iter (Bindlib.subst b Kind)
    | Appl(t,u)   -> iter t; iter u
    | LLet(a,t,u) -> iter a; iter t; iter (Bindlib.subst u Kind)
  in iter

<<<<<<< HEAD
(** [unbind_name b] is like [Bindlib.unbind b] but returns a valid variable
    name when [b] binds no variable. *)
let unbind_name : (term, term) Bindlib.binder -> tvar * term = fun b ->
  if Bindlib.binder_occur b then
    Bindlib.unbind b
  else
    let x = Bindlib.new_var mkfree "x" in
=======
(** [unbind_name b s] is like [Bindlib.unbind b] but returns a valid variable
    name when [b] binds no variable. The string [s] is the prefix of the
    variable's name.*)
let unbind_name :
      (term, term) Bindlib.binder -> string -> tvar * term = fun b s ->
  if Bindlib.binder_occur b then
    Bindlib.unbind b
  else
    let x = Bindlib.new_var mkfree s in
>>>>>>> 53cc077e
    (x, Bindlib.subst b (Vari x))

(** {3 Metavariables} *)

(** [make_meta ctx a] creates a metavariable of type [a],  with an environment
    containing the variables of context [ctx]. *)
let make_meta : ctxt -> term -> term = fun ctx a ->
  let prd, len = Ctxt.to_prod ctx a in
  let m = fresh_meta prd len in
  let get_var (x,_,_) = Vari(x) in
  Meta(m, Array.of_list (List.rev_map get_var ctx))

(** [iter_meta b f t] applies the function [f] to every metavariable of [t],
   and to the type of every metavariable recursively if [b] is true. *)
let iter_meta : bool -> (meta -> unit) -> term -> unit = fun b f ->
  let rec iter t =
    match unfold t with
    | Patt(_,_,_)
    | TEnv(_,_)
    | Wild
    | TRef(_)
    | Vari(_)
    | Type
    | Kind
    | Symb(_)     -> ()
    | Prod(a,b)
    | Abst(a,b)   -> iter a; iter (Bindlib.subst b Kind)
    | Appl(t,u)   -> iter t; iter u
    | Meta(v,ts)  -> f v; Array.iter iter ts; if b then iter !(v.meta_type)
    | LLet(a,t,u) -> iter a; iter t; iter (Bindlib.subst u Kind)
  in iter

(** [occurs m t] tests whether the metavariable [m] occurs in the term [t]. *)
let occurs : meta -> term -> bool =
  let exception Found in fun m t ->
  let fn p = if m == p then raise Found in
  try iter_meta false fn t; false with Found -> true

(** [add_metas b t ms] extends [ms] with all the metavariables of [t], and
   those in the types of these metavariables recursively if [b]. *)
let add_metas : bool -> term -> MetaSet.t -> MetaSet.t = fun b t ms ->
  let open Stdlib in
  let ms = ref ms in
  iter_meta b (fun m -> ms := MetaSet.add m !ms) t;
  !ms

(** [get_metas b t] returns the set of all the metavariables in [t], and in
    the types of metavariables recursively if [b]. *)
let get_metas : bool -> term -> MetaSet.t = fun b t ->
  add_metas b t MetaSet.empty

(** [has_metas b t] checks whether there are metavariables in [t], and in the
    types of metavariables recursively if [b] is true. *)
let has_metas : bool -> term -> bool =
  let exception Found in fun b t ->
  try iter_meta b (fun _ -> raise Found) t; false with Found -> true

(** [distinct_vars ctx ts]  checks  that terms of  [ts] are made of  variables
    that are themselves or their definition in  [ctx] (if it exists) distinct.
    If so, the variables are returned. *)
let distinct_vars : ctxt -> term array -> tvar array option = fun ctx ts ->
  let exception Not_unique_var in
  let open Stdlib in
  let vars = ref VarSet.empty in
  let to_var t =
    match Ctxt.unfold ctx t with
    | Vari(x) ->
        if VarSet.mem x !vars then raise Not_unique_var;
        vars := VarSet.add x !vars;
        x
    | _       -> raise Not_unique_var
  in
  try Some (Array.map to_var ts) with Not_unique_var -> None

(** {3 Conversion of a rule into a "pair" of terms} *)

(** [terms_of_rule r] converts the RHS (right hand side) of the rewriting rule
    [r] into a term.  The bound higher-order variables of the original RHS are
    substituted using [Patt] constructors.  They are thus represented as their
    LHS counterparts. This is a more convenient way of representing terms when
    analysing confluence or termination. *)
let term_of_rhs : rule -> term = fun r ->
  let fn i x =
    let (name, arity) = (Bindlib.name_of x, r.arities.(i)) in
    let make_var i = Bindlib.new_var mkfree (Printf.sprintf "x%i" i) in
    let vars = Array.init arity make_var in
    let p = _Patt (Some(i)) name (Array.map Bindlib.box_var vars) in
    TE_Some(Bindlib.unbox (Bindlib.bind_mvar vars p))
  in
  Bindlib.msubst r.rhs (Array.mapi fn r.vars)<|MERGE_RESOLUTION|>--- conflicted
+++ resolved
@@ -107,15 +107,6 @@
     | LLet(a,t,u) -> iter a; iter t; iter (Bindlib.subst u Kind)
   in iter
 
-<<<<<<< HEAD
-(** [unbind_name b] is like [Bindlib.unbind b] but returns a valid variable
-    name when [b] binds no variable. *)
-let unbind_name : (term, term) Bindlib.binder -> tvar * term = fun b ->
-  if Bindlib.binder_occur b then
-    Bindlib.unbind b
-  else
-    let x = Bindlib.new_var mkfree "x" in
-=======
 (** [unbind_name b s] is like [Bindlib.unbind b] but returns a valid variable
     name when [b] binds no variable. The string [s] is the prefix of the
     variable's name.*)
@@ -125,7 +116,6 @@
     Bindlib.unbind b
   else
     let x = Bindlib.new_var mkfree s in
->>>>>>> 53cc077e
     (x, Bindlib.subst b (Vari x))
 
 (** {3 Metavariables} *)
