--- conflicted
+++ resolved
@@ -226,31 +226,12 @@
   let exception Found in fun b t ->
   try iter_meta b (fun _ -> raise Found) t; false with Found -> true
 
-<<<<<<< HEAD
 (** [distinct_vars ctx ts]  checks  that terms of  [ts] are made of  variables
     that are themselves or their definition in  [ctx] (if it exists) distinct.
     If so, the variables are returned. *)
 let distinct_vars : ctxt -> term array -> tvar array option = fun ctx ts ->
   let exception Not_unique_var in
-  let open Pervasives in
-=======
-(** [distinct_vars_opt ts] checks that [ts] is made of distinct
-   variables and returns these variables. *)
-let distinct_vars_opt : term array -> tvar array option =
-  let exception Not_unique_var in fun ts ->
   let open Stdlib in
-  let vars = ref VarSet.empty in
-  let to_var t =
-    match unfold t with
-    | Vari x when not (VarSet.mem x !vars) -> vars := VarSet.add x !vars; x
-    | _ -> raise Not_unique_var
-  in try Some (Array.map to_var ts) with Not_unique_var -> None
-
-(** [distinct_vars ts] checks that [ts] is made of distinct variables. *)
-let distinct_vars : term array -> bool =
-  let exception Not_unique_var in fun ts ->
-  let open Stdlib in
->>>>>>> 540d6d8b
   let vars = ref VarSet.empty in
   let rec to_var t =
     match unfold t with
