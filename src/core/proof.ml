(** Proofs and tactics. *)

open Timed
open Extra
open Pos
open Terms

(** Abstract representation of a goal. *)
module Goal :
  sig
    (** Representation of a goal. *)
    type t

    (** [of_meta m] create a goal from the metavariable [m]. *)
    val of_meta : meta -> t

    (** [get_meta g] returns the metavariable associated to goal [g]. *)
    val get_meta : t -> meta

    (** [get_type g] returns the environment and expected type of the goal. *)
    val get_type : t -> Env.t * term

    (** [simpl g] simplifies the given goal, evaluating its type to SNF. *)
    val simpl : t -> t
  end =
  struct
    type t =
      { goal_meta : meta  (* Metavariable needing instantiation.    *)
      ; goal_hyps : Env.t (* Precomputed scope for a suitable term. *)
      ; goal_type : term  (* Precomputed type for a suitable term.  *) }

    let of_meta : meta -> t = fun m ->
      let (goal_hyps, goal_type) =
<<<<<<< HEAD
        Env.of_prod_arity m.meta_arity !(m.meta_type) in
      let goal_type = Eval.simplify (Env.to_ctxt goal_hyps) goal_type in
=======
        Env.destruct_prod m.meta_arity !(m.meta_type)
      in
      let goal_type = Eval.simplify goal_type in
>>>>>>> 75f68118
      {goal_meta = m; goal_hyps; goal_type}

    let get_meta : t -> meta = fun g -> g.goal_meta

    let get_type : t -> Env.t * term = fun g -> (g.goal_hyps, g.goal_type)

    let simpl : t -> t = fun g ->
      {g with goal_type = Eval.snf (Env.to_ctxt g.goal_hyps) g.goal_type}
  end

(** Representation of the proof state of a theorem. *)
type proof_state =
  { proof_name     : Pos.strloc  (** Name of the theorem.                 *)
  ; proof_term     : meta        (** Metavariable holding the proof term. *)
  ; proof_goals    : Goal.t list (** Open goals (focused goal is first).  *)
  ; proof_builtins : sym StrMap.t(** Signature state, for builtins.       *) }

(** Short synonym for qualified use. *)
type t = proof_state

(** [init builtins name a] returns an initial proof state for a theorem  named
    [name], which statement is represented by the type [a]. Builtin symbols of
    [builtins] may be used by tactics, and have been declared. *)
let init : sym StrMap.t -> Pos.strloc -> term -> t =
  fun proof_builtins name a ->
  let proof_term = fresh_meta ~name:name.elt a 0 in
  let proof_goals = [Goal.of_meta proof_term] in
  {proof_name = name; proof_term; proof_goals; proof_builtins}

(** [finished ps] tells whether the proof represented by [ps] is finished. *)
let finished : t -> bool = fun ps -> ps.proof_goals = []

(** [focus_goal ps] returns the focused goal or fails if there is none. *)
let focus_goal : Pos.popt -> proof_state -> Env.t * term = fun pos ps ->
  try Goal.get_type (List.hd ps.proof_goals)
  with Failure(_)  -> Console.fatal pos "No remaining goals..."

(** [pp_goals oc gl] prints the goal list [gl] to channel [oc]. *)
let pp_goals : _ pp = fun oc gl ->
  let open Print in
  match gl with
  | []    -> Format.fprintf oc " No more goals...\n"
  | g::gs ->
     Format.fprintf oc "\n== Goals ================================\n";
    let (hyps, _) = Goal.get_type g in
    if hyps <> [] then
      begin
        let print_hyp (s,(_,t,_)) =
          Format.fprintf oc "   %s : %a\n" s pp (Bindlib.unbox t)
        in
        List.iter print_hyp (List.rev hyps);
        Format.fprintf oc "   --------------------------------------\n"
      end;
    let (_, a) = Goal.get_type g in
    Format.fprintf oc "0. %a\n" pp a;
    if gs <> [] then
      begin
        Format.fprintf oc "\n";
        let print_goal i g =
          let (_, a) = Goal.get_type g in
          Format.fprintf oc "%i. %a\n" (i+1) pp a
        in
        List.iteri print_goal gs
      end


(** [pp oc ps] prints the proof state [ps] to channel [oc]. *)
let pp : t pp = fun oc ps -> pp_goals oc ps.proof_goals<|MERGE_RESOLUTION|>--- conflicted
+++ resolved
@@ -31,14 +31,9 @@
 
     let of_meta : meta -> t = fun m ->
       let (goal_hyps, goal_type) =
-<<<<<<< HEAD
-        Env.of_prod_arity m.meta_arity !(m.meta_type) in
-      let goal_type = Eval.simplify (Env.to_ctxt goal_hyps) goal_type in
-=======
         Env.destruct_prod m.meta_arity !(m.meta_type)
       in
-      let goal_type = Eval.simplify goal_type in
->>>>>>> 75f68118
+      let goal_type = Eval.simplify (Env.to_ctxt goal_hyps) goal_type in
       {goal_meta = m; goal_hyps; goal_type}
 
     let get_meta : t -> meta = fun g -> g.goal_meta
