(rule
 (targets version.ml)
 (action
  (with-stdout-to version.ml
    (run ocaml unix.cma %{dep:../../misc/gen_version.ml})))
 (mode fallback))

(library
 (name core)
 (public_name lambdapi.core)
 (synopsis "LambdaPi interactive theorem prover [core]")
 (modules :standard)
<<<<<<< HEAD
 (libraries lambdapi.common lambdapi.lplib pratter why3))
=======
 (libraries lambdapi.common lambdapi.lplib pratter bindlib why3 unix))
>>>>>>> b18c342a
<|MERGE_RESOLUTION|>--- conflicted
+++ resolved
@@ -10,8 +10,4 @@
  (public_name lambdapi.core)
  (synopsis "LambdaPi interactive theorem prover [core]")
  (modules :standard)
-<<<<<<< HEAD
- (libraries lambdapi.common lambdapi.lplib pratter why3))
-=======
- (libraries lambdapi.common lambdapi.lplib pratter bindlib why3 unix))
->>>>>>> b18c342a
+ (libraries lambdapi.common lambdapi.lplib pratter why3 unix))