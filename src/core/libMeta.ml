(** Functions to manipulate metavariables. *)

open Lplib
open Term
open Timed
open Common

(** Logging function for unification. *)
let log = Logger.make 'a' "meta" "metavariables"
let log = log.pp

let meta_counter : int Stdlib.ref = Stdlib.ref (-1)

(** [reset_meta_counter ()] resets the counter used to produce meta keys. *)
let reset_meta_counter () = Stdlib.(meta_counter := -1)

(** [fresh p ?name a n] creates a fresh metavariable of type [a] and arity [n]
   with the optional name [name], and adds it to [p]. *)
let fresh : problem -> term -> int -> meta = fun p a n ->
  let m = {meta_key = Stdlib.(incr meta_counter; !meta_counter);
           meta_type = ref a; meta_arity = n; meta_value = ref None } in
  if Logger.log_enabled() then log "fresh ?%d" m.meta_key;
  p := {!p with metas = MetaSet.add m !p.metas};
  if Logger.log_enabled() then log "%a" Print.problem p;
  m

(** [set p m v] sets the metavariable [m] of [p] to [v]. WARNING: No specific
   check is performed, so this function may lead to cyclic terms. To use with
   care. *)
let set : problem -> meta -> mbinder -> unit = fun p m v ->
  m.meta_type := mk_Kind; (* to save memory *) m.meta_value := Some v;
  p := {!p with metas = MetaSet.remove m !p.metas}

(** [make p ctx a] creates a fresh metavariable term of type [a] in the
   context [ctx], and adds it to [p]. *)
let make : problem -> ctxt -> term -> term = fun p ctx a ->
  let a, k = Ctxt.to_prod ctx a in
  let m = fresh p a k in
  let get_var (x,_,d) = if d = None then Some (mk_Vari x) else None in
  mk_Meta(m, Array.of_list (List.filter_rev_map get_var ctx))

<<<<<<< HEAD
=======
(** [bmake p bctx a] is the boxed version of {!make}: it creates
    a fresh {e boxed} metavariable in {e boxed} context [bctx] of {e
    boxed} type [a]. It is the same as [lift (make p c b)] (provided that
    [bctx] is boxed [c] and [a] is boxed [b]), but more efficient. *)
let bmake : problem -> bctxt -> tbox -> tbox = fun p bctx a ->
  let (a, k) = Ctxt.to_prod_box bctx a in
  let m = fresh_box p a k in
  let get_var (x, _) = _Vari x in
  _Meta_full m (Array.of_list (List.rev_map get_var bctx))

>>>>>>> 48881964
(** [make_codomain p ctx a] creates a fresh metavariable term of type [Type]
    in the context [ctx] extended with a fresh variable of type [a], and
    updates [p] with generated metavariables. *)
let make_codomain : problem -> ctxt -> term -> binder = fun p ctx a ->
  let x = new_var "x" in
  bind_var x (make p ((x, a, None) :: ctx) mk_Type)

(** [iter b f c t] applies the function [f] to every metavariable of [t] and,
   if [x] is a variable of [t] mapped to [v] in the context [c], then to every
   metavariable of [v], and to the type of every metavariable recursively if
   [b] is true. *)
let iter : bool -> (meta -> unit) -> ctxt -> term -> unit = fun b f c ->
  (* Convert the context into a map. *)
  let vm =
    let f vm (x,_,v) =
      match v with
      | Some v -> VarMap.add x v vm
      | None -> vm
    in
    Stdlib.ref (List.fold_left f VarMap.empty c)
  in
  let rec iter t =
    match unfold t with
    | Db _ -> assert false
    | Patt _
    | Wild
    | TRef _
    | Type
    | Kind
    | Plac _
    | Symb _ -> ()
    | Vari x ->
        begin match VarMap.find_opt x Stdlib.(!vm) with
        | Some v -> Stdlib.(vm := VarMap.remove x !vm); iter v
        | None -> ()
        end
    | Prod(a,b)
    | Abst(a,b) -> iter a; iter (subst b mk_Kind)
    | Appl(t,u) -> iter t; iter u
    | Meta(m,ts) -> f m; Array.iter iter ts; if b then iter !(m.meta_type)
    | LLet(a,t,u) -> iter a; iter t; iter (subst u mk_Kind)
  in iter

(** [occurs m c t] tests whether the metavariable [m] occurs in the term [t]
   when variables defined in the context [c] are unfolded. *)
let occurs : meta -> ctxt -> term -> bool =
  let exception Found in fun m c t ->
  let f p = if m == p then raise Found in
  try iter false f c t; false with Found -> true<|MERGE_RESOLUTION|>--- conflicted
+++ resolved
@@ -39,19 +39,6 @@
   let get_var (x,_,d) = if d = None then Some (mk_Vari x) else None in
   mk_Meta(m, Array.of_list (List.filter_rev_map get_var ctx))
 
-<<<<<<< HEAD
-=======
-(** [bmake p bctx a] is the boxed version of {!make}: it creates
-    a fresh {e boxed} metavariable in {e boxed} context [bctx] of {e
-    boxed} type [a]. It is the same as [lift (make p c b)] (provided that
-    [bctx] is boxed [c] and [a] is boxed [b]), but more efficient. *)
-let bmake : problem -> bctxt -> tbox -> tbox = fun p bctx a ->
-  let (a, k) = Ctxt.to_prod_box bctx a in
-  let m = fresh_box p a k in
-  let get_var (x, _) = _Vari x in
-  _Meta_full m (Array.of_list (List.rev_map get_var bctx))
-
->>>>>>> 48881964
 (** [make_codomain p ctx a] creates a fresh metavariable term of type [Type]
     in the context [ctx] extended with a fresh variable of type [a], and
     updates [p] with generated metavariables. *)
