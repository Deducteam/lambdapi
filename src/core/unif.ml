(** Solving unification constraints. *)

open! Lplib
open Lplib.Extra

open Timed
open Common
open Error
open Term
open LibTerm
open Print
open Debug

(** Logging function for unification. *)
let logger_unif = new_logger 'u' "unif" "unification"
let log_unif = logger_unif.logger

(** [type_app c a ts] returns [Some u] where [u] is a type of [add_args x ts]
   in context [c] where [x] is any term of type [a] if [x] can be applied to
   at least [List.length ts] arguments, and [None] otherwise. *)
let rec type_app : ctxt -> term -> term list -> term option = fun c a ts ->
  match Eval.whnf c a, ts with
  | Prod(_,b), t::ts -> type_app c (Bindlib.subst b t) ts
  | _, [] -> Some a
  | _, _ -> None

(** [add_constr p c] adds the constraint [c] into [p.to_solve]. *)
let add_constr : problem -> constr -> unit = fun p c ->
  if !log_enabled then log_unif (mag "add %a") pp_constr c;
  p.to_solve <- c::p.to_solve

(** [add_unif_rule_constr p (c,t,u)] adds to [p] the constraint [(c,t,u)]
   as well as the constraint [(c,a,b)] where [a] is the type of [t] and [b]
   the type of [u] if they can be infered. *)
let add_unif_rule_constr : problem -> constr -> unit = fun p (c,t,u) ->
  match Infer.infer_noexn p c t with
  | None -> ignore (Infer.infer_noexn p c u)
  | Some a ->
      match Infer.infer_noexn p c u with
      | Some b when not (Eval.eq_modulo c a b) -> add_constr p (c,a,b)
      | _ -> ()

(** [try_unif_rules p c s t] tries to simplify the unification problem [c
   ⊢ s ≡ t] with the user-defined unification rules. *)
let try_unif_rules : problem -> ctxt -> term -> term -> bool =
  fun p c s t ->
  if !log_enabled then log_unif "check unif_rules";
  let exception No_match in
  let open Unif_rule in
  try
    let rhs =
      match Eval.tree_walk p !(equiv.sym_dtree) c [s;t] with
      | Some(r,[]) -> r
      | Some(_)    -> assert false (* Everything should be matched *)
      | None       ->
      match Eval.tree_walk p !(equiv.sym_dtree) c [t;s] with
      | Some(r,[]) -> r
      | Some(_)    -> assert false (* Everything should be matched *)
      | None       -> raise No_match
    in
    let cs = List.map (fun (t,u) -> (c,t,u)) (unpack rhs) in
    if !log_enabled then log_unif "rewrites to:%a" pp_constrs cs;
    List.iter (add_unif_rule_constr p) cs;
    true
  with No_match ->
    if !log_enabled then log_unif "found no unif_rule";
    false

(** [instantiable c m ts u] tells whether, in a problem [m[ts]=u], [m] can
   be instantiated. It does not check whether the instantiation is closed
   though. *)
let instantiable : ctxt -> meta -> term array -> term -> bool =
  fun c m ts u -> nl_distinct_vars c ts <> None && not (LibMeta.occurs m c u)

(** [instantiation c m ts u] tells whether, in a problem [m[ts]=u], [m] can
   be instantiated and returns the corresponding instantiation, simplified. It
   does not check whether the instantiation is closed though. *)
let instantiation :
      ctxt -> meta -> term array -> term -> tmbinder Bindlib.box option =
<<<<<<< HEAD
  fun ctx m ts u ->
  if not (Meta.occurs m u) then
    match nl_distinct_vars ctx ts with
    | None -> None
    | Some(vs, map) ->
        let u = Eval.simplify (Ctxt.to_let ctx (sym_to_var map u)) in
=======
  fun c m ts u ->
  match nl_distinct_vars c ts with
    | None -> None
    | Some(vs, map) ->
        if LibMeta.occurs m c u then None else
        let u = Eval.simplify (sym_to_var map u) in
>>>>>>> 4d12e7dd
        Some (Bindlib.bind_mvar vs (lift u))

(** Checking type or not during meta instanciation. *)
let do_type_check = Stdlib.ref true

(** [instantiate p c m ts u] checks whether, with a constraint [m[ts] ≡ u],
   [m] can be instantiated and, if so, instantiates it and updates the
   metavariables of [p]. *)
let instantiate : problem -> ctxt -> meta -> term array -> term -> bool =
  fun p c m ts u ->
  if !log_enabled then log_unif "try instantiate";
<<<<<<< HEAD
  match instantiation ctx m ts u with
  | Some b when Bindlib.is_closed b ->
      let do_instantiate() =
        if !log_enabled then log_unif (red "%a ≔ %a") pp_meta m pp_term u;
        Meta.set m (Bindlib.unbox b); true
=======
  match instantiation c m ts u with
  | Some b when Bindlib.is_closed b ->
      let do_instantiate() =
        if !log_enabled then log_unif (red "%a ≔ %a") pp_meta m pp_term u;
        LibMeta.set p m (Bindlib.unbox b); p.recompute <- true; true
>>>>>>> 4d12e7dd
      in
      if Stdlib.(!do_type_check) then
        begin
          if !log_enabled then log_unif "check typing";
          let typ_mts =
            match type_app c !(m.meta_type) (Array.to_list ts) with
            | Some a -> a
            | None -> assert false
          in
          if Infer.check_noexn p c u typ_mts then do_instantiate()
          else (if !log_enabled then log_unif "typing failed"; false)
        end
      else do_instantiate()
  | i ->
      if !log_enabled then
        begin
          match i with
          | None ->
              if not (LibMeta.occurs m c u) then log_unif "occur check failed"
              else log_unif "arguments are not distinct variables: %a"
                     (Array.pp pp_term " ") ts
          | Some _ -> log_unif "not closed"
        end;
      false

(** [add_to_unsolved p c t1 t2] checks whether [t1] is equivalent to [t2] in
   context [c]. If not, then it tries to apply unification rules. If no
   unification rule applies then it adds [(c,t1,t2)] to the unsolved
   constraints of [p]. *)
let add_to_unsolved : problem -> ctxt -> term -> term -> unit =
  fun p c t1 t2 ->
  if Eval.eq_modulo c t1 t2 then
    (if !log_enabled then log_unif "equivalent terms")
  else if not (try_unif_rules p c t1 t2) then
    (if !log_enabled then log_unif "move to unsolved";
     p.unsolved <- (c,t1,t2) :: p.unsolved)

(** [decompose p c ts1 ts2] tries to decompose a problem of the form [h ts1 ≡
   h ts2] into the problems [t1 ≡ u1; ..; tn ≡ un], assuming that [ts1 =
   [t1;..;tn]] and [ts2 = [u1;..;un]]. *)
let decompose : problem -> ctxt -> term list -> term list -> unit =
  fun p c ts1 ts2 ->
    if !log_enabled && ts1 <> [] then log_unif "decompose";
    List.iter2 (fun a b -> add_constr p (c,a,b)) ts1 ts2

(** For a problem of the form [h1 ≡ h2] with [h1 = m[ts]], [h2 = Πx:_,_] (or
   the opposite) and [ts] distinct bound variables, [imitate_prod m h1 h2 p]
   instantiates [m] to a product and adds the constraint [h1 ≡ h2] to [p]. *)
let imitate_prod : problem -> ctxt -> meta -> term -> term -> unit =
  fun p c m h1 h2 ->
  if !log_enabled then log_unif "imitate_prod %a" pp_meta m;
  Infer.set_to_prod p m; add_constr p (c,h1,h2)

(** For a problem [m[vs] ≡ s(ts)] in context [c], where [vs] are distinct
   variables, [m] is a meta of type [Πy0:a0,..,Πyk-1:ak-1,b] with [k = length
   vs], [s] is an injective symbol of type [Πx0:b0,..,Πxn-1:bn-1,c] with [n =
   length ts], [imitate_inj p c m vs us s ts] tries to instantiate [m] by
   [s(m0[vs],..,mn-1[vs])] where [mi] is a fresh meta of type
   [Πv0:a0,..,Πvk-1:ak-1{y0=v0,..,yk-2=vk-2}, bi{x0=m0[vs],..,xi-1=mi-1[vs]}].
   It returns [true] if it can and [false] otherwise. *)
let imitate_inj :
      problem -> ctxt -> meta -> term array -> term list -> sym -> term list
      -> bool =
  fun p c m vs us s ts ->
  if !log_enabled then
    log_unif "imitate_inj %a ≡ %a" pp_term (add_args (mk_Meta(m,vs)) us)
                                   pp_term (add_args (mk_Symb s) ts);
  let exception Cannot_imitate in
  try
    if not (us = [] && is_injective s) then raise Cannot_imitate;
    let vars =
      match distinct_vars c vs with
      | None -> raise Cannot_imitate
      | Some vars -> vars
    in
    (* Build the environment (yk-1,ak-1{y0=v0,..,yk-2=vk-2});..;(y0,a0). *)
    let env, _ = Env.of_prod_using c vars !(m.meta_type) in
    (* Build the term s(m0[vs],..,mn-1[vs]). *)
    let k = Array.length vars in
    let t =
      let rec build i acc t =
        if i <= 0 then add_args (mk_Symb s) (List.rev acc) else
        match unfold t with
        | Prod(a,b) ->
            let m = LibMeta.fresh p (Env.to_prod env (lift a)) k in
            let u = mk_Meta (m,vs) in
            build (i-1) (u::acc) (Bindlib.subst b u)
        | _ -> raise Cannot_imitate
      in build (List.length ts) [] !(s.sym_type)
    in
    if !log_enabled then log_unif (red "%a ≔ %a") pp_meta m pp_term t;
    LibMeta.set p m (Bindlib.unbox (Bindlib.bind_mvar vars (lift t))); true
  with Cannot_imitate | Invalid_argument _ -> false

(** [imitate_lam_cond h ts] tells whether [ts] is headed by a variable not
   occurring in [h]. *)
let imitate_lam_cond : term -> term list -> bool = fun h ts ->
  match ts with
  | [] -> false
  | e :: _ ->
      match unfold e with
      | Vari x -> not (Bindlib.occur x (lift h))
      | _ -> false

(** For a problem of the form [Appl(m[ts],[Vari x;_]) ≡ _], where [m] is a
   metavariable of arity [n] and type [Πx1:a1,..,Πxn:an,t], and [x] does not
   occur in [m[ts]], instantiate [m] by [λx1:a1,..,λxn:an,λx:a,m1[x1,..,xn,x]]
   where [m1] is a new metavariable of arity [n+1] and:

  - either [t = Πx:a,b] and [m1] is of type [Πx1:a1,..,Πxn:an,Πx:a,b]

  - or we add the problem [t ≡ Πx:m2[x1,..,xn],m3[x1,..,xn,x]] where [m2] is a
   new metavariable of arity [n] and type [Πx1:a1,..,Πxn:an,TYPE] and [m3] is
   a new metavariable of arity [n+1] and type
   [Πx1:a1,..,Πxn:an,Πx:m2[x1,..,xn],TYPE], and do as in the previous case. *)
let imitate_lam : problem -> ctxt -> meta -> unit = fun p c m ->
    if !log_enabled then log_unif "imitate_lam %a" pp_meta m;
    let n = m.meta_arity in
    let env, t = Env.of_prod_nth c n !(m.meta_type) in
    let of_prod a b =
      let x,b = LibTerm.unbind_name "x" b in
      let a = lift a in
      let env' = Env.add x a None env in
      x, a, env', lift b
    in
    let x, a, env', b =
      match Eval.whnf c t with
      | Prod(a,b) -> of_prod a b
      | Meta(n,ts) as t when nl_distinct_vars c ts <> None ->
          begin
            Infer.set_to_prod p n;
            match unfold t with
            | Prod(a,b) -> of_prod a b
            | _ -> assert false
          end
      | _ ->
         let tm2 = Env.to_prod env _Type in
         let m2 = LibMeta.fresh p tm2 n in
         let a = _Meta m2 (Env.to_tbox env) in
         let x = new_tvar "x" in
         let env' = Env.add x a None env in
         let tm3 = Env.to_prod env' _Type in
         let m3 = LibMeta.fresh p tm3 (n+1) in
         let b = _Meta m3 (Env.to_tbox env') in
         let u = Bindlib.unbox (_Prod a (Bindlib.bind_var x b)) in
         add_constr p (Env.to_ctxt env, u, t);
         x, a, env', b
    in
    let tm1 = Env.to_prod env' b in
    let m1 = LibMeta.fresh p tm1 (n+1) in
    let u1 = _Meta m1 (Env.to_tbox env') in
    let xu1 = _Abst a (Bindlib.bind_var x u1) in
    let v = Bindlib.bind_mvar (Env.vars env) xu1 in
    if !log_enabled then
      log_unif (red "%a ≔ %a") pp_meta m pp_term (Bindlib.unbox xu1);
    LibMeta.set p m (Bindlib.unbox v)

(** [inverse_opt s ts v] returns [Some(t, inverse s v)] if [ts=[t]], [s] is
   injective and [inverse s v] does not fail, and [None] otherwise. *)
let inverse_opt : sym -> term list -> term -> (term * term) option =
  fun s ts v ->
  if !log_enabled then log_unif "try inverse %a" pp_sym s;
  try
    match ts with
    | [t] when is_injective s -> Some (t, Inverse.inverse s v)
    | _ -> raise Not_found
  with Not_found -> if !log_enabled then log_unif "failed"; None

(** Exception raised when a constraint is not solvable. *)
exception Unsolvable

(** [error t1 t2]
@raise Unsolvable. *)
let error : term -> term -> 'a = fun t1 t2 ->
  fatal_msg "\n[%a]\nand\n[%a]\nare not convertible.\n" pp_term t1 pp_term t2;
  raise Unsolvable

(** [inverse p c t1 s ts1 t2] tries to replace a problem of the form [t1 ≡ t2]
   with [t1 = s(ts1)] and [ts1=[u]] by [u ≡ inverse s t2], when [s] is
   injective. *)
let inverse : problem -> ctxt -> term -> sym -> term list -> term -> unit =
  fun p c t1 s ts1 t2 ->
  match inverse_opt s ts1 t2 with
  | Some (t, u) -> add_constr p (c,t,u)
  | _ ->
      if not (try_unif_rules p c t1 t2) then
        match unfold t2 with
        | Prod _ when is_constant s -> error t1 t2
        | _ ->
            if !log_enabled then log_unif "move to unsolved";
            p.unsolved <- (c,t1,t2) :: p.unsolved

(** [sym_sym_whnf p c t1 s1 ts1 t2 s2 ts2 p] handles the case [s1(ts1) =
   s2(ts2); p] when [s1(ts1)] and [s2(ts2)] are in whnf. *)
let sym_sym_whnf :
      problem -> ctxt -> term -> sym -> term list -> term -> sym -> term list
      -> unit =
  fun p c t1 s1 ts1 t2 s2 ts2 ->
  if s1 == s2 then
    match s1.sym_prop with
    | (Const|Injec) ->
        if List.same_length ts1 ts2 then decompose p c ts1 ts2
        else error t1 t2
    | _ -> add_to_unsolved p c t1 t2
  else
    match s1.sym_prop, s2.sym_prop with
    | Const, Const -> error t1 t2
    | _, _ ->
        match inverse_opt s1 ts1 t2 with
        | Some (t, u) -> add_constr p (c,t,u)
        | None -> inverse p c t2 s2 ts2 t1

(** [solve_noexn p] tries to simplify the constraints of [p].
@raise [Unsolvable] if it finds a constraint that cannot be satisfied.
Otherwise, [p.to_solve] is empty but [p.unsolved] may still contain
constraints that could not be simplified. *)
let solve : problem -> unit = fun p ->
  while p.to_solve <> [] || (p.recompute && p.unsolved <> []) do
  match p.to_solve with
  | [] ->
      if !log_enabled then log_unif "recompute";
      p.to_solve <- p.unsolved;
      p.unsolved <- [];
      p.recompute <- false
  | (c,t1,t2)::to_solve ->
  (*if !log_enabled then
    log_unif "%d constraints" (1 + List.length to_solve);*)

  (* We remove the first constraint from [p] for not looping. *)
  p.to_solve <- to_solve;

<<<<<<< HEAD
  if !log_enabled then log_unif (gre "%a") pp_constr (ctx,t1,t2);
  let h1, ts1 = get_args t1 and h2, ts2 = get_args t2 in
=======
  (* We take the beta-whnf. *)
  let t1 = Eval.whnf_beta t1 and t2 = Eval.whnf_beta t2 in
  if !log_enabled then log_unif (gre "solve %a") pp_constr (c,t1,t2);
  let (h1, ts1) = get_args t1
  and (h2, ts2) = get_args t2 in
>>>>>>> 4d12e7dd

  match h1, h2 with
  | Abst(_,b), _ when ts1 <> [] ->
      begin match ts1 with
      | [] -> assert false
      | u::us ->
          let t1' = add_args (Bindlib.subst b u) us in
          solve (add_constr (ctx, t1', t2) p)
      end
  | _, Abst(_,b) when ts2 <> [] ->
      begin match ts2 with
      | [] -> assert false
      | u::us ->
          let t2' = add_args (Bindlib.subst b u) us in
          solve (add_constr (ctx, t1, t2') p)
      end

  | LLet(a,t,u), _ ->
      let _, u, ctx' = Ctxt.unbind ctx a (Some t) u in
      solve (add_constr (ctx', add_args u ts1, t2) p)
  | _, LLet(a,t,u) ->
      let _, u, ctx' = Ctxt.unbind ctx a (Some t) u in
      solve (add_constr (ctx', t1, add_args u ts2) p)

  | Type, Type
  | Kind, Kind -> ()

  | Prod(a1,b1), Prod(a2,b2)
  | Abst(a1,b1), Abst(a2,b2) ->
      (* [ts1] and [ts2] must be empty because of typing or normalization. *)
      if !log_enabled then log_unif "decompose";
      let (x,b1,b2) = Bindlib.unbind2 b1 b2 in
      let c' = (x,a1,None)::c in
      add_constr p (c',b1,b2);
      add_constr p (c,a1,a2)

  | Vari x1, Vari x2 when Bindlib.eq_vars x1 x2 ->
      if List.same_length ts1 ts2 then decompose p c ts1 ts2
      else error t1 t2

  | Type, (Kind|Prod _|Symb _|Vari _|Abst _)
  | Kind, (Type|Prod _|Symb _|Vari _|Abst _)
  | Prod _, (Type|Kind|Vari _)
  | Vari _, (Type|Kind|Vari _|Prod _)
    -> error t1 t2

  | Symb s1, Symb s2
       when s1 == s2 && s1.sym_prop <> Defin && List.same_length ts1 ts2 ->
      decompose p c ts1 ts2
  | Symb s1, Symb s2
       when s1 != s2 && s1.sym_prop = Const && s2.sym_prop = Const ->
      error t1 t2

  (*TODO try to factorize calls to
     instantiate/instantiable/nl_distinct_vars. *)
  | Meta(m,ts), _ when ts1 = [] && instantiate p c m ts t2 -> ()
  | _, Meta(m,ts) when ts2 = [] && instantiate p c m ts t1 -> ()

  | Meta(m,ts), Prod _ when ts1 = [] && instantiable c m ts h2 ->
      imitate_prod p c m h1 h2
  | Prod _, Meta(m,ts) when ts2 = [] && instantiable c m ts h1 ->
      imitate_prod p c m h1 h2

  | Meta(m,ts), _ when imitate_lam_cond h1 ts1
                      && nl_distinct_vars c ts <> None ->
      imitate_lam p c m; add_constr p (c,t1,t2)
  | _, Meta(m,ts) when imitate_lam_cond h2 ts2
                      && nl_distinct_vars c ts <> None ->
      imitate_lam p c m; add_constr p (c,t1,t2)

  | _ ->

  (* We reduce [t1] and [t2] and try again. *)
<<<<<<< HEAD
  let t1 = Eval.whnf ctx t1 and t2 = Eval.whnf ctx t2 in
  let h1, ts1 = get_args t1 and h2, ts2 = get_args t2 in
=======
  let t1 = Eval.whnf c t1 and t2 = Eval.whnf c t2 in
  let (h1, ts1) = get_args t1
  and (h2, ts2) = get_args t2 in
>>>>>>> 4d12e7dd

  if !log_enabled then log_unif "normalize";
  if !log_enabled then log_unif (gre "solve %a") pp_constr (c,t1,t2);

  match h1, h2 with
  | Type, Type
  | Kind, Kind -> ()

  | Prod(a1,b1), Prod(a2,b2)
  | Abst(a1,b1), Abst(a2,b2) ->
      (* [ts1] and [ts2] must be empty because of typing or normalization. *)
      if !log_enabled then log_unif "decompose";
      add_constr p (c,a1,a2);
      let (x,b1,b2) = Bindlib.unbind2 b1 b2 in
      let c' = (x,a1,None)::c in
      add_constr p (c',b1,b2)

  | Vari x1, Vari x2 when Bindlib.eq_vars x1 x2 ->
      if List.same_length ts1 ts2 then decompose p c ts1 ts2
      else error t1 t2

  | Type, (Kind|Prod _|Symb _|Vari _|Abst _)
  | Kind, (Type|Prod _|Symb _|Vari _|Abst _)
  | Prod _, (Type|Kind|Vari _|Abst _)
  | Vari _, (Type|Kind|Vari _|Prod _)
  | Abst _, (Type|Kind|Prod _)
    -> error t1 t2

  | Symb s1, Symb s2 -> sym_sym_whnf p c t1 s1 ts1 t2 s2 ts2

  (*TODO try to factorize calls to
     instantiate/instantiable/nl_distinct_vars. *)
  | Meta(m,ts), _ when ts1 = [] && instantiate p c m ts t2 -> ()
  | _, Meta(m,ts) when ts2 = [] && instantiate p c m ts t1 -> ()

  | Meta(m,ts), Prod _ when ts1 = [] && instantiable c m ts h2 ->
      imitate_prod p c m h1 h2
  | Prod _, Meta(m,ts) when ts2 = [] && instantiable c m ts h1 ->
      imitate_prod p c m h1 h2

  | Meta(m,ts), _ when imitate_lam_cond h1 ts1
                      && nl_distinct_vars c ts <> None ->
      imitate_lam p c m; add_constr p (c,t1,t2)
  | _, Meta(m,ts) when imitate_lam_cond h2 ts2
                      && nl_distinct_vars c ts <> None ->
      imitate_lam p c m; add_constr p (c,t1,t2)

  | Meta(m,ts), Symb s ->
      if imitate_inj p c m ts ts1 s ts2
      then add_constr p (c,t1,t2)
      else add_to_unsolved p c t1 t2
  | Symb s, Meta(m,ts) ->
      if imitate_inj p c m ts ts2 s ts1
      then add_constr p (c,t1,t2)
      else add_to_unsolved p c t1 t2

  | Meta _, _
  | _, Meta _ -> add_to_unsolved p c t1 t2

  | Symb s, _ -> inverse p c t1 s ts1 t2
  | _, Symb s -> inverse p c t2 s ts2 t1

  | _ -> add_to_unsolved p c t1 t2
  done

(** [solve_noexn ~type_check p] tries to simplify the constraints of [p]. It
   returns [false] if it finds a constraint that cannot be
   satisfied. Otherwise, [p.to_solve] is empty but [p.unsolved] may still
   contain constraints that could not be simplified. Metavariable
   instantiations are type-checked only if the optional argument [~type_check]
   is [true] (default). *)
let solve_noexn : ?type_check:bool -> problem -> bool =
  fun ?(type_check=true) p ->
  if !log_enabled then log_hndl "solve %a" pp_problem p;
  Stdlib.(do_type_check := type_check);
  try time_of (fun () -> solve p; true) with Unsolvable -> false<|MERGE_RESOLUTION|>--- conflicted
+++ resolved
@@ -77,22 +77,13 @@
    does not check whether the instantiation is closed though. *)
 let instantiation :
       ctxt -> meta -> term array -> term -> tmbinder Bindlib.box option =
-<<<<<<< HEAD
-  fun ctx m ts u ->
-  if not (Meta.occurs m u) then
-    match nl_distinct_vars ctx ts with
-    | None -> None
-    | Some(vs, map) ->
-        let u = Eval.simplify (Ctxt.to_let ctx (sym_to_var map u)) in
-=======
   fun c m ts u ->
   match nl_distinct_vars c ts with
     | None -> None
     | Some(vs, map) ->
-        if LibMeta.occurs m c u then None else
-        let u = Eval.simplify (sym_to_var map u) in
->>>>>>> 4d12e7dd
-        Some (Bindlib.bind_mvar vs (lift u))
+        if LibMeta.occurs m c u then None
+        else let u = Eval.simplify (sym_to_var map u) in
+             Some (Bindlib.bind_mvar vs (lift u))
 
 (** Checking type or not during meta instanciation. *)
 let do_type_check = Stdlib.ref true
@@ -103,19 +94,11 @@
 let instantiate : problem -> ctxt -> meta -> term array -> term -> bool =
   fun p c m ts u ->
   if !log_enabled then log_unif "try instantiate";
-<<<<<<< HEAD
-  match instantiation ctx m ts u with
-  | Some b when Bindlib.is_closed b ->
-      let do_instantiate() =
-        if !log_enabled then log_unif (red "%a ≔ %a") pp_meta m pp_term u;
-        Meta.set m (Bindlib.unbox b); true
-=======
   match instantiation c m ts u with
   | Some b when Bindlib.is_closed b ->
       let do_instantiate() =
         if !log_enabled then log_unif (red "%a ≔ %a") pp_meta m pp_term u;
         LibMeta.set p m (Bindlib.unbox b); p.recompute <- true; true
->>>>>>> 4d12e7dd
       in
       if Stdlib.(!do_type_check) then
         begin
@@ -347,39 +330,29 @@
   (* We remove the first constraint from [p] for not looping. *)
   p.to_solve <- to_solve;
 
-<<<<<<< HEAD
-  if !log_enabled then log_unif (gre "%a") pp_constr (ctx,t1,t2);
+  if !log_enabled then log_unif (gre "%a") pp_constr (c,t1,t2);
   let h1, ts1 = get_args t1 and h2, ts2 = get_args t2 in
-=======
-  (* We take the beta-whnf. *)
-  let t1 = Eval.whnf_beta t1 and t2 = Eval.whnf_beta t2 in
-  if !log_enabled then log_unif (gre "solve %a") pp_constr (c,t1,t2);
-  let (h1, ts1) = get_args t1
-  and (h2, ts2) = get_args t2 in
->>>>>>> 4d12e7dd
 
   match h1, h2 with
+  (* Beta-reduction. *)
   | Abst(_,b), _ when ts1 <> [] ->
       begin match ts1 with
       | [] -> assert false
-      | u::us ->
-          let t1' = add_args (Bindlib.subst b u) us in
-          solve (add_constr (ctx, t1', t2) p)
+      | u::us -> add_constr p (c, add_args (Bindlib.subst b u) us, t2)
       end
   | _, Abst(_,b) when ts2 <> [] ->
       begin match ts2 with
       | [] -> assert false
-      | u::us ->
-          let t2' = add_args (Bindlib.subst b u) us in
-          solve (add_constr (ctx, t1, t2') p)
+      | u::us -> add_constr p (c, t1, add_args (Bindlib.subst b u) us)
       end
 
+  (* Let unfolding. *)
   | LLet(a,t,u), _ ->
-      let _, u, ctx' = Ctxt.unbind ctx a (Some t) u in
-      solve (add_constr (ctx', add_args u ts1, t2) p)
+      let _, u, _ = Ctxt.unbind c a (Some t) u in
+      add_constr p (c, add_args u ts1, t2)
   | _, LLet(a,t,u) ->
-      let _, u, ctx' = Ctxt.unbind ctx a (Some t) u in
-      solve (add_constr (ctx', t1, add_args u ts2) p)
+      let _, u, _ = Ctxt.unbind c a (Some t) u in
+      add_constr p (c, t1, add_args u ts2)
 
   | Type, Type
   | Kind, Kind -> ()
@@ -430,14 +403,8 @@
   | _ ->
 
   (* We reduce [t1] and [t2] and try again. *)
-<<<<<<< HEAD
-  let t1 = Eval.whnf ctx t1 and t2 = Eval.whnf ctx t2 in
-  let h1, ts1 = get_args t1 and h2, ts2 = get_args t2 in
-=======
   let t1 = Eval.whnf c t1 and t2 = Eval.whnf c t2 in
-  let (h1, ts1) = get_args t1
-  and (h2, ts2) = get_args t2 in
->>>>>>> 4d12e7dd
+  let (h1, ts1) = get_args t1 and (h2, ts2) = get_args t2 in
 
   if !log_enabled then log_unif "normalize";
   if !log_enabled then log_unif (gre "solve %a") pp_constr (c,t1,t2);
