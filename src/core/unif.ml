--- conflicted
+++ resolved
@@ -36,65 +36,25 @@
 (** Boolean saying whether user metavariables can be set or not. *)
 let can_instantiate : bool ref = ref true
 
-<<<<<<< HEAD
-(** [instantiate ctx m ts u] check whether [m] can be instantiated for solving
-    the unification problem “m[ts] = u” in context [ctx]. The returned boolean
-    tells whether [m] was instantiated or not. *)
+(** [instantiation ctx m ts u] checks whether, in a problem [m[ts]=u], [m] can
+    be instantiated and returns the corresponding instantiation. It does not
+    check whether the instantiation is closed though. *)
+let instantiation : ctxt -> meta -> term array -> term ->
+  (term, term) Bindlib.mbinder Bindlib.box option
+  = fun ctx m ts u ->
+  if (!can_instantiate || internal m) && not (occurs m u) then
+    match nl_distinct_vars ctx ts with
+    | None     -> None
+    | Some(vs) -> Some (Bindlib.bind_mvar vs (lift u))
+  else None
+
+(** [instantiate ctx m ts u] check whether, in a problem [m[ts]=u], [m] can be
+    instantiated and, if so, instantiate it. *)
 let instantiate : ctxt -> meta -> term array -> term -> bool =
   fun ctx m ts u ->
-  (!can_instantiate || internal m)
-  && not (occurs m u)
-  && match nl_distinct_vars ctx ts with
-     | None -> false
-     | Some vs ->
-        let bu = Bindlib.bind_mvar vs (lift u) in
-        Bindlib.is_closed bu (* To make sure that there is no non-linear
-                                variable of [vs] occurring in [u]. *)
-        && (set_meta m (Bindlib.unbox bu); true)
-=======
-(** [nl_distinct_vars ts] checks that [ts] is made of variables [vs] only
-   and returns some copy of [vs] where variables occurring more than
-   once are replaced by fresh variables. It returns [None] otherwise. *)
-let nl_distinct_vars : term array -> tvar array option =
-  let exception Not_a_var in fun ts ->
-  let open Stdlib in
-  let vars = ref VarSet.empty
-  and nl_vars = ref VarSet.empty in
-  let to_var t =
-    match unfold t with
-    | Vari x ->
-       begin
-         if VarSet.mem x !vars then nl_vars := VarSet.add x !nl_vars
-         else vars := VarSet.add x !vars;
-         x
-       end
-    | _ -> raise Not_a_var
-  in
-  let replace_nl_var x =
-    if VarSet.mem x !nl_vars then Bindlib.new_var mkfree "_" else x
-  in
-  try Some (Array.map replace_nl_var (Array.map to_var ts))
-  with Not_a_var -> None
-
-(** [instantiation m ts u] checks whether, in a problem [m[ts]=u], [m] can be
-   instantiated and returns the corresponding instantiation. It does not check
-   whether the instantiation is closed though. *)
-let instantiation : meta -> term array -> term ->
-                    (term, term) Bindlib.mbinder Bindlib.box option
-  = fun m ts u ->
-  if (!can_instantiate || internal m) && not (occurs m u) then
-    match nl_distinct_vars ts with
-    | None -> None
-    | Some vs -> Some (Bindlib.bind_mvar vs (lift u))
-  else None
-
-(** [instantiate m ts u] check whether, in a problem [m[ts]=u], [m] can be
-   instantiated and, if so, instantiate it. *)
-let instantiate : meta -> term array -> term -> bool = fun m ts u ->
-  match instantiation m ts u with
-  | Some bu when Bindlib.is_closed bu -> set_meta m (Bindlib.unbox bu); true
+  match instantiation ctx m ts u with
+  | Some(bu) when Bindlib.is_closed bu -> set_meta m (Bindlib.unbox bu); true
   | _ -> false
->>>>>>> 326cf034
 
 (** [solve cfg p] tries to solve the unification problems of [p] and
     returns the constraints that could not be solved. *)
@@ -108,31 +68,19 @@
 
 (** [solve_aux t1 t2 p] tries to solve the unificaton problem given by [p] and
     the constraint [(t1,t2)], starting with the latter. *)
-<<<<<<< HEAD
 and solve_aux : ctxt -> term -> term -> problems -> unif_constrs =
   fun ctx t1 t2 p ->
   let (h1, ts1) = Basics.get_args (Eval.whnf ctx t1) in
   let (h2, ts2) = Basics.get_args (Eval.whnf ctx t2) in
-=======
-and solve_aux : term -> term -> problems -> unif_constrs = fun t1 t2 p ->
-  let (h1, ts1) = Eval.whnf_stk t1 []
-  and (h2, ts2) = Eval.whnf_stk t2 [] in
->>>>>>> 326cf034
   if !log_enabled then
     log_unif "solve %a" pp_constr (ctx, add_args h1 ts1, add_args h2 ts2);
 
   let add_to_unsolved () =
-<<<<<<< HEAD
     let t1 = add_args h1 ts1 in
     let t2 = add_args h2 ts2 in
     if Eval.eq_modulo ctx t1 t2 then solve p else
     (* Keep the context *)
     solve {p with unsolved = (ctx,t1,t2) :: p.unsolved}
-=======
-    let t1 = add_args h1 ts1 and t2 = add_args h2 ts2 in
-    if Eval.eq_modulo t1 t2 then solve p
-    else solve {p with unsolved = (t1,t2) :: p.unsolved}
->>>>>>> 326cf034
   in
 
   let error () =
@@ -142,12 +90,8 @@
   in
 
   let decompose () =
-<<<<<<< HEAD
     (* Propagate context *)
     let add_arg_pb l t1 t2 = (ctx,t1,t2)::l in
-=======
-    let add_arg_pb l a b = (a,b)::l in
->>>>>>> 326cf034
     let to_solve =
       try List.fold_left2 add_arg_pb p.to_solve ts1 ts2
       with Invalid_argument _ -> error () in
@@ -187,12 +131,8 @@
         in build (List.length ts) [] !(s.sym_type)
       in
       set_meta m (Bindlib.unbox (Bindlib.bind_mvar vars (lift t)));
-<<<<<<< HEAD
+      let t1 = add_args h1 ts1 and t2 = add_args h2 ts2 in
       solve_aux ctx t1 t2 p
-=======
-      let t1 = add_args h1 ts1 and t2 = add_args h2 ts2 in
-      solve_aux t1 t2 p
->>>>>>> 326cf034
     with Cannot_imitate -> add_to_unsolved ()
   in
 
@@ -237,15 +177,9 @@
          let m2 = fresh_meta tm2 n in
          let a = _Meta m2 (Env.to_tbox env) in
          let x = Bindlib.new_var mkfree "x" in
-<<<<<<< HEAD
          let env' = Env.add x a None env in
-         let t3 = Env.to_prod env' _Kind in
-         let m3 = fresh_meta t3 (n+1) in
-=======
-         let env' = Env.add x a env in
          let tm3 = Env.to_prod env' _Kind in
          let m3 = fresh_meta tm3 (n+1) in
->>>>>>> 326cf034
          let b = _Meta m3 (Env.to_tbox env') in
          (* Could be optimized by extending [Env.to_tbox env]. *)
          let u = Bindlib.unbox (_Prod a (Bindlib.bind_var x b)) in
@@ -257,12 +191,8 @@
     let xu1 = _Abst a (Bindlib.bind_var x u1) in
     let v = Bindlib.bind_mvar (Env.vars env) xu1 in
     set_meta m (Bindlib.unbox v);
-<<<<<<< HEAD
+    let t1 = add_args h1 ts1 and t2 = add_args h2 ts2 in
     solve_aux ctx t1 t2 p
-=======
-    let t1 = add_args h1 ts1 and t2 = add_args h2 ts2 in
-    solve_aux t1 t2 p
->>>>>>> 326cf034
   in
 
   (* [inverses_for_prod s] returns the list of triples [(s0,s1,s2,b)] such
@@ -343,19 +273,11 @@
   (* [solve_inj s ts v] tries to replace a problem of the form [s(ts) = v] by
      [t = s^{-1}(v)] when [s] is injective and [ts=[t]]. *)
   let solve_inj s ts v =
-<<<<<<< HEAD
-    if !log_enabled then log_unif "solve_inj [%a] [%a]"
-        pp (add_args (symb s) ts) pp v;
-    if is_constant s then error ()
-    else match inverse_opt s ts v with
-         | Some (t1, s_1_v) -> solve_aux ctx t1 s_1_v p
-         | None -> add_to_unsolved ()
-=======
     if !log_enabled then
       log_unif "solve_inj [%a] [%a]" pp (add_args (symb s) ts) pp v;
     if is_constant s then error ();
     match inverse_opt s ts v with
-    | Some (a, b) -> solve_aux a b p
+    | Some (a, b) -> solve_aux ctx a b p
     | None -> add_to_unsolved ()
   in
 
@@ -365,8 +287,7 @@
   let imitate_prod m =
     let mxs, prod, _, _ = Env.extend_meta_type m in
     (* ts1 and ts2 are equal to [] *)
-    solve_aux mxs prod { p with to_solve = (h1,h2)::p.to_solve }
->>>>>>> 326cf034
+    solve_aux ctx mxs prod { p with to_solve = (ctx,h1,h2)::p.to_solve }
   in
 
   match (h1, h2) with
@@ -393,43 +314,28 @@
          | Const, Const -> error ()
          | _, _ ->
            begin
-<<<<<<< HEAD
-             match inverse_opt s1 ts1 t2 with
+             match inverse_opt s1 ts1 (add_args h2 ts2) with
              | Some (t, u) -> solve_aux ctx t u p
              | None ->
                begin
-                 match inverse_opt s2 ts2 t1 with
+                 match inverse_opt s2 ts2 (add_args h1 ts1) with
                  | Some (t, u) -> solve_aux ctx t u p
-=======
-             match inverse_opt s1 ts1 (add_args h2 ts2) with
-             | Some (t, u) -> solve_aux t u p
-             | None ->
-               begin
-                 match inverse_opt s2 ts2 (add_args h1 ts1) with
-                 | Some (t, u) -> solve_aux t u p
->>>>>>> 326cf034
                  | None -> add_to_unsolved ()
                end
            end
        end
 
-<<<<<<< HEAD
-  | (Meta(m,ts) , _          ) when ts1 = [] && instantiate ctx m ts t2 ->
-     solve {p with recompute = true}
-  | (_          , Meta(m,ts) ) when ts2 = [] && instantiate ctx m ts t1 ->
-=======
   | (Meta(m,ts) , _          )
-       when ts1 = [] && instantiate m ts (add_args h2 ts2) ->
+       when ts1 = [] && instantiate ctx m ts (add_args h2 ts2) ->
      solve {p with recompute = true}
   | (_          , Meta(m,ts) )
-       when ts2 = [] && instantiate m ts (add_args h1 ts1) ->
->>>>>>> 326cf034
+       when ts2 = [] && instantiate ctx m ts (add_args h1 ts1) ->
      solve {p with recompute = true}
 
   | (Meta(m,ts)  , Prod(_,_) )
-       when ts1 = [] && instantiation m ts h2 <> None -> imitate_prod m
+       when ts1 = [] && instantiation ctx m ts h2 <> None -> imitate_prod m
   | (Prod(_,_)   , Meta(m,ts))
-       when ts2 = [] && instantiation m ts h1 <> None -> imitate_prod m
+       when ts2 = [] && instantiation ctx m ts h1 <> None -> imitate_prod m
 
   | (Meta(m,_)  , _          ) when imitate_lam_cond h1 ts1 -> imitate_lam m
   | (_          , Meta(m,_)  ) when imitate_lam_cond h2 ts2 -> imitate_lam m
