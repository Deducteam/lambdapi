--- conflicted
+++ resolved
@@ -54,11 +54,7 @@
         if VarSet.mem v !vars then nl_vars := VarSet.add v !nl_vars
         else vars := VarSet.add v !vars;
         v
-<<<<<<< HEAD
-    | Symb(f) when f.sym_name <> "" && f.sym_name.[0] = '&' ->
-=======
-    | Symb(f,_) when f.sym_name <> "" && f.sym_name.[0] = '$' ->
->>>>>>> 79a15d13
+    | Symb(f) when f.sym_name <> "" && f.sym_name.[0] = '$' ->
         (* Symbols replacing pattern variables are considered as variables. *)
         let v =
           try StrMap.find f.sym_name !patt_vars
