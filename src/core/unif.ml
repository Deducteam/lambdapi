--- conflicted
+++ resolved
@@ -129,11 +129,11 @@
   let tree = !((to_sym Unif_hints.atom).sym_tree) in
   try
     let rhs =
-      match Eval.tree_walk tree [s;t] with
+      match Eval.tree_walk tree ctx [s;t] with
       | Some(r,[]) -> r
       | Some(_)    -> assert false (* Everything should be matched *)
       | None       ->
-      match Eval.tree_walk tree [t;s] with
+      match Eval.tree_walk tree ctx [t;s] with
       | Some(r,[]) -> r
       | Some(_)    -> assert false (* Everything should be matched *)
       | None       -> raise No_match
@@ -165,29 +165,6 @@
     the constraint [(t1,t2)], starting with the latter. *)
 and solve_aux : ctxt -> term -> term -> problems -> unif_constrs =
   fun ctx t1 t2 p ->
-<<<<<<< HEAD
-  let (h1, ts1) = Eval.whnf_stk t1 [] in
-  let (h2, ts2) = Eval.whnf_stk t2 [] in
-  if !log_enabled then
-    log_unif "solve %a%a ≡ %a"
-      wrap_ctxt ctx pp (add_args h1 ts1) pp (add_args h2 ts2);
-
-  let add_to_unsolved () =
-    let t1 = add_args h1 ts1 in
-    let t2 = add_args h2 ts2 in
-    if Eval.eq_modulo ctx t1 t2 then solve p else
-    (* Try to solve using hints before adding to unsolved. *)
-    match try_hints ctx t1 t2 with
-      | None     -> solve {p with unsolved = (ctx,t1,t2) :: p.unsolved}
-      | Some([]) -> assert false (* Hints shouldn't have been necessary *)
-      | Some(cs) -> solve {p with to_solve = cs @ p.to_solve}
-  in
-
-  let error () =
-    let t1 = add_args h1 ts1 in
-    let t2 = add_args h2 ts2 in
-    fatal_msg "[%a] and [%a] are not convertible due to error.\n" pp t1 pp t2;
-=======
   let t1 = Eval.whnf ctx t1 in
   let t2 = Eval.whnf ctx t2 in
   let (h1, ts1) = Basics.get_args t1 in
@@ -202,17 +179,12 @@
 
   let error () =
     fatal_msg "[%a] and [%a] are not convertible.\n" pp t1 pp t2;
->>>>>>> 5dfe236b
     raise Unsolvable
   in
 
   let decompose () =
     (* Propagate context *)
-<<<<<<< HEAD
-    let add_arg_pb l t1 t2 = (ctx,t1,t2)::l in
-=======
     let add_arg_pb l a b = (ctx,a,b)::l in
->>>>>>> 5dfe236b
     let to_solve =
       try List.fold_left2 add_arg_pb p.to_solve ts1 ts2
       with Invalid_argument _ -> error () in
@@ -311,10 +283,7 @@
     let xu1 = _Abst a (Bindlib.bind_var x u1) in
     let v = Bindlib.bind_mvar (Env.vars env) xu1 in
     set_meta m (Bindlib.unbox v);
-<<<<<<< HEAD
-=======
     let t1 = add_args h1 ts1 and t2 = add_args h2 ts2 in
->>>>>>> 5dfe236b
     solve_aux ctx t1 t2 p
   in
 
@@ -396,14 +365,6 @@
   (* [solve_inj s ts v] tries to replace a problem of the form [s(ts) = v] by
      [t = s^{-1}(v)] when [s] is injective and [ts=[t]]. *)
   let solve_inj s ts v =
-<<<<<<< HEAD
-    if !log_enabled then log_unif "solve_inj [%a] [%a]"
-        pp (add_args (symb s) ts) pp v;
-    if is_constant s then error ()
-    else match inverse_opt s ts v with
-         | Some (t1, s_1_v) -> solve_aux ctx t1 s_1_v p
-         | None -> add_to_unsolved ()
-=======
     if !log_enabled then
       log_unif "solve_inj %a ≡ %a" pp (add_args (symb s) ts) pp v;
     match inverse_opt s ts v with
@@ -418,7 +379,6 @@
     let mxs, prod, _, _ = Env.extend_meta_type m in
     (* ts1 and ts2 are equal to [] *)
     solve_aux ctx mxs prod { p with to_solve = (ctx,h1,h2)::p.to_solve }
->>>>>>> 5dfe236b
   in
 
   match (h1, h2) with
@@ -475,21 +435,6 @@
   | (Meta(_,_)  , _          )
   | (_          , Meta(_,_)  ) -> add_to_unsolved ()
 
-<<<<<<< HEAD
-  | (Symb(s,_)  , _          ) -> solve_inj s ts1 t2
-  | (_          , Symb(s,_)  ) -> solve_inj s ts2 t1
-
-  | (_          , _          ) -> error ()
-
-(** [solve builtins flag problems] attempts to solve [problems], after having
-   sets the value of [can_instantiate] to [flag].  If there is no solution,
-   the value [None] is returned. Otherwise [Some(cs)] is returned, where the
-   list [cs] is a list of unsolved convertibility constraints. *)
-let solve : sym StrMap.t -> bool -> problems -> unif_constrs option =
-  fun _builtins b p ->
-  can_instantiate := b;
-  try Some(solve p) with Unsolvable -> None
-=======
   | (Symb(s,_)  , _          ) when not (is_constant s) -> solve_inj s ts1 t2
   | (_          , Symb(s,_)  ) when not (is_constant s) -> solve_inj s ts2 t1
 
@@ -509,5 +454,4 @@
    constraints. *)
 let solve : sym StrMap.t -> problems -> unif_constrs option =
   fun _builtins p ->
-  try Some (solve p) with Unsolvable -> None
->>>>>>> 5dfe236b
+  try Some (solve p) with Unsolvable -> None