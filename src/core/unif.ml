--- conflicted
+++ resolved
@@ -36,44 +36,11 @@
 (** Boolean saying whether user metavariables can be set or not. *)
 let can_instantiate : bool ref = ref true
 
-<<<<<<< HEAD
 (** [instantiation ctx m ts u] checks whether, in a problem [m[ts]=u], [m] can
     be instantiated and returns the corresponding instantiation. It does not
     check whether the instantiation is closed though. *)
 let instantiation : ctxt -> meta -> term array -> term ->
-  (term, term) Bindlib.mbinder Bindlib.box option
-  = fun ctx m ts u ->
-=======
-(** [nl_distinct_vars ts] checks that [ts] is made of variables [vs] only
-   and returns some copy of [vs] where variables occurring more than
-   once are replaced by fresh variables. It returns [None] otherwise. *)
-let nl_distinct_vars : term array -> tvar array option =
-  let exception Not_a_var in fun ts ->
-  let open Stdlib in
-  let vars = ref VarSet.empty
-  and nl_vars = ref VarSet.empty in
-  let to_var t =
-    match unfold t with
-    | Vari x ->
-       begin
-         if VarSet.mem x !vars then nl_vars := VarSet.add x !nl_vars
-         else vars := VarSet.add x !vars;
-         x
-       end
-    | _ -> raise Not_a_var
-  in
-  let replace_nl_var x =
-    if VarSet.mem x !nl_vars then Bindlib.new_var mkfree "_" else x
-  in
-  try Some (Array.map replace_nl_var (Array.map to_var ts))
-  with Not_a_var -> None
-
-(** [instantiation m ts u] checks whether, in a problem [m[ts]=u], [m] can be
-   instantiated and returns the corresponding instantiation. It does not check
-   whether the instantiation is closed though. *)
-let instantiation : meta -> term array -> term -> tmbinder Bindlib.box option
-  = fun m ts u ->
->>>>>>> 75f68118
+  tmbinder Bindlib.box option = fun ctx m ts u ->
   if (!can_instantiate || internal m) && not (occurs m u) then
     match nl_distinct_vars ctx ts with
     | None     -> None
