--- conflicted
+++ resolved
@@ -360,11 +360,7 @@
   (* We first try without normalizing wrt user-defined rules. *)
   let t1 = Eval.whnf ~tags:[`NoRw] c t1
   and t2 = Eval.whnf ~tags:[`NoRw] c t2 in
-<<<<<<< HEAD
-  if Logger.log_enabled () then log_unif (gre "solve %a") pp_constr (c,t1,t2);
-=======
   if Logger.log_enabled () then log_unif (gre "solve %a") constr (c,t1,t2);
->>>>>>> f3efd60e
   let h1, ts1 = get_args t1 and h2, ts2 = get_args t2 in
 
   match h1, h2 with
