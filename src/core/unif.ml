(** Solving unification constraints. *)

open! Lplib
open Lplib.Extra

open Timed
open Common
open Error
open Term
open LibTerm
open Print
open Debug

(** Logging function for unification. *)
let logger_unif = new_logger 'u' "unif" "unification"
let log_unif = logger_unif.logger

(** [type_app c a ts] returns [Some u] where [u] is a type of [add_args x ts]
   in context [c] where [x] is any term of type [a] if [x] can be applied to
   at least [List.length ts] arguments, and [None] otherwise. *)
let rec type_app : ctxt -> term -> term list -> term option = fun c a ts ->
  match Eval.whnf c a, ts with
  | Prod(_,b), t::ts -> type_app c (Bindlib.subst b t) ts
  | _, [] -> Some a
  | _, _ -> None

(** [add_constr p c] adds the constraint [c] into [p.to_solve]. *)
let add_constr : problem -> constr -> unit = fun p c ->
<<<<<<< HEAD
  if !log_enabled then log_unif (mag "add: %a") pp_constr c;
  p.to_solve <- c::p.to_solve
=======
  if !log_enabled then log_unif (mag "add %a") pp_constr c;
  p := {!p with to_solve = c::!p.to_solve}
>>>>>>> facf3c1f

(** [add_unif_rule_constr p (c,t,u)] adds to [p] the constraint [(c,t,u)]
   as well as the constraint [(c,a,b)] where [a] is the type of [t] and [b]
   the type of [u] if they can be infered. *)
let add_unif_rule_constr : problem -> constr -> unit = fun p (c,t,u) ->
  add_constr p (c,t,u);
  match Infer.infer_noexn p c t with
  | None -> ignore (Infer.infer_noexn p c u)
  | Some a ->
      match Infer.infer_noexn p c u with
      | Some b when not (Eval.eq_modulo c a b) -> add_constr p (c,a,b)
      | _ -> ()

(** [try_unif_rules p c s t] tries to simplify the unification problem [c
   ⊢ s ≡ t] with the user-defined unification rules. *)
let try_unif_rules : problem -> ctxt -> term -> term -> bool =
  fun p c s t ->
  if !log_enabled then log_unif "check unif_rules";
  let exception No_match in
  let open Unif_rule in
  try
    let rhs =
      match Eval.tree_walk p c !(equiv.sym_dtree) [s;t] with
      | Some(r,[]) -> r
      | Some(_)    -> assert false (* Everything should be matched *)
      | None       ->
      match Eval.tree_walk p c !(equiv.sym_dtree) [t;s] with
      | Some(r,[]) -> r
      | Some(_)    -> assert false (* Everything should be matched *)
      | None       -> raise No_match
    in
    let cs = List.map (fun (t,u) -> (c,t,u)) (unpack rhs) in
    if !log_enabled then log_unif "rewrites to:%a" pp_constrs cs;
    List.iter (add_unif_rule_constr p) cs;
    true
  with No_match ->
    if !log_enabled then log_unif "found no unif_rule";
    false

(** [instantiable c m ts u] tells whether, in a problem [m[ts]=u], [m] can
   be instantiated. It does not check whether the instantiation is closed
   though. *)
let instantiable : ctxt -> meta -> term array -> term -> bool =
  fun c m ts u -> nl_distinct_vars c ts <> None && not (LibMeta.occurs m c u)

(** [instantiation c m ts u] tells whether, in a problem [m[ts]=u], [m] can
   be instantiated and returns the corresponding instantiation, simplified. It
   does not check whether the instantiation is closed though. *)
let instantiation :
      ctxt -> meta -> term array -> term -> tmbinder Bindlib.box option =
  fun c m ts u ->
  match nl_distinct_vars c ts with
    | None -> None
    | Some(vs, map) ->
        if LibMeta.occurs m c u then None
        else let u = Eval.simplify (Ctxt.to_let c (sym_to_var map u)) in
             Some (Bindlib.bind_mvar vs (lift u))

(** Checking type or not during meta instanciation. *)
let do_type_check = Stdlib.ref true

(** [instantiate p c m ts u] checks whether, with a constraint [m[ts] ≡ u],
   [m] can be instantiated and, if so, instantiates it and updates the
   metavariables of [p]. *)
let instantiate : problem -> ctxt -> meta -> term array -> term -> bool =
  fun p c m ts u ->
  if !log_enabled then log_unif "try instantiate";
  match instantiation c m ts u with
  | Some b when Bindlib.is_closed b ->
      let do_instantiate() =
        if !log_enabled then log_unif (red "%a ≔ %a") pp_meta m pp_term u;
        LibMeta.set p m (Bindlib.unbox b);
        p := {!p with recompute = true}; true
      in
      if Stdlib.(!do_type_check) then
        begin
          if !log_enabled then log_unif "check typing";
          let typ_mts =
            match type_app c !(m.meta_type) (Array.to_list ts) with
            | Some a -> a
            | None -> assert false
          in
          if Infer.check_noexn p c u typ_mts then do_instantiate()
          else (if !log_enabled then log_unif "typing failed"; false)
        end
      else do_instantiate()
  | i ->
      if !log_enabled then
        begin
          match i with
          | None ->
              if not (LibMeta.occurs m c u) then log_unif "occur check failed"
              else log_unif "arguments are not distinct variables: %a"
                     (Array.pp pp_term " ") ts
          | Some _ -> log_unif "not closed"
        end;
      false

(** [add_to_unsolved p c t1 t2] checks whether [t1] is equivalent to [t2] in
   context [c]. If not, then it tries to apply unification rules. If no
   unification rule applies then it adds [(c,t1,t2)] to the unsolved
   constraints of [p]. *)
let add_to_unsolved : problem -> ctxt -> term -> term -> unit =
  fun p c t1 t2 ->
  if Eval.eq_modulo c t1 t2 then
    (if !log_enabled then log_unif "equivalent terms")
  else if not (try_unif_rules p c t1 t2) then
    (if !log_enabled then log_unif "move to unsolved";
     p := {!p with unsolved = (c,t1,t2)::!p.unsolved})

(** [decompose p c ts1 ts2] tries to decompose a problem of the form [h ts1 ≡
   h ts2] into the problems [t1 ≡ u1; ..; tn ≡ un], assuming that [ts1 =
   [t1;..;tn]] and [ts2 = [u1;..;un]]. *)
let decompose : problem -> ctxt -> term list -> term list -> unit =
  fun p c ts1 ts2 ->
    if !log_enabled && ts1 <> [] then log_unif "decompose";
    List.iter2 (fun a b -> add_constr p (c,a,b)) ts1 ts2

(** For a problem of the form [h1 ≡ h2] with [h1 = m[ts]], [h2 = Πx:_,_] (or
   the opposite) and [ts] distinct bound variables, [imitate_prod m h1 h2 p]
   instantiates [m] to a product and adds the constraint [h1 ≡ h2] to [p]. *)
let imitate_prod : problem -> ctxt -> meta -> term -> term -> unit =
  fun p c m h1 h2 ->
  if !log_enabled then log_unif "imitate_prod %a" pp_meta m;
  Infer.set_to_prod p m; add_constr p (c,h1,h2)

(** For a problem [m[vs] ≡ s(ts)] in context [c], where [vs] are distinct
   variables, [m] is a meta of type [Πy0:a0,..,Πyk-1:ak-1,b] with [k = length
   vs], [s] is an injective symbol of type [Πx0:b0,..,Πxn-1:bn-1,c] with [n =
   length ts], [imitate_inj p c m vs us s ts] tries to instantiate [m] by
   [s(m0[vs],..,mn-1[vs])] where [mi] is a fresh meta of type
   [Πv0:a0,..,Πvk-1:ak-1{y0=v0,..,yk-2=vk-2}, bi{x0=m0[vs],..,xi-1=mi-1[vs]}].
   It returns [true] if it can and [false] otherwise. *)
let imitate_inj :
      problem -> ctxt -> meta -> term array -> term list -> sym -> term list
      -> bool =
  fun p c m vs us s ts ->
  if !log_enabled then
    log_unif "imitate_inj %a ≡ %a" pp_term (add_args (mk_Meta(m,vs)) us)
                                   pp_term (add_args (mk_Symb s) ts);
  let exception Cannot_imitate in
  try
    if not (us = [] && is_injective s) then raise Cannot_imitate;
    let vars =
      match distinct_vars c vs with
      | None -> raise Cannot_imitate
      | Some vars -> vars
    in
    (* Build the environment (yk-1,ak-1{y0=v0,..,yk-2=vk-2});..;(y0,a0). *)
    let env, _ = Env.of_prod_using c vars !(m.meta_type) in
    (* Build the term s(m0[vs],..,mn-1[vs]). *)
    let k = Array.length vars in
    let t =
      let rec build i acc t =
        if i <= 0 then add_args (mk_Symb s) (List.rev acc) else
        match unfold t with
        | Prod(a,b) ->
            let m = LibMeta.fresh p (Env.to_prod env (lift a)) k in
            let u = mk_Meta (m,vs) in
            build (i-1) (u::acc) (Bindlib.subst b u)
        | _ -> raise Cannot_imitate
      in build (List.length ts) [] !(s.sym_type)
    in
    if !log_enabled then log_unif (red "%a ≔ %a") pp_meta m pp_term t;
    LibMeta.set p m (Bindlib.unbox (Bindlib.bind_mvar vars (lift t))); true
  with Cannot_imitate | Invalid_argument _ -> false

(** [imitate_lam_cond h ts] tells whether [ts] is headed by a variable not
   occurring in [h]. *)
let imitate_lam_cond : term -> term list -> bool = fun h ts ->
  match ts with
  | [] -> false
  | e :: _ ->
      match unfold e with
      | Vari x -> not (Bindlib.occur x (lift h))
      | _ -> false

(** For a problem of the form [Appl(m[ts],[Vari x;_]) ≡ _], where [m] is a
   metavariable of arity [n] and type [Πx1:a1,..,Πxn:an,t], and [x] does not
   occur in [m[ts]], instantiate [m] by [λx1:a1,..,λxn:an,λx:a,m1[x1,..,xn,x]]
   where [m1] is a new metavariable of arity [n+1] and:

  - either [t = Πx:a,b] and [m1] is of type [Πx1:a1,..,Πxn:an,Πx:a,b]

  - or we add the problem [t ≡ Πx:m2[x1,..,xn],m3[x1,..,xn,x]] where [m2] is a
   new metavariable of arity [n] and type [Πx1:a1,..,Πxn:an,TYPE] and [m3] is
   a new metavariable of arity [n+1] and type
   [Πx1:a1,..,Πxn:an,Πx:m2[x1,..,xn],TYPE], and do as in the previous case. *)
let imitate_lam : problem -> ctxt -> meta -> unit = fun p c m ->
    if !log_enabled then log_unif "imitate_lam %a" pp_meta m;
    let n = m.meta_arity in
    let env, t = Env.of_prod_nth c n !(m.meta_type) in
    let of_prod a b =
      let x,b = LibTerm.unbind_name "x" b in
      let a = lift a in
      let env' = Env.add x a None env in
      x, a, env', lift b
    in
    let x, a, env', b =
      match Eval.whnf c t with
      | Prod(a,b) -> of_prod a b
      | Meta(n,ts) as t when nl_distinct_vars c ts <> None ->
          begin
            Infer.set_to_prod p n;
            match unfold t with
            | Prod(a,b) -> of_prod a b
            | _ -> assert false
          end
      | _ ->
         let tm2 = Env.to_prod env _Type in
         let m2 = LibMeta.fresh p tm2 n in
         let a = _Meta m2 (Env.to_tbox env) in
         let x = new_tvar "x" in
         let env' = Env.add x a None env in
         let tm3 = Env.to_prod env' _Type in
         let m3 = LibMeta.fresh p tm3 (n+1) in
         let b = _Meta m3 (Env.to_tbox env') in
         let u = Bindlib.unbox (_Prod a (Bindlib.bind_var x b)) in
         add_constr p (Env.to_ctxt env, u, t);
         x, a, env', b
    in
    let tm1 = Env.to_prod env' b in
    let m1 = LibMeta.fresh p tm1 (n+1) in
    let u1 = _Meta m1 (Env.to_tbox env') in
    let xu1 = _Abst a (Bindlib.bind_var x u1) in
    let v = Bindlib.bind_mvar (Env.vars env) xu1 in
    if !log_enabled then
      log_unif (red "%a ≔ %a") pp_meta m pp_term (Bindlib.unbox xu1);
    LibMeta.set p m (Bindlib.unbox v)

(** [inverse_opt s ts v] returns [Some(t, inverse s v)] if [ts=[t]], [s] is
   injective and [inverse s v] does not fail, and [None] otherwise. *)
let inverse_opt : sym -> term list -> term -> (term * term) option =
  fun s ts v ->
  if !log_enabled then log_unif "try inverse %a" pp_sym s;
  try
    match ts with
    | [t] when is_injective s -> Some (t, Inverse.inverse s v)
    | _ -> raise Not_found
  with Not_found -> if !log_enabled then log_unif "failed"; None

(** Exception raised when a constraint is not solvable. *)
exception Unsolvable

(** [error t1 t2]
@raise Unsolvable. *)
let error : term -> term -> 'a = fun t1 t2 ->
  fatal_msg "\n[%a]\nand\n[%a]\nare not unifiable.\n" pp_term t1 pp_term t2;
  raise Unsolvable

(** [inverse p c t1 s ts1 t2] tries to replace a problem of the form [t1 ≡ t2]
   with [t1 = s(ts1)] and [ts1=[u]] by [u ≡ inverse s t2], when [s] is
   injective. *)
let inverse : problem -> ctxt -> term -> sym -> term list -> term -> unit =
  fun p c t1 s ts1 t2 ->
  match inverse_opt s ts1 t2 with
  | Some (t, u) -> add_constr p (c,t,u)
  | _ ->
      if not (try_unif_rules p c t1 t2) then
        match unfold t2 with
        | Prod _ when is_constant s -> error t1 t2
        | _ ->
            if !log_enabled then log_unif "move to unsolved";
            p := {!p with unsolved = (c, t1, t2)::!p.unsolved}

(** [sym_sym_whnf p c t1 s1 ts1 t2 s2 ts2 p] handles the case [s1(ts1) =
   s2(ts2); p] when [s1(ts1)] and [s2(ts2)] are in whnf. *)
let sym_sym_whnf :
      problem -> ctxt -> term -> sym -> term list -> term -> sym -> term list
      -> unit =
  fun p c t1 s1 ts1 t2 s2 ts2 ->
  if s1 == s2 then
    match s1.sym_prop with
    | (Const|Injec) ->
        if List.same_length ts1 ts2 then decompose p c ts1 ts2
        else error t1 t2
    | _ -> add_to_unsolved p c t1 t2
  else
    match s1.sym_prop, s2.sym_prop with
    | Const, Const -> error t1 t2
    | _, _ ->
        match inverse_opt s1 ts1 t2 with
        | Some (t, u) -> add_constr p (c,t,u)
        | None -> inverse p c t2 s2 ts2 t1

(** [solve_noexn p] tries to simplify the constraints of [p].
@raise [Unsolvable] if it finds a constraint that cannot be satisfied.
Otherwise, [p.to_solve] is empty but [p.unsolved] may still contain
constraints that could not be simplified. *)
let solve : problem -> unit = fun p ->
  while !p.to_solve <> [] || (!p.recompute && !p.unsolved <> []) do
  match !p.to_solve with
  | [] ->
      if !log_enabled then log_unif "recompute";
      p := {!p with to_solve = !p.unsolved; unsolved = []; recompute = false}
  | (c,t1,t2)::to_solve ->
  (*if !log_enabled then
    log_unif "%d constraints" (1 + List.length to_solve);*)

  (* We remove the first constraint from [p] for not looping. *)
  p := {!p with to_solve};

  if !log_enabled then log_unif "whnf";
  let t1 = Eval.whnf c t1 and t2 = Eval.whnf c t2 in
  if !log_enabled then log_unif (gre "solve: %a") pp_constr (c,t1,t2);
  let h1, ts1 = get_args t1 and h2, ts2 = get_args t2 in

  match h1, h2 with
  | Type, Type
  | Kind, Kind -> ()

  | Prod(a1,b1), Prod(a2,b2)
  | Abst(a1,b1), Abst(a2,b2) ->
      (* [ts1] and [ts2] must be empty because of typing or normalization. *)
      if !log_enabled then log_unif "decompose";
      add_constr p (c,a1,a2);
      let (x,b1,b2) = Bindlib.unbind2 b1 b2 in
      let c' = (x,a1,None)::c in
      add_constr p (c',b1,b2)

  | Vari x1, Vari x2 when Bindlib.eq_vars x1 x2 ->
      if List.same_length ts1 ts2 then decompose p c ts1 ts2
      else error t1 t2

  | Type, (Kind|Prod _|Symb _|Vari _|Abst _)
  | Kind, (Type|Prod _|Symb _|Vari _|Abst _)
  | Prod _, (Type|Kind|Vari _|Abst _)
  | Vari _, (Type|Kind|Vari _|Prod _)
  | Abst _, (Type|Kind|Prod _)
    -> error t1 t2

  | Symb s1, Symb s2 -> sym_sym_whnf p c t1 s1 ts1 t2 s2 ts2

  (*TODO try to factorize calls to
     instantiate/instantiable/nl_distinct_vars. *)
  | Meta(m,ts), _ when ts1 = [] && instantiate p c m ts t2 -> ()
  | _, Meta(m,ts) when ts2 = [] && instantiate p c m ts t1 -> ()

  | Meta(m,ts), Prod _ when ts1 = [] && instantiable c m ts h2 ->
      imitate_prod p c m h1 h2
  | Prod _, Meta(m,ts) when ts2 = [] && instantiable c m ts h1 ->
      imitate_prod p c m h1 h2

  | Meta(m,ts), _ when imitate_lam_cond h1 ts1
                      && nl_distinct_vars c ts <> None ->
      imitate_lam p c m; add_constr p (c,t1,t2)
  | _, Meta(m,ts) when imitate_lam_cond h2 ts2
                      && nl_distinct_vars c ts <> None ->
      imitate_lam p c m; add_constr p (c,t1,t2)

  | Meta(m,ts), Symb s ->
      if imitate_inj p c m ts ts1 s ts2
      then add_constr p (c,t1,t2)
      else add_to_unsolved p c t1 t2
  | Symb s, Meta(m,ts) ->
      if imitate_inj p c m ts ts2 s ts1
      then add_constr p (c,t1,t2)
      else add_to_unsolved p c t1 t2

  | Meta _, _
  | _, Meta _ -> add_to_unsolved p c t1 t2

  | Symb s, _ -> inverse p c t1 s ts1 t2
  | _, Symb s -> inverse p c t2 s ts2 t1

  | _ -> add_to_unsolved p c t1 t2
  done

(** [solve_noexn ~type_check p] tries to simplify the constraints of [p]. It
   returns [false] if it finds a constraint that cannot be
   satisfied. Otherwise, [p.to_solve] is empty but [p.unsolved] may still
   contain constraints that could not be simplified. Metavariable
   instantiations are type-checked only if the optional argument [~type_check]
   is [true] (default). *)
let solve_noexn : ?type_check:bool -> problem -> bool =
  fun ?(type_check=true) p ->
  if !log_enabled then log_hndl "solve %a" pp_problem p;
  Stdlib.(do_type_check := type_check);
  try time_of (fun () -> solve p; true) with Unsolvable -> false<|MERGE_RESOLUTION|>--- conflicted
+++ resolved
@@ -26,13 +26,8 @@
 
 (** [add_constr p c] adds the constraint [c] into [p.to_solve]. *)
 let add_constr : problem -> constr -> unit = fun p c ->
-<<<<<<< HEAD
-  if !log_enabled then log_unif (mag "add: %a") pp_constr c;
-  p.to_solve <- c::p.to_solve
-=======
   if !log_enabled then log_unif (mag "add %a") pp_constr c;
   p := {!p with to_solve = c::!p.to_solve}
->>>>>>> facf3c1f
 
 (** [add_unif_rule_constr p (c,t,u)] adds to [p] the constraint [(c,t,u)]
    as well as the constraint [(c,a,b)] where [a] is the type of [t] and [b]
@@ -337,7 +332,7 @@
 
   if !log_enabled then log_unif "whnf";
   let t1 = Eval.whnf c t1 and t2 = Eval.whnf c t2 in
-  if !log_enabled then log_unif (gre "solve: %a") pp_constr (c,t1,t2);
+  if !log_enabled then log_unif (gre "solve %a") pp_constr (c,t1,t2);
   let h1, ts1 = get_args t1 and h2, ts2 = get_args t2 in
 
   match h1, h2 with
