--- conflicted
+++ resolved
@@ -266,13 +266,6 @@
 let pp_constr : constr pp = fun oc (ctx, t, u) ->
   Format.fprintf oc "%a%a ≡ %a" pp_ctxt ctx pp_term t pp_term u
 
-<<<<<<< HEAD
-(** [Ast] provides functions to print AST with terms. *)
-module Ast =
-  Pretty.Make
-    (struct type t = term let pp = pp_term end)
-    (struct type t = (sym * rule) let pp = pp_rule end)
-=======
 (** [pp_constr oc p] prints the unification problem [p] to the
     output channel [oc]. *)
 let pp_problem : problem pp = fun oc p ->
@@ -280,4 +273,9 @@
     (List.pp pp_constr "; ") p.to_solve
     (List.pp pp_constr "; ") p.unsolved
     p.recompute
->>>>>>> a36bca64
+
+(** [Ast] provides functions to print AST with terms. *)
+module Ast =
+  Pretty.Make
+    (struct type t = term let pp = pp_term end)
+    (struct type t = (sym * rule) let pp = pp_rule end)