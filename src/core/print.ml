(** Pretty-printing for the core AST.

    The functions of this module are used for printing terms and other objects
    defined in the {!module:Term} module.  This is mainly used for displaying
    log messages, and feedback in case of success or error while type-checking
    terms or testing convertibility. *)

open! Lplib
open Lplib.Base
open Lplib.Extra
open Timed
open Common
open Debug
open Term
open Sig_state
open Format
open Parsing

let out = fprintf

(** Logging function for printing. *)
let log_prnt = new_logger 'p' "prnt" "pretty-printing"
let log_prnt = log_prnt.logger

(** Current signature state. *)
let sig_state : sig_state ref = ref Sig_state.dummy

(** [notation_of s] returns the notation of symbol [s] or [None]. *)
let notation_of : sym -> Syntax.notation option = fun s ->
  SymMap.find_opt s !sig_state.notations

(** Flag for printing the domains of λ-abstractions. *)
let print_domains : bool ref = Console.register_flag "print_domains" false

(** Flag for printing implicit arguments. *)
let print_implicits : bool ref = Console.register_flag "print_implicits" false

(** Flag for printing the type of uninstanciated metavariables. Remark: this
   does not generate parsable terms; use for debug only. *)
let print_meta_types : bool ref =
  Console.register_flag "print_meta_types" false

(** Flag for printing the arguments of metavariables. Remark: this does not
   generate parsable terms; use for debug only. *)
let print_meta_args : bool ref =
  Console.register_flag "print_meta_args" true

(** Flag for printing contexts in unification problems. *)
let print_contexts : bool ref = Console.register_flag "print_contexts" false

let pp_assoc : Pratter.associativity pp = fun ppf assoc ->
  match assoc with
  | Neither -> ()
  | Left -> out ppf " left associative"
  | Right -> out ppf " right associative"

let pp_notation : Syntax.notation pp = fun ppf notation ->
  match notation with
  | Prefix(p) -> out ppf "prefix %f" p
  | Infix(a,p) -> out ppf "infix%a %f" pp_assoc a p
  | Zero -> out ppf "builtin \"0\""
  | Succ -> out ppf "builtin \"+1\""
  | Quant -> out ppf "quantifier"

let pp_uid = LpLexer.pp_uid

let pp_path : Path.t pp = List.pp pp_uid "."

let pp_sym : sym pp = fun ppf s ->
  if !print_implicits && s.sym_impl <> [] then out ppf "@";
  let n = s.sym_name in
  if StrMap.mem n !sig_state.in_scope then
    (* For printing Unif_rule.cons unescaped. *)
    if s == Unif_rule.cons then out ppf "%s" n else pp_uid ppf n
  else
    match Path.Map.find_opt s.sym_path (!sig_state).path_alias with
    | None ->
        (* Hack for printing symbols replacing metavariables in infer.ml
           unqualified and unescaped. *)
        if n <> "" && n.[0] = '?' then out ppf "%s" n
        else out ppf "%a.%a" pp_path s.sym_path pp_uid n
    | Some alias -> out ppf "%a.%a" pp_uid alias pp_uid n

let pp_var : 'a Bindlib.var pp = fun ppf x -> pp_uid ppf (Bindlib.name_of x)

(** Exception raised when trying to convert a term into a nat. *)
exception Not_a_nat

(** [nat_of_term t] converts a term into a natural number.
    @raise Not_a_nat if this is not possible. *)
let nat_of_term : term -> int = fun t ->
  let get_builtin name =
    try StrMap.find name (!sig_state).builtins
    with Not_found -> raise Not_a_nat
  in
  let zero = get_builtin "0" in
  let succ = get_builtin "+1" in
  let rec nat acc = fun t ->
    match LibTerm.get_args t with
    | (Symb s, [u]) when s == succ -> nat (acc+1) u
    | (Symb s,  []) when s == zero -> acc
    | _ -> raise Not_a_nat
  in nat 0 t

(** [are_quant_args args] returns [true] iff [args] has only one argument
   that is an abstraction. *)
let are_quant_args : term list -> bool = fun args ->
  match args with
  | [b] -> is_abst b
  | _ -> false

let pp_meta_name : meta pp = fun ppf m ->
  match m.meta_name with
  | Some s -> pp_uid ppf s
  | None -> out ppf "%d" m.meta_key

let rec pp_meta : meta pp = fun ppf m ->
  if !print_meta_types then
    out ppf "(?%a:%a)" pp_meta_name m pp_term !(m.meta_type)
  else out ppf "?%a" pp_meta_name m

and pp_term : term pp = fun ppf t ->
  let rec atom ppf t = pp `Atom ppf t
  and appl ppf t = pp `Appl ppf t
  and func ppf t = pp `Func ppf t
  and pp (p : Pretty.priority) ppf t =
    let (h, args) = LibTerm.get_args t in
    let pp_appl h args =
      match args with
      | []   -> pp_head (p <> `Func) ppf h
      | args ->
          if p = `Atom then out ppf "(";
          pp_head true ppf h;
          List.iter (out ppf " %a" atom) args;
          if p = `Atom then out ppf ")"
    in
    match h with
    | Symb(s) when not !print_implicits || s.sym_impl = [] ->
        begin
          let args = LibTerm.remove_impl_args s args in
          match notation_of s with
          | Some Quant when are_quant_args args ->
              if p <> `Func then out ppf "(";
              pp_quantifier s args;
              if p <> `Func then out ppf ")"
          | Some (Infix _) ->
              begin
                match args with
                | l::r::args ->
                    if p <> `Func then out ppf "(";
                    (* Can be improved by looking at symbol priority. *)
                    if args = []
                    then out ppf "%a %a %a" appl l pp_sym s appl r
                    else out ppf "(%a %a %a)" appl l pp_sym s appl r;
                    List.iter (out ppf " %a" appl) args;
                    if p <> `Func then out ppf ")"
                | _ -> pp_appl h args
              end
          | Some Zero -> out ppf "0"
          | Some Succ ->
              (try out ppf "%i" (nat_of_term t)
               with Not_a_nat -> pp_appl h args)
          | _ -> pp_appl h args
        end
    | _ -> pp_appl h args

  and pp_quantifier s args =
    (* assume [are_quant_args s args = true] *)
    match args with
    | [b] ->
        begin
          match unfold b with
          | Abst(a,b) ->
              let (x,p) = Bindlib.unbind b in
              out ppf "`%a %a" pp_sym s pp_var x;
              if !print_domains then out ppf " : %a" func a;
              out ppf ", %a" func p
          | _ -> assert false
        end
    | _ -> assert false

  and pp_head wrap ppf t =
    let pp_env ppf ar =
      if !print_meta_args && ar <> [||] then
        out ppf "[%a]" (Array.pp appl ",") ar
    in
    let pp_term_env ppf te =
      match te with
      | TE_Vari(m) -> pp_var ppf m
      | _          -> assert false
    in
    match unfold t with
    | Appl(_,_)   -> assert false
    (* Application is handled separately, unreachable. *)
    | Wild        -> out ppf "_"
    | TRef(r)     ->
        (match !r with
         | None -> out ppf "<TRef>"
         | Some t -> atom ppf t)
    (* Atoms are printed inconditonally. *)
    | Vari(x)     -> pp_var ppf x
    | Type        -> out ppf "TYPE"
    | Kind        -> out ppf "KIND"
    | Symb(s)     -> pp_sym ppf s
    | Meta(m,e)   -> out ppf "%a%a" pp_meta m pp_env e
    | Patt(_,n,e) -> out ppf "$%a%a" pp_uid n pp_env e
    | TEnv(t,e)   -> out ppf "$%a%a" pp_term_env t pp_env e
    (* Product and abstraction (only them can be wrapped). *)
    | Abst(a,b)   ->
        if wrap then out ppf "(";
        let (x,t) = Bindlib.unbind b in
        out ppf "λ %a" pp_bvar (b,x);
        if !print_domains then out ppf ": %a, %a" func a func t
        else pp_abstractions ppf t;
        if wrap then out ppf ")"
    | Prod(a,b)   ->
        if wrap then out ppf "(";
        let (x,t) = Bindlib.unbind b in
        if Bindlib.binder_occur b then
          out ppf "Π %a: %a, %a" pp_var x appl a func t
        else out ppf "%a → %a" appl a func t;
        if wrap then out ppf ")"
    | LLet(a,t,b) ->
        if wrap then out ppf "(";
        out ppf "let ";
        let (x,u) = Bindlib.unbind b in
        pp_bvar ppf (b,x);
        if !print_domains then out ppf ": %a" atom a;
        out ppf " ≔ %a in %a" atom t atom u;
        if wrap then out ppf ")"
  and pp_bvar ppf (b,x) =
    if Bindlib.binder_occur b then out ppf "%a" pp_var x else out ppf "_"
  and pp_abstractions ppf t =
    match unfold t with
    | Abst(_,b) ->
        let (x,t) = Bindlib.unbind b in
        out ppf " %a%a" pp_bvar (b,x) pp_abstractions t
    | t -> out ppf ", %a" func t
  in
  func ppf (cleanup t)

let pp_rule : (sym * rule) pp = fun ppf (s,r) ->
  let lhs = LibTerm.add_args (Symb s) r.lhs in
  let (_, rhs) = Bindlib.unmbind r.rhs in
  out ppf "%a ↪ %a" pp_term lhs pp_term rhs

let pp_unif_rule : (sym * rule) pp = fun ppf (s,r) ->
  let lhs = LibTerm.add_args (Symb s) r.lhs in
  let (_, rhs) = Bindlib.unmbind r.rhs in
  out ppf "%a ↪ [ %a ]" pp_term lhs pp_term rhs

(* ends with a space if [!print_contexts = true] *)
let pp_ctxt : ctxt pp = fun ppf ctx ->
  if !print_contexts then
    begin
      let pp_def ppf t = out ppf " ≔ %a" pp_term t in
      let pp_decl ppf (x,a,t) =
        out ppf "%a : %a%a" pp_var x pp_term a (Option.pp pp_def) t in
      List.pp pp_decl ", " ppf (List.rev ctx);
      out ppf " ⊢ "
    end

let pp_typing : constr pp = fun ppf (ctx, t, u) ->
<<<<<<< HEAD
  out ppf "@[%a%a@,: %a@]" pp_ctxt ctx pp_term t pp_term u
=======
  out ppf "%a%a : %a" pp_ctxt ctx pp_term t pp_term u
>>>>>>> 3f2d0e95

let pp_constr : constr pp = fun ppf (ctx, t, u) ->
  out ppf "%a%a ≡ %a" pp_ctxt ctx pp_term t pp_term u

let pp_constrs : constr list pp = fun ppf ->
  List.iter (fprintf ppf "\n  ; %a" pp_constr)

(* for debug only *)
let pp_problem : problem pp = fun ppf p ->
  out ppf "{ recompute = %b; to_solve = [%a];\n  unsolved = [%a] }"
    p.recompute pp_constrs p.to_solve pp_constrs p.unsolved<|MERGE_RESOLUTION|>--- conflicted
+++ resolved
@@ -261,11 +261,7 @@
     end
 
 let pp_typing : constr pp = fun ppf (ctx, t, u) ->
-<<<<<<< HEAD
   out ppf "@[%a%a@,: %a@]" pp_ctxt ctx pp_term t pp_term u
-=======
-  out ppf "%a%a : %a" pp_ctxt ctx pp_term t pp_term u
->>>>>>> 3f2d0e95
 
 let pp_constr : constr pp = fun ppf (ctx, t, u) ->
   out ppf "%a%a ≡ %a" pp_ctxt ctx pp_term t pp_term u
