--- conflicted
+++ resolved
@@ -174,17 +174,10 @@
     | Vari(x)     -> pp_tvar oc x
     | Type        -> out oc "TYPE"
     | Kind        -> out oc "KIND"
-<<<<<<< HEAD
     | Symb(s)     -> pp_symbol cfg oc s
     | Meta(m,e)   -> out oc "%a%a" (pp_meta cfg) m pp_env e
-    | Patt(_,n,e) -> out oc "&%s%a" n pp_env e
-    | TEnv(t,e)   -> out oc "&%a%a" pp_term_env t pp_env e
-=======
-    | Symb(s,h)   -> pp_symbol h oc s
-    | Meta(m,e)   -> out oc "%a%a" pp_meta m pp_env e
     | Patt(_,n,e) -> out oc "$%s%a" n pp_env e
     | TEnv(t,e)   -> out oc "$%a%a" pp_term_env t pp_env e
->>>>>>> 79a15d13
     (* Product and abstraction (only them can be wrapped). *)
     | Abst(a,b)   ->
         if wrap then out oc "(";
@@ -198,26 +191,9 @@
         if wrap then out oc "(";
         let (x,t) = Bindlib.unbind b in
         if Bindlib.binder_occur b then
-<<<<<<< HEAD
-          out oc "∀%a: %a, %a" pp_tvar x (pp `Func) a (pp `Func) t
+          out oc "Π%a: %a, %a" pp_tvar x (pp `Func) a (pp `Func) t
         else
-          out oc "%a ⇒ %a" (pp `Appl) a (pp `Func) t;
-=======
-          begin
-            out oc "Π%a" pp_arg (x,a);
-            let rec pp_prods oc c =
-              match unfold c with
-              | Prod(a,b) when Bindlib.binder_occur b ->
-                  let (x,b) = Bindlib.unbind b in
-                  out oc " %a%a" pp_arg (x,a) pp_prods b
-              | _                                      ->
-                  out oc ", %a" (pp `Func) c
-            in
-            pp_prods oc c
-          end
-        else
-          out oc "%a → %a" (pp `Appl) a (pp `Func) c;
->>>>>>> 79a15d13
+          out oc "%a → %a" (pp `Appl) a (pp `Func) t;
         if wrap then out oc ")"
     | LLet(a,t,b) ->
         if wrap then out oc "(";
@@ -235,11 +211,7 @@
   = fun cfg oc (s,r) ->
   let lhs = Basics.add_args (Symb s) r.lhs in
   let (_, rhs) = Bindlib.unmbind r.rhs in
-<<<<<<< HEAD
-  Format.fprintf oc "%a → %a" (pp_term cfg) lhs (pp_term cfg) rhs
-=======
-  Format.fprintf oc "%a ↪ %a" pp lhs pp rhs
->>>>>>> 79a15d13
+  Format.fprintf oc "%a ↪ %a" (pp_term cfg) lhs (pp_term cfg) rhs
 
 (** [pp_ctxt oc ctx] displays context [ctx] if {!val:print_contexts} is
     true, with [ ⊢ ] after; and nothing otherwise. *)
