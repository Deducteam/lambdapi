(** Pretty-printing for the core AST.

    The functions of this module are used for printing terms and other objects
    defined in the {!module:Term} module.  This is mainly used for displaying
    log messages, and feedback in case of success or error while type-checking
    terms or testing convertibility. *)

open Lplib open Base open Extra
open Timed
open Common open Debug
open Term
open Sig_state

(** Logging function for printing. *)
let log_prnt = Logger.make 'p' "prnt" "pretty-printing"
let log_prnt = log_prnt.pp

(** Current signature state. *)
let sig_state : sig_state ref = ref Sig_state.dummy

(** [notation_of s] returns the notation of symbol [s] or [None]. *)
let notation_of : sym -> Sign.notation option = fun s ->
  SymMap.find_opt s !sig_state.notations

(** Flag for printing the domains of λ-abstractions. *)
let print_domains : bool ref = Console.register_flag "print_domains" false

(** Flag for printing implicit arguments. *)
let print_implicits : bool ref = Console.register_flag "print_implicits" false

(** Flag for printing the type of uninstanciated metavariables. Remark: this
   does not generate parsable terms; use for debug only. *)
let print_meta_types : bool ref =
  Console.register_flag "print_meta_types" false

(** Flag for printing contexts in unification problems. *)
let print_contexts : bool ref = Console.register_flag "print_contexts" false

let assoc : Pratter.associativity pp = fun ppf assoc ->
  match assoc with
  | Neither -> ()
  | Left -> out ppf " left associative"
  | Right -> out ppf " right associative"

let notation : Sign.notation pp = fun ppf notation ->
  match notation with
  | Prefix(p) -> out ppf "prefix %f" p
  | Infix(a,p) -> out ppf "infix%a %f" assoc a p
  | Zero -> out ppf "builtin \"0\""
  | Succ -> out ppf "builtin \"+1\""
  | Quant -> out ppf "quantifier"

let uid : string pp = string

let path : Path.t pp = Path.pp

let prop : prop pp = fun ppf p ->
  match p with
  | AC true -> out ppf "left associative commutative "
  | AC false -> out ppf "associative commutative "
  | Assoc true -> out ppf "left associative "
  | Assoc false -> out ppf "associative "
  | Const -> out ppf "constant "
  | Commu -> out ppf "commutative "
  | Defin -> ()
  | Injec -> out ppf "injective "

let expo : expo pp = fun ppf e ->
  match e with
  | Privat -> out ppf "private "
  | Protec -> out ppf "protected "
  | Public -> ()

let match_strat : match_strat pp = fun ppf s ->
  match s with
  | Eager -> ()
  | Sequen -> out ppf "sequential "

let sym : sym pp = fun ppf s ->
  if !print_implicits && s.sym_impl <> [] then out ppf "@";
  let ss = !sig_state and n = s.sym_name and p = s.sym_path in
  if Path.Set.mem p ss.open_paths then uid ppf n
  else
    match Path.Map.find_opt p ss.path_alias with
    | None ->
        (* Hack for printing symbols replacing metavariables in infer.ml
           unqualified. *)
        if n <> "" && let c = n.[0] in c = '$' || c = '?' then uid ppf n
        else out ppf "%a.%a" path p uid n
    | Some alias -> out ppf "%a.%a" uid alias uid n

let var : 'a Bindlib.var pp = fun ppf x -> uid ppf (Bindlib.name_of x)

(** Exception raised when trying to convert a term into a nat. *)
exception Not_a_nat

(** [nat_of_term t] converts a term into a natural number.
    @raise Not_a_nat if this is not possible. *)
let nat_of_term : term -> int = fun t ->
  let get_builtin name =
    try StrMap.find name (!sig_state).builtins
    with Not_found -> raise Not_a_nat
  in
  let zero = get_builtin "0" in
  match get_args t with
  | (Symb s, []) when s == zero -> 0
  | _ ->
  let succ = get_builtin "+1" in
  let rec nat acc = fun t ->
    match get_args t with
    | (Symb s, [u]) when s == succ -> nat (acc+1) u
    | (Symb s,  []) when s == zero -> acc
    | _ -> raise Not_a_nat
  in nat 0 t

(** [are_quant_args args] returns [true] iff [args] has only one argument
   that is an abstraction. *)
let are_quant_args : term list -> bool = fun args ->
  match args with
  | [b] -> is_abst b
  | _ -> false

(** The possible priority levels are [`Func] (top level, including abstraction
   and product), [`Appl] (application) and [`Atom] (smallest priority). *)
type priority = [`Func | `Appl | `Atom]

let rec meta : meta pp = fun ppf m ->
  if !print_meta_types then
    out ppf "(?%d:%a)" m.meta_key term !(m.meta_type)
  else out ppf "?%d" m.meta_key

and typ : term pp = fun ppf a ->
  if !print_domains then out ppf ": %a" term a

and term : term pp = fun ppf t ->
  let rec atom ppf t = pp `Atom ppf t
  and appl ppf t = pp `Appl ppf t
  and func ppf t = pp `Func ppf t
  and pp p ppf t =
    let (h, args) = get_args t in
    let pp_appl h args =
      match args with
      | []   -> head (p <> `Func) ppf h
      | args ->
          if p = `Atom then out ppf "(";
          head true ppf h;
          List.iter (out ppf " %a" atom) args;
          if p = `Atom then out ppf ")"
    in
    match h with
    | Symb(s) ->
        if !print_implicits && s.sym_impl <> [] then pp_appl h args
        else
          let args = LibTerm.remove_impl_args s args in
          begin match notation_of s with
          | Some Quant when are_quant_args args ->
              if p <> `Func then out ppf "(";
              quantifier s args;
              if p <> `Func then out ppf ")"
          | Some (Infix _) ->
              begin
                match args with
                | l::r::args ->
                    if p <> `Func then out ppf "(";
                    (* Can be improved by looking at symbol priority. *)
                    if args = []
                    then out ppf "%a %a %a" appl l sym s appl r
                    else out ppf "(%a %a %a)" appl l sym s appl r;
                    List.iter (out ppf " %a" appl) args;
                    if p <> `Func then out ppf ")"
                | [] ->
                  out ppf "("; head true ppf h; out ppf ")"
                | _ ->
                  if p = `Atom then out ppf "(";
                  out ppf "("; head true ppf h; out ppf ")";
                  List.iter (out ppf " %a" atom) args;
                  if p = `Atom then out ppf ")"
              end
          | Some Zero -> out ppf "0"
          | Some Succ ->
              (try out ppf "%i" (nat_of_term t)
               with Not_a_nat -> pp_appl h args)
          | _ -> pp_appl h args
          end
    | _ -> pp_appl h args

  and quantifier s args =
    (* assume [are_quant_args s args = true] *)
    match args with
    | [b] ->
        begin
          match unfold b with
          | Abst(a,b) ->
              let (x,p) = Bindlib.unbind b in
              out ppf "`%a %a%a, %a" sym s var x typ a func p
          | _ -> assert false
        end
    | _ -> assert false

<<<<<<< HEAD
  and pp_head wrap ppf t =
    let pp_env ppf ts =
      if Array.length ts > 0 then out ppf ".[%a]" (Array.pp func ";") ts in
    let pp_term_env ppf te =
=======
  and head wrap ppf t =
    let env ppf ar = out ppf ".[%a]" (Array.pp func ";") ar in
    let term_env ppf te =
>>>>>>> 2c211b47
      match te with
      | TE_Vari(m) -> var ppf m
      | _          -> assert false
    in
    match unfold t with
    | Appl(_,_)   -> assert false
    (* Application is handled separately, unreachable. *)
    | Wild        -> out ppf "_"
    | TRef(r)     ->
        (match !r with
         | None -> out ppf "<TRef>"
         | Some t -> atom ppf t)
    (* Atoms are printed inconditonally. *)
    | Vari(x)     -> var ppf x
    | Type        -> out ppf "TYPE"
    | Kind        -> out ppf "KIND"
    | Symb(s)     -> sym ppf s
    | Meta(m,e)   -> out ppf "%a%a" meta m env e
    | Plac(_)     -> out ppf "_"
    | Patt(_,n,e) -> out ppf "$%a%a" uid n env e
    | TEnv(t,e)   -> out ppf "$%a%a" term_env t env e
    (* Product and abstraction (only them can be wrapped). *)
    | Abst(a,b)   ->
        if wrap then out ppf "(";
        let (x,t) = Bindlib.unbind b in
        out ppf "λ %a" bvar (b,x);
        if !print_domains then out ppf ": %a, %a" func a func t
        else abstractions ppf t;
        if wrap then out ppf ")"
    | Prod(a,b)   ->
        if wrap then out ppf "(";
        let (x,t) = Bindlib.unbind b in
        if Bindlib.binder_occur b then
          out ppf "Π %a: %a, %a" var x appl a func t
        else out ppf "%a → %a" appl a func t;
        if wrap then out ppf ")"
    | LLet(a,t,b) ->
        if wrap then out ppf "(";
        out ppf "let ";
        let (x,u) = Bindlib.unbind b in
        bvar ppf (b,x);
        if !print_domains then out ppf ": %a" atom a;
        out ppf " ≔ %a in %a" func t func u;
        if wrap then out ppf ")"
  and bvar ppf (b,x) =
    if Bindlib.binder_occur b then out ppf "%a" var x else out ppf "_"
  and abstractions ppf t =
    match unfold t with
    | Abst(_,b) ->
        let (x,t) = Bindlib.unbind b in
        out ppf " %a%a" bvar (b,x) abstractions t
    | t -> out ppf ", %a" func t
  in
  func ppf (cleanup t)

(*let term ppf t = out ppf "<%a printed %a>" Term.term t term t*)
(*let term = Term.term*)

let rec prod : (term * bool list) pp = fun ppf (t, impl) ->
  match unfold t, impl with
  | Prod(a,b), true::impl ->
      let x, b = Bindlib.unbind b in
      out ppf "Π {%a: %a}, %a" var x term a prod (b, impl)
  | Prod(a,b), false::impl ->
      let x, b = Bindlib.unbind b in
      out ppf "Π %a: %a, %a" var x term a prod (b, impl)
  | _ -> term ppf t

let rule : (sym * rule) pp = fun ppf (s,r) ->
  let lhs = add_args (mk_Symb s) r.lhs in
  let (_, rhs) = Bindlib.unmbind r.rhs in
  out ppf "%a ↪ %a" term lhs term rhs

let unif_rule : (sym * rule) pp = fun ppf (s,r) ->
  let lhs = add_args (mk_Symb s) r.lhs in
  let (_, rhs) = Bindlib.unmbind r.rhs in
  out ppf "%a ↪ [ %a ]" term lhs term rhs

(* ends with a space if [!print_contexts = true] *)
let ctxt : ctxt pp = fun ppf ctx ->
  if !print_contexts then
    begin
      let def ppf t = out ppf " ≔ %a" term t in
      let decl ppf (x,a,t) =
        out ppf "%a%a%a" var x typ a (Option.pp def) t in
      out ppf "%a%s⊢ "
        (List.pp decl ",@ ") (List.rev ctx)
        (if ctx <> [] then "@ " else "")
    end

let typing : constr pp = fun ppf (ctx, t, u) ->
  out ppf "%a%a@ : %a" ctxt ctx term t term u

let constr : constr pp = fun ppf (ctx, t, u) ->
  out ppf "%a%a@ ≡ %a" ctxt ctx term t term u

let constrs : constr list pp = List.pp constr ";@ "

(* for debug only *)
let metaset : MetaSet.t pp =
  D.iter ~sep:(fun fmt () -> out fmt ",@ ") MetaSet.iter meta

let problem : problem pp = fun ppf p ->
  out ppf
    "{ recompute=%b;@ metas={%a};@ to_solve=[%a];@  unsolved=[%a] }"
    !p.recompute metaset !p.metas constrs !p.to_solve constrs
    !p.unsolved<|MERGE_RESOLUTION|>--- conflicted
+++ resolved
@@ -197,16 +197,10 @@
         end
     | _ -> assert false
 
-<<<<<<< HEAD
-  and pp_head wrap ppf t =
-    let pp_env ppf ts =
+  and head wrap ppf t =
+    let env ppf ts =
       if Array.length ts > 0 then out ppf ".[%a]" (Array.pp func ";") ts in
-    let pp_term_env ppf te =
-=======
-  and head wrap ppf t =
-    let env ppf ar = out ppf ".[%a]" (Array.pp func ";") ar in
     let term_env ppf te =
->>>>>>> 2c211b47
       match te with
       | TE_Vari(m) -> var ppf m
       | _          -> assert false
