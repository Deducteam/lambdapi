--- conflicted
+++ resolved
@@ -280,13 +280,8 @@
 let rec prod : (term * bool list) pp = fun ppf (t, impl) ->
   match unfold t, impl with
   | Prod(a,b), true::impl ->
-<<<<<<< HEAD
       let x, b = unbind b in
-      out ppf "Π {%a: %a}, %a" var x term a prod (b, impl)
-=======
-      let x, b = Bindlib.unbind b in
       out ppf "Π [%a: %a], %a" var x term a prod (b, impl)
->>>>>>> 4454512a
   | Prod(a,b), false::impl ->
       let x, b = unbind b in
       out ppf "Π %a: %a, %a" var x term a prod (b, impl)
