--- conflicted
+++ resolved
@@ -185,7 +185,6 @@
   let rec rem_false l = match l with false::l -> rem_false l | _ -> l in
   fun l -> List.rev (rem_false (List.rev l))
 
-<<<<<<< HEAD
 (** [create_sym path expo prop opaq name typ impl] creates a new symbol with
    path [path], exposition [expo], property [prop], opacity [opaq], matching
    strategy [mstrat], name [name.elt], type [typ], implicit arguments [impl],
@@ -197,76 +196,6 @@
   {sym_path; sym_name; sym_type = ref typ; sym_impl; sym_def = ref None;
    sym_opaq; sym_rules = ref []; sym_dtree = ref Tree_type.empty_dtree;
    sym_mstrat; sym_prop; sym_expo; sym_pos }
-=======
-(** Printing functions for debug. *)
-module Raw = struct
-let rec term : term pp = fun ppf t ->
-  match t with
-  | Vari v -> var ppf v
-  | Type -> out ppf "TYPE"
-  | Kind -> out ppf "KIND"
-  | Symb s -> sym ppf s
-  | Prod(a,b) ->
-      if Bindlib.binder_constant b then
-        let _, b = Bindlib.unbind b in out ppf "(%a → %a)" term a term b
-      else out ppf "(Π %a)" binder (a,b)
-  | Abst(a,b) -> out ppf "(λ %a)" binder (a,b)
-  | Appl(a,b) -> out ppf "(%a %a)" term a term b
-  | Meta(m,ts) -> out ppf "?%a%a" meta m terms ts
-  | Patt(i,s,ts) -> out ppf "$%a_%s%a" (D.option D.int) i s terms ts
-  | Plac(_) -> out ppf "_"
-  | TEnv(te,ts) -> out ppf "<%a>%a" tenv te terms ts
-  | Wild -> out ppf "_"
-  | TRef r -> out ppf "&%a" (Option.pp term) !r
-  | LLet(a,t,u) ->
-      let x, u = Bindlib.unbind u in
-      out ppf "let %a: %a ≔ %a in %a" var x term a term t term u
-and terms : term array pp = fun ppf ts ->
-  (*if Array.length ts > 0 then*) D.array term ppf ts
-and var : tvar pp = fun ppf v -> out ppf "%s" (Bindlib.name_of v)
-and binder : (term * tbinder) pp = fun ppf (a,b) ->
-  let x, b = Bindlib.unbind b in
-  out ppf "%a: %a, %a" var x term a term b
-and meta : meta pp = fun ppf m ->
-  out ppf "%d" m.meta_key
-and sym : sym pp = fun ppf s -> out ppf "%s" s.sym_name
-and tenv : term_env pp = fun ppf te ->
-  match te with
-  | TE_Vari v -> out ppf "%s" (Bindlib.name_of v)
-  | TE_Some mb ->
-    let vs, b = Bindlib.unmbind mb in
-    out ppf "%a,%a" (D.array var) vs term b
-  | TE_None -> ()
-end
-
-(** Typing context associating a [Bindlib] variable to a type and possibly a
-    definition. The typing environment [x1:A1,..,xn:An] is represented by the
-    list [xn:An;..;x1:A1] in reverse order (last added variable comes
-    first). Note that it cannot be implemented by a map as the order is
-    important. *)
-type ctxt = (tvar * term * term option) list
-
-(** Typing context with lifted terms. Used to optimise type checking and avoid
-    lifting terms several times. Definitions are not included because these
-    contexts are used to create meta variables types, which do not use [let]
-    definitions. *)
-type bctxt = (tvar * tbox) list
-
-(** Type of unification constraints. *)
-type constr = ctxt * term * term
-
-(** Sets and maps of term variables. *)
-module Var = struct
-  type t = tvar
-  let compare = Bindlib.compare_vars
-end
-
-module VarSet = Set.Make(Var)
-module VarMap = Map.Make(Var)
-
-(** [of_tvar x] injects the [Bindlib] variable [x] in a term. *)
-let of_tvar : tvar -> term = fun x -> Vari(x)
->>>>>>> a9cdfa3d
 
 (** [is_constant s] tells whether [s] is a constant. *)
 let is_constant : sym -> bool = fun s -> s.sym_prop = Const
@@ -849,7 +778,7 @@
 (** Type of critical pair positions (pos,l,r,p,l_p). *)
 type cp_pos = Pos.popt * term * term * subterm_pos * term
 
-(** Typing context associating a [ variable to a type and possibly a
+(** Typing context associating a variable to a type and possibly a
     definition. The typing environment [x1:A1,..,xn:An] is represented by the
     list [xn:An;..;x1:A1] in reverse order (last added variable comes
     first). *)
