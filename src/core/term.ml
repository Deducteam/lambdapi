(** Internal representation of terms.

   This module contains the definition of the internal representation of
   terms, together with smart constructors and low level operation. *)

open Timed
open Lplib open Base open Extra
open Common open Debug

let log = Logger.make 'm' "term" "term building"
let log = log.pp

(** {3 Term (and symbol) representation} *)

(** Representation of a possibly qualified identifier. *)
type qident = Path.t * string

(** Pattern-matching strategy modifiers. *)
type match_strat =
  | Sequen
  (** Rules are processed sequentially: a rule can be applied only if the
      previous ones (in the order of declaration) cannot be. *)
  | Eager
  (** Any rule that filters a term can be applied (even if a rule defined
      earlier filters the term as well). This is the default. *)

(** Specify the visibility and usability of symbols outside their module. *)
type expo =
  | Public (** Visible and usable everywhere. *)
  | Protec (** Visible everywhere but usable in LHS arguments only. *)
  | Privat (** Not visible and thus not usable. *)

(** Symbol properties. *)
type prop =
  | Defin (** Definable. *)
  | Const (** Constant. *)
  | Injec (** Injective. *)
  | Commu (** Commutative. *)
  | Assoc of bool (** Associative left if [true], right if [false]. *)
  | AC of bool (** Associative and commutative. *)

<<<<<<< HEAD
(** Data of a binder. *)
type binder_info = {binder_name : string; binder_bound : bool}
type mbinder_info = {mbinder_name : string array; mbinder_bound : bool array}

let binder_name : binder_info -> string = fun bi -> bi.binder_name

(** Type for free variables. *)
type var = int * string

(** [compare_vars x y] safely compares [x] and [y]. Note that it is unsafe to
    compare variables using [Pervasive.compare]. *)
let compare_vars : var -> var -> int = fun (i,_) (j,_) -> Stdlib.compare i j

(** [eq_vars x y] safely computes the equality of [x] and [y]. Note that it is
    unsafe to compare variables with the polymorphic equality function. *)
let eq_vars : var -> var -> bool = fun x y -> compare_vars x y = 0

(** [new_var name] creates a new unique variable of name [name]. *)
let new_var : string -> var =
  let open Stdlib in let n = ref 0 in fun name -> incr n; !n, name

(** [new_var_ind s i] creates a new [var] of name [s ^ string_of_int i]. *)
let new_var_ind : string -> int -> var = fun s i ->
  new_var (Escape.add_prefix s (string_of_int i))

(** [base_name x] returns the base name of variable [x]. Note that this name
    is not unique: two distinct variables may have the same name. *)
let base_name : var -> string = fun (_i,n) -> n

(** [uniq_name x] returns a string uniquely identifying the variable [x]. *)
let uniq_name : var -> string = fun (i,_) -> "v" ^ string_of_int i

(** Sets and maps of variables. *)
module Var = struct
  type t = var
  let compare = compare_vars
end

module VarSet = Set.Make(Var)
module VarMap = Map.Make(Var)
=======
(** The priority of an infix operator is a floating-point number. *)
type priority = float

(** Notations. *)
type 'a notation =
  | NoNotation
  | Prefix of 'a
  | Postfix of 'a
  | Infix of Pratter.associativity * 'a
  | Zero
  | Succ of 'a notation (* NoNotation, Prefix or Postfix only *)
  | Quant
  | PosOne
  | PosDouble
  | PosSuccDouble
  | IntZero
  | IntPos
  | IntNeg
>>>>>>> f8978c30

(** Representation of a term (or types) in a general sense. Values of the type
    are also used, for example, in the representation of patterns or rewriting
    rules. Specific constructors are included for such applications,  and they
    are considered invalid in unrelated code. *)
type term =
  | Vari of var (** Free variable. *)
  | Type (** "TYPE" constant. *)
  | Kind (** "KIND" constant. *)
  | Symb of sym (** User-defined symbol. *)
  | Prod of term * binder (** Dependent product. *)
  | Abst of term * binder (** Abstraction. *)
  | Appl of term * term (** Term application. *)
  | Meta of meta * term array (** Metavariable application. *)
  | Patt of int option * string * term array
  (** Pattern variable application (only used in rewriting rules). *)
  | Db of int (** Bound variable as de Bruijn index. *)
  | Wild (** Wildcard (only used for surface matching, never in LHS). *)
  | Plac of bool
  (** [Plac b] is a placeholder, or hole, for not given terms. Boolean [b] is
      true if the placeholder stands for a type. *)
  | TRef of term option ref (** Reference cell (used in surface matching). *)
  | LLet of term * term * binder
  (** [LLet(a, t, u)] is [let x : a ≔ t in u] (with [x] bound in [u]). *)

(** Type for binders. *)
and binder = binder_info * term
and mbinder = mbinder_info * term

(** {b NOTE} that a wildcard "_" of the concrete (source code) syntax may have
    a different representation depending on the context. For instance, the
    {!constructor:Wild} constructor is only used when matching patterns (e.g.,
    with the "rewrite" tactic). In the LHS of a rewriting {!type:rule}, we use
    the {!constructor:Patt} constructor to represend wildcards of the concrete
    syntax. They are thus considered to be fresh, unused pattern variables. *)

(** Representation of a decision tree (used for rewriting). *)
and dtree = rule Tree_type.dtree

(** Representation of a user-defined symbol. *)
and sym =
  { sym_expo  : expo (** Visibility. *)
  ; sym_path  : Path.t (** Module in which the symbol is defined. *)
  ; sym_name  : string (** Name. *)
  ; sym_type  : term ref (** Type. *)
  ; sym_impl  : bool list (** Implicit arguments ([true] meaning implicit). *)
  ; sym_prop  : prop (** Property. *)
  ; sym_not   : float notation ref (** Notation. *)
  ; sym_def   : term option ref (** Definition with ≔. *)
  ; sym_opaq  : bool ref (** Opacity. *)
  ; sym_rules : rule list ref (** Rewriting rules. *)
  ; sym_mstrat: match_strat (** Matching strategy. *)
  ; sym_dtree : dtree ref (** Decision tree used for matching. *)
  ; sym_pos   : Pos.popt (** Position in source file of symbol name. *)
  ; sym_decl_pos : Pos.popt (** Position in source file of symbol declaration
                                without its definition. *) }

(** {b NOTE} {!field:sym_type} holds a (timed) reference for a  technical
    reason related to the writing of signatures as binary files  (in  relation
    to {!val:Sign.link} and {!val:Sign.unlink}).  This is necessary to
    ensure that two identical symbols are always physically equal, even across
    signatures. It should NOT be otherwise mutated. *)

(** {b NOTE} We maintain the invariant that {!field:sym_impl} never ends  with
    [false]. Indeed, this information would be redundant. If a symbol has more
    arguments than there are booleans in the list then the extra arguments are
    all explicit. Finally, note that {!field:sym_impl} is empty if and only if
    the symbol has no implicit parameters. *)

(** {b NOTE} {!field:sym_prop} restricts the possible
    values of {!field:sym_def} and {!field:sym_rules} fields. A symbol is
    not allowed to be given rewriting rules (or a definition) when its mode is
    set to {!constructor:Constant}. Moreover, a symbol should not be given at
    the same time a definition (i.e., {!field:sym_def} different from [None])
    and rewriting rules (i.e., {!field:sym_rules} is non-empty). *)

(** {b NOTE} For generated symbols (recursors, axioms), {!field:sym_pos} may
   not be valid positions in the source. These virtual positions are however
   important for exporting lambdapi files to other formats. *)

(** {3 Representation of rewriting rules} *)

(** Representation of a rewriting rule. A rewriting rule is mainly formed of a
    LHS (left hand side),  which is the pattern that should be matched for the
    rule to apply, and a RHS (right hand side) giving the action to perform if
    the rule applies. More explanations are given below. *)
 and rule =
  { lhs      : term list (** Left hand side (LHS). *)
  ; rhs      : term (** Right hand side (RHS). *)
  ; arity    : int (** Required number of arguments to be applicable. *)
  ; arities  : int array
  (** Arities of the pattern variables bound in the RHS. *)
  ; vars_nb  : int (** Number of variables in [lhs]. *)
  ; xvars_nb : int (** Number of variables in [rhs] but not in [lhs]. *)
  ; rule_pos : Pos.popt (** Position of the rule in the source file. *) }

(** {b NOTE} {!field:arity} gives the number of arguments contained in the
   LHS. It is always equal to [List.length r.lhs] and gives the minimal number
   of arguments required to match the LHS. *)

(** {b NOTE} For generated rules, {!field:rule_pos} may not be valid positions
   in the source. These virtual positions are however important for exporting
   lambdapi files to other formats. *)

(** All variables of rewriting rules that appear in the RHS must appear in the
   LHS. In the case of unification rules, we allow variables to appear only in
   the RHS. In that case, these variables are replaced by fresh meta-variables
   each time the rule is used. *)

(** During evaluation, we only try to apply rewriting rules when we reduce the
   application of a symbol [s] to a list of argument [ts]. At this point, the
   symbol [s] contains every rule [r] that can potentially be applied in its
   {!field:sym_rules} field. To check if a rule [r] applies, we match the
   elements of [r.lhs] with those of [ts] while building an environment [env].
   During this process, a pattern of
   the form {!constructor:Patt}[(Some i,_,_)] matched against a term [u] will
   results in [env.(i)] being set to [u]. If all terms of [ts] can be matched
   against corresponding patterns, then environment [env] is fully constructed
   and it can hence be substituted in [r.rhs] with [subst_patt env r.rhs]
   to get the result of the application of the rule. *)

(** {3 Metavariables and related functions} *)

(** Representation of a metavariable,  which corresponds to a yet unknown
    term typable in some context. The substitution of the free variables
    of the context is suspended until the metavariable is instantiated
    (i.e., set to a particular term).  When a metavariable [m] is
    instantiated,  the suspended substitution is  unlocked and terms of
    the form {!constructor:Meta}[(m,env)] can be unfolded. *)
and meta =
  { meta_key   : int (** Unique key. *)
  ; meta_type  : term ref (** Type. *)
  ; meta_arity : int (** Arity (environment size). *)
  ; meta_value : mbinder option ref (** Definition. *) }

(** [mbinder_arity b] gives the arity of the [mbinder]. *)
let mbinder_arity : mbinder -> int = fun (i,_) -> Array.length i.mbinder_name

(** Minimize [impl] to enforce our invariant (see {!type:Terms.sym}). *)
let minimize_impl : bool list -> bool list =
  let rec rem_false l = match l with false::l -> rem_false l | _ -> l in
  fun l -> List.rev (rem_false (List.rev l))

(** [create_sym path expo prop mstrat opaq name pos typ impl] creates a new
    symbol with path [path], exposition [expo], property [prop], opacity
    [opaq], matching strategy [mstrat], name [name.elt], type [typ], implicit
    arguments [impl], position [name.pos], declaration position [pos], no
    definition and no rules. *)
let create_sym : Path.t -> expo -> prop -> match_strat -> bool ->
  Pos.strloc -> Pos.popt -> term -> bool list -> sym =
  fun sym_path sym_expo sym_prop sym_mstrat sym_opaq
    { elt = sym_name; pos = sym_pos } sym_decl_pos typ sym_impl ->
  {sym_path; sym_name; sym_type = ref typ; sym_impl; sym_def = ref None;
   sym_opaq = ref sym_opaq; sym_rules = ref [];
   sym_dtree = ref Tree_type.empty_dtree;
   sym_mstrat; sym_prop; sym_expo; sym_pos ; sym_decl_pos }

(** [is_constant s] tells whether [s] is a constant. *)
let is_constant : sym -> bool = fun s -> s.sym_prop = Const

(** [is_injective s] tells whether [s] is injective, which is in partiular the
   case if [s] is constant. *)
let is_injective : sym -> bool = fun s ->
  match s.sym_prop with Const | Injec -> true | _ -> !(s.sym_opaq)

(** [is_private s] tells whether the symbol [s] is private. *)
let is_private : sym -> bool = fun s -> s.sym_expo = Privat

(** [is_modulo s] tells whether the symbol [s] is modulo some equations. *)
let is_modulo : sym -> bool = fun s ->
  match s.sym_prop with Assoc _ | Commu | AC _ -> true | _ -> false

(** Sets and maps of symbols. *)
module Sym = struct
  type t = sym
  let compare s1 s2 =
    if s1 == s2 then 0 else
    match Stdlib.compare s1.sym_name s2.sym_name with
    | 0 -> Stdlib.compare s1.sym_path s2.sym_path
    | n -> n
end

module SymSet = Set.Make(Sym)
module SymMap = Map.Make(Sym)

(** [is_unset m] returns [true] if [m] is not instantiated. *)
let is_unset : meta -> bool = fun m -> !(m.meta_value) = None

(** Sets and maps of metavariables. *)
module Meta = struct
  type t = meta
  let compare m1 m2 = m2.meta_key - m1.meta_key
end

module MetaSet = Set.Make(Meta)
module MetaMap = Map.Make(Meta)

<<<<<<< HEAD
let mk_bin s t1 t2 = Appl(Appl(Symb s, t1), t2)
=======
(** Representation of unification problems. *)
type problem_aux =
  { to_solve  : constr list
  (** List of unification problems to solve. *)
  ; unsolved  : constr list
  (** List of unification problems that could not be solved. *)
  ; recompute : bool
  (** Indicates whether unsolved problems should be rechecked. *)
  ; metas : MetaSet.t
  (** Set of unsolved metas. *) }

type problem = problem_aux ref

(** Create a new empty problem. *)
let new_problem : unit -> problem = fun () ->
 ref {to_solve  = []; unsolved = []; recompute = false; metas = MetaSet.empty}

(** [create_sym path expo prop opaq name decl typ impl notation] creates a new
    symbol with path [path], exposition [expo], property [prop], opacity
    [opaq], matching strategy [mstrat], name [name.elt], type [typ], implicit
    arguments [impl], position [name.pos], declaration position [decl.pos], no
    notation, no definition and no rules. *)
let create_sym : Path.t -> expo -> prop -> match_strat -> bool ->
  Pos.strloc -> Pos.popt -> term -> bool list -> sym =
  fun sym_path sym_expo sym_prop sym_mstrat sym_opaq
    { elt = sym_name; pos = sym_pos } sym_decl_pos
    typ sym_impl ->
  {sym_path; sym_name; sym_type = ref typ; sym_impl; sym_def = ref None;
   sym_opaq = ref sym_opaq; sym_rules = ref []; sym_not = ref NoNotation;
   sym_dtree = ref Tree_type.empty_dtree;
   sym_mstrat; sym_prop; sym_expo; sym_pos ; sym_decl_pos }

(** [is_constant s] tells whether [s] is a constant. *)
let is_constant : sym -> bool = fun s -> s.sym_prop = Const

(** [is_injective s] tells whether [s] is injective, which is in partiular the
   case if [s] is constant. *)
let is_injective : sym -> bool = fun s ->
  match s.sym_prop with Const | Injec -> true | _ -> !(s.sym_opaq)
>>>>>>> f8978c30

(** [mk_left_comb s t ts] builds a left comb of applications of [s] from
   [t::ts] so that [mk_left_comb s t1 [t2; t3] = mk_bin s (mk_bin s t1 t2)
   t3]. *)
let mk_left_comb : sym -> term -> term list -> term = fun s ->
  List.fold_left (mk_bin s)

(** [mk_right_comb s ts t] builds a right comb of applications of [s] to
   [ts@[p]] so that [mk_right_comb s [t1; t2] t3 = mk_bin s t1 (mk_bin s t2
   t3)]. *)
let mk_right_comb : sym -> term list -> term -> term = fun s ->
  List.fold_right (mk_bin s)

(** Printing functions for debug. *)
let rec term : term pp = fun ppf t ->
  match unfold t with
  | Db k -> out ppf "`%d" k
  | Vari v -> var ppf v
  | Type -> out ppf "TYPE"
  | Kind -> out ppf "KIND"
  | Symb s -> sym ppf s
  | Prod(a,(n,b)) -> out ppf "(Π %s: %a, %a)" n.binder_name term a term b
  | Abst(a,(n,b)) -> out ppf "(λ %s: %a, %a)" n.binder_name term a term b
  | Appl(a,b) -> out ppf "(%a %a)" term a term b
  | Meta(m,ts) -> out ppf "?%d%a" m.meta_key terms ts
  | Patt(i,s,ts) -> out ppf "$%a_%s%a" (D.option D.int) i s terms ts
  | Plac(_) -> out ppf "_"
  | Wild -> out ppf "_"
  | TRef r -> out ppf "&%a" (Option.pp term) !r
  | LLet(a,t,(n,b)) ->
    out ppf "let %s : %a ≔ %a in %a" n.binder_name term a term t term b
and var : var pp = fun ppf (i,n) -> out ppf "%s%d" n i
and sym : sym pp = fun ppf s -> string ppf s.sym_name
and terms : term array pp = fun ppf ts ->
  if Array.length ts > 0 then D.array term ppf ts

(** [unfold t] repeatedly unfolds the definition of the surface constructor
   of [t], until a significant {!type:term} constructor is found.  The term
   that is returned can be neither an instantiated metavariable
   nor a reference cell ({!constructor:TRef} constructor). Note
   that the returned value is physically equal to [t] if no unfolding was
   performed. {b NOTE} that {!val:unfold} must (almost) always be called
   before matching over a value of type {!type:term}. *)
and unfold : term -> term = fun t ->
  match t with
  | Meta(m, ts) ->
      begin
        match !(m.meta_value) with
        | None    -> t
        | Some(b) -> (* Note: terms of ts may have free dB: opn=true *)
            unfold (msubst true b ts)
      end
  | TRef(r) ->
      begin
        match !r with
        | None    -> t
        | Some(v) -> unfold v
      end
  | _ -> t

(** [lift l t] updates indices when [t] is moved under [l] binders. *)
and lift : int -> term -> term = fun l t ->
  let rec lift i t =
    match unfold t with
    | Db k -> if k < i then t else Db (k+l)
    | Appl(a,b) -> Appl(lift i a, lift i b)
    (* No need to call mk_Appl here as we only change indices. *)
    | Abst(a,(n,u)) -> Abst(lift i a, (n, lift (i+1) u))
    | Prod(a,(n,u)) -> Prod(lift i a, (n ,lift (i+1) u))
    | LLet(a,t,(n,u)) -> LLet(lift i a, lift i t, (n, lift (i+1) u))
    | Meta(m,ts) -> Meta(m, Array.map (lift i) ts)
    | Patt(j,n,ts) -> Patt(j,n, Array.map (lift i) ts)
    | _ -> t
  in
  (* When l=0, lift is the identity: avoid unnecessary allocation *)
  let r = if l=0 then t else lift 1 t in
  if Logger.log_enabled() then log "lift %d %a = %a" l term t term r;
  r

(** [msubst opn b vs] substitutes the variables bound by [b] with the values
    [vs].  Note that the length of the [vs] array should match the arity of
    the multiple binder [b]. Boolean [opn] indicates whether terms of [vs] may
    contain free de Bruijn indices, needing term relocation. This happens from
    within the Term library but the interface ensures that from the outside
    all terms have no free de Bruinj indices (locally nameless convention). *)
and msubst : bool -> mbinder -> term array -> term = fun opn (bi,t) vs ->
  let n = Array.length bi.mbinder_name in
  assert (Array.length vs = n);
  (* [msubst i t] replaces [Db(i+j)] by [lift (i-1) vs.(n-j-1)]
     for all [0 <= j < n]. *)
  let rec msubst i t =
    if Logger.log_enabled() then
      log "msubst %d %a %a" i (D.array term) vs term t;
    match unfold t with
    | Db k -> let j = k-i in
              if j<0 then t
              else (assert(j<n);
                    if opn then lift (i-1) vs.(n-1-j) else vs.(n-1-j))
    | Appl(a,b) -> mk_Appl(msubst i a, msubst i b)
    | Abst(a,(n,u)) -> Abst(msubst i a, (n, msubst (i+1) u))
    | Prod(a,(n,u)) -> Prod(msubst i a, (n, msubst (i+1) u))
    | LLet(a,t,(n,u)) -> LLet(msubst i a, msubst i t, (n, msubst (i+1) u))
    | Meta(m,ts) -> Meta(m, Array.map (msubst i) ts)
    | Patt(j,n,ts) -> Patt(j,n, Array.map (msubst i) ts)
    | Type | Kind | Vari _ | Wild | Symb _ | Plac _ | TRef _ -> t
  in
  let r =
    if n = 0 || Array.for_all ((=) false) bi.mbinder_bound then t
    else msubst 1 t in
  if Logger.log_enabled() then
    log "msubst %a %a = %a" term t (D.array term) vs term r;
  r

(** Total order on terms. *)
and cmp : term cmp = fun t t' ->
  match unfold t, unfold t' with
  | Vari x, Vari x' -> compare_vars x x'
  | Type, Type
  | Kind, Kind
  | Wild, Wild -> 0
  | Symb s, Symb s' -> Sym.compare s s'
  | Prod(t,(_,u)), Prod(t',(_,u'))
  | Abst(t,(_,u)), Abst(t',(_,u')) -> lex cmp cmp (t,u) (t',u')
  | Appl(t,u), Appl(t',u') -> lex cmp cmp (u,t) (u',t')
  | Meta(m,ts), Meta(m',ts') ->
    lex Meta.compare (Array.cmp cmp) (m,ts) (m',ts')
  | Patt(i,s,ts), Patt(i',s',ts') ->
    lex3 Stdlib.compare Stdlib.compare (Array.cmp cmp)
      (i,s,ts) (i',s',ts')
  | Db i, Db j -> Stdlib.compare i j
  | TRef r, TRef r' -> Stdlib.compare r r'
  | LLet(a,t,(_,u)), LLet(a',t',(_,u')) ->
    lex3 cmp cmp cmp (a,t,u) (a',t',u')
  | t, t' -> cmp_tag t t'

(** [get_args t] decomposes the {!type:term} [t] into a pair [(h,args)], where
    [h] is the head term of [t] and [args] is the list of arguments applied to
    [h] in [t]. The returned [h] cannot be an [Appl] node. *)
and get_args : term -> term * term list = fun t ->
  let rec get_args t acc =
    match unfold t with
    | Appl(t,u) -> get_args t (u::acc)
    | t         -> t, acc
  in get_args t []

(** [get_args_len t] is similar to [get_args t] but it also returns the length
    of the list of arguments. *)
and get_args_len : term -> term * term list * int = fun t ->
  let rec get_args_len acc len t =
    match unfold t with
    | Appl(t, u) -> get_args_len (u::acc) (len + 1) t
    | t          -> (t, acc, len)
  in
  get_args_len [] 0 t

(** [is_symb s t] tests whether [t] is of the form [Symb(s)]. *)
and is_symb : sym -> term -> bool = fun s t ->
  match unfold t with Symb(r) -> r == s | _ -> false

(* We make the equality of terms modulo commutative and
   associative-commutative symbols syntactic by always ordering arguments in
   increasing order and by putting them in a comb form.

   The term [t1 + t2 + t3] is represented by the left comb [(t1 + t2) + t3] if
   + is left associative and [t1 + (t2 + t3)] if + is right associative. *)

(** [left_aliens s t] returns the list of the biggest subterms of [t] not
   headed by [s], assuming that [s] is left associative and [t] is in
   canonical form. This is the reverse of [mk_left_comb]. *)
and left_aliens : sym -> term -> term list = fun s ->
  let rec aliens acc = function
    | [] -> acc
    | u::us ->
        let h, ts = get_args u in
        if is_symb s h then
          match ts with
          | t1 :: t2 :: _ -> aliens (t2 :: acc) (t1 :: us)
          | _ -> aliens (u :: acc) us
        else aliens (u :: acc) us
  in fun t -> aliens [] [t]

(** [right_aliens s t] returns the list of the biggest subterms of [t] not
   headed by [s], assuming that [s] is right associative and [t] is in
   canonical form. This is the reverse of [mk_right_comb]. *)
and right_aliens : sym -> term -> term list = fun s ->
  let rec aliens acc = function
    | [] -> acc
    | u::us ->
        let h, ts = get_args u in
        if is_symb s h then
          match ts with
          | t1 :: t2 :: _ -> aliens (t1 :: acc) (t2 :: us)
          | _ -> aliens (u :: acc) us
        else aliens (u :: acc) us
  in fun t -> let r = aliens [] [t] in
  if Logger.log_enabled () then
    log "right_aliens %a %a = %a" sym s term t (D.list term) r;
  r

(** [mk_Appl t u] puts the application of [t] to [u] in canonical form wrt C
   or AC symbols. *)
and mk_Appl : term * term -> term = fun (t, u) ->
  (* if Logger.log_enabled () then
    log "mk_Appl(%a, %a)" term t term u;
  let r = *)
  match get_args t with
  | Symb s, [t1] ->
      begin
        match s.sym_prop with
        | Commu when cmp t1 u > 0 -> mk_bin s u t1
        | AC true -> (* left associative symbol *)
            let ts = left_aliens s t1 and us = left_aliens s u in
            begin
              match List.sort cmp (ts @ us) with
              | v::vs -> mk_left_comb s v vs
              | _ -> assert false
            end
        | AC false -> (* right associative symbol *)
            let ts = right_aliens s t1 and us = right_aliens s u in
            let vs, v = List.split_last (List.sort cmp (ts @ us))
            in mk_right_comb s vs v
        | _ -> Appl (t, u)
      end
  | _ -> Appl (t, u)
  (* in
  if Logger.log_enabled () then
    log "mk_Appl(%a, %a) = %a" term t term u term r;
  r *)

(* unit test *)
let _ =
  let s =
    create_sym [] Privat (AC true) Eager false (Pos.none "+") None Kind [] in
  let t1 = Vari (new_var "x1") in
  let t2 = Vari (new_var "x2") in
  let t3 = Vari (new_var "x3") in
  let left = mk_bin s (mk_bin s t1 t2) t3 in
  let right = mk_bin s t1 (mk_bin s t2 t3) in
  let eq = eq_of_cmp cmp in
  assert (eq (mk_left_comb s t1 [t2; t3]) left);
  assert (eq (mk_right_comb s [t1; t2] t3) right);
  let eq = eq_of_cmp (List.cmp cmp) in
  assert (eq (left_aliens s left) [t1; t2; t3]);
  assert (eq (right_aliens s right) [t3; t2; t1])

(** [is_abst t] returns [true] iff [t] is of the form [Abst(_)]. *)
let is_abst : term -> bool = fun t ->
  match unfold t with Abst(_) -> true | _ -> false

(** [is_prod t] returns [true] iff [t] is of the form [Prod(_)]. *)
let is_prod : term -> bool = fun t ->
  match unfold t with Prod(_) -> true | _ -> false

(** [subst b v] substitutes the variable bound by [b] with the value [v].
    Assumes v is closed (since only called from outside the term library. *)
let subst : binder -> term -> term = fun (bi,t) v ->
  if bi.binder_bound then
    begin
      let rec subst i t =
        (*if Logger.log_enabled() then
          log "subst [%d≔%a] %a" i term v term t;*)
        match unfold t with
        | Db k -> if k = i then v else t
        | Appl(a,b) -> mk_Appl(subst i a, subst i b)
        | Abst(a,(n,u)) -> Abst(subst i a, (n, subst (i+1) u))
        | Prod(a,(n,u)) -> Prod(subst i a, (n ,subst (i+1) u))
        | LLet(a,t,(n,u)) -> LLet(subst i a, subst i t, (n, subst (i+1) u))
        | Meta(m,ts) -> Meta(m, Array.map (subst i) ts)
        | Patt(j,n,ts) -> Patt(j,n, Array.map (subst i) ts)
        | _ -> t
      in
      let r = subst 1 t in
      if Logger.log_enabled() then
        log "subst %a [%a] = %a" term t term v term r;
      r
    end
  else t

(** [unbind b] substitutes the binder [b] by a fresh variable of name [name]
   if given, or the binder name otherwise. The variable and the result of the
   substitution are returned. *)
let unbind : ?name:string -> binder -> var * term =
  fun ?(name="") ((bn,_) as b) ->
  let n = if name="" then bn.binder_name else name in
  let x = new_var n in x, subst b (Vari x)

(** [unbind2 f g] is similar to [unbind f], but it substitutes two binders [f]
   and [g] at once using the same fresh variable. *)
let unbind2 : ?name:string -> binder -> binder -> var * term * term =
  fun ?(name="") ((bn1,_) as b1) b2 ->
  let n = if name="" then bn1.binder_name else name in
  let x = new_var n in x, subst b1 (Vari x), subst b2 (Vari x)

(** [unmbind b] substitutes the multiple binder [b] with fresh variables. This
    function is analogous to [unbind] for binders. Note that the names used to
    create the fresh variables are based on those of the multiple binder. *)
let unmbind : mbinder -> var array * term =
  fun (({mbinder_name=names;_},_) as b) ->
  let xs = Array.init (Array.length names) (fun i -> new_var names.(i)) in
  xs, msubst false b (Array.map (fun x -> Vari x) xs)

(** [bind_var x t] binds the variable [x] in [t], producing a binder. *)
let bind_var  : var -> term -> binder = fun ((_,n) as x) t ->
  let bound = Stdlib.ref false in
  let rec bind i t =
    (*if Logger.log_enabled() then log "bind_var %d %a" i term t;*)
    match unfold t with
    | Vari y when y == x -> Stdlib.(bound := true); Db i
    | Appl(a,b) -> Appl(bind i a, bind i b)
    (* No need to call mk_Appl here as we only replace free variables by de
       Bruijn indices. *)
    | Abst(a,(n,u)) -> Abst(bind i a, (n, bind (i+1) u))
    | Prod(a,(n,u)) -> Prod(bind i a, (n, bind (i+1) u))
    | LLet(a,t,(n,u)) -> LLet(bind i a, bind i t, (n, bind (i+1) u))
    | Meta(m,ts) -> Meta(m, Array.map (bind i) ts)
    | Patt(j,n,ts) -> Patt(j,n, Array.map (bind i) ts)
    | _ -> t
  in
  let b = bind 1 t in
  if Logger.log_enabled() then
    log "bind_var %a %a = %a" var x term t term b;
  {binder_name=n; binder_bound=Stdlib.(!bound)}, b

(** [binder f b] applies f inside [b]. *)
let binder : (term -> term) -> binder -> binder = fun f b ->
  let x,t = unbind b in bind_var x (f t)

(** [bind_mvar xs t] binds the variables of [xs] in [t] to get a binder.
    It is the equivalent of [bind_var] for multiple variables. *)
let bind_mvar : var array -> term -> mbinder =
  let empty = {mbinder_name=[||]; mbinder_bound=[||]} in
  fun xs t ->
  let n = Array.length xs in
  if n = 0 then empty, t else
  (*if Logger.log_enabled() then
    log "bind_mvar %a" (D.array var) xs;*)
  let map = ref IntMap.empty and mbinder_bound = Array.make n false in
  Array.iteri (fun i (ki,_) -> map := IntMap.add ki (n-1-i) !map) xs;
  let rec bind i t =
    (*if Logger.log_enabled() then log "bind_mvar %d %a" i term t;*)
    match unfold t with
    | Vari (key,_) ->
      begin match IntMap.find_opt key !map with
        | Some k -> mbinder_bound.(k) <- true; Db (i+k)
        | None -> t
      end
    | Appl(a,b) -> Appl(bind i a, bind i b)
    (* No need to call mk_Appl here as we only replace free variables by de
       Bruijn indices. *)
    | Abst(a,(n,u)) -> Abst(bind i a, (n, bind (i+1) u))
    | Prod(a,(n,u)) -> Prod(bind i a, (n, bind (i+1) u))
    | LLet(a,t,(n,u)) -> LLet(bind i a, bind i t, (n, bind (i+1) u))
    | Meta(m,ts) -> Meta(m, Array.map (bind i) ts)
    | Patt(j,n,ts) -> Patt(j,n, Array.map (bind i) ts)
    | _ -> t
  in
  let b = bind 1 t in
  if Logger.log_enabled() then
    log "bind_mvar %a %a = %a" (D.array var) xs term t term b;
  let bi = { mbinder_name = Array.map base_name xs; mbinder_bound } in
  bi, b

(** [binder_occur b] tests whether the bound variable occurs in [b]. *)
let binder_occur : binder -> bool = fun (bi,_) -> bi.binder_bound
(*  let rec check i t =
    (*if Logger.log_enabled() then
      log "binder_occur %d %a" i term t;*)
    match unfold t with
    | Db k when k = i -> raise Exit
    | Appl(a,b) -> check i a; check i b
    | Abst(a,(_,u))
    | Prod(a,(_,u)) -> check i a; check (i+1) u
    | LLet(a,t,(_,u)) -> check i a; check i t; check (i+1) u
    | Meta(_,ts)
    | Patt(_,_,ts) -> Array.iter (check i) ts
    | _ -> ()
  in
  let r = try check 1 t; false with Exit -> true in
  if Logger.log_enabled() then
    log "binder_occur 1 %a = %b" term t r;
  r
*)

(** [is_closed t] checks whether [t] is closed. *)
let is_closed : term -> bool =
  let rec check t =
    match unfold t with
    | Vari _ -> raise Exit
    | Appl(a,b) -> check a; check b
    | Abst(a,(_,u))
    | Prod(a,(_,u)) -> check a; check u
    | LLet(a,t,(_,u)) -> check a; check t; check u
    | Meta(_,ts)
    | Patt(_,_,ts) -> Array.iter check ts
    | _ -> ()
  in fun t -> try check t; true with Exit -> false

let is_closed_mbinder : mbinder -> bool = fun (_,t) -> is_closed t

(** [occur x t] tells whether variable [x] occurs in [t]. *)
let occur : var -> term -> bool = fun x ->
  let rec check t =
    match unfold t with
    | Vari y when y == x -> raise Exit
    | Appl(a,b) -> check a; check b
    | Abst(a,(_,u))
    | Prod(a,(_,u)) -> check a; check u
    | LLet(a,t,(_,u)) -> check a; check t; check u
    | Meta(_,ts)
    | Patt(_,_,ts) -> Array.iter check ts
    | _ -> ()
  in fun t -> try check t; false with Exit -> true

let occur_mbinder : var -> mbinder -> bool = fun x (_,t) -> occur x t

(** Construction functions of the private type [term]. They ensure some
   invariants:

- In a commutative function symbol application, the first argument is smaller
   than the second one wrt [cmp].

- In an associative and commutative function symbol application, the
   application is built as a left or right comb depending on the associativity
   of the symbol, and arguments are ordered in increasing order wrt [cmp].

- In [LLet(_,_,b)], [binder_occur b = true] (useless let's are erased). *)
let mk_Vari x = Vari x
let mk_Type = Type
let mk_Kind = Kind
let mk_Symb x = Symb x
let mk_Prod (a,b) = Prod (a,b)
let mk_Arro (a,b) = let x = new_var "_" in Prod(a, bind_var x b)
let mk_Abst (a,b) = Abst (a,b)
let mk_Meta (m,ts) = (*assert (m.meta_arity = Array.length ts);*) Meta (m,ts)
let mk_Patt (i,s,ts) = Patt (i,s,ts)
let mk_Wild = Wild
let mk_Plac b = Plac b
let mk_TRef x = TRef x
let mk_LLet (a,t,b) = LLet (a,t,b)

(** [mk_Appl_not_canonical t u] builds the non-canonical (wrt. C and AC
   symbols) application of [t] to [u]. WARNING: to use only in Sign.link. *)
let mk_Appl_not_canonical : term * term -> term = fun (t, u) -> Appl(t, u)

(** [add_args t args] builds the application of the {!type:term} [t] to a list
    arguments [args]. When [args] is empty, the returned value is (physically)
    equal to [t]. *)
let add_args : term -> term list -> term = fun t ts ->
  match get_args t with
  | Symb s, _ when is_modulo s ->
    List.fold_left (fun t u -> mk_Appl(t,u)) t ts
  | _ -> List.fold_left (fun t u -> Appl(t,u)) t ts

(** [add_args_map f t ts] is equivalent to [add_args t (List.map f ts)] but
   more efficient. *)
let add_args_map : term -> (term -> term) -> term list -> term = fun t f ts ->
  match get_args t with
  | Symb s, _ when is_modulo s ->
    List.fold_left (fun t u -> mk_Appl(t, f u)) t ts
  | _ -> List.fold_left (fun t u -> Appl(t, f u)) t ts

(** Patt substitution. *)
let subst_patt : mbinder option array -> term -> term = fun env ->
  let rec subst_patt t =
    match unfold t with
    | Patt(Some i,n,ts) when 0 <= i && i < Array.length env ->
      begin match env.(i) with
      | Some b -> msubst true b (Array.map subst_patt ts)
      | None -> mk_Patt(Some i,n,Array.map subst_patt ts)
      end
    | Patt(i,n,ts) -> mk_Patt(i, n, Array.map subst_patt ts)
    | Prod(a,(n,b)) -> mk_Prod(subst_patt a, (n, subst_patt b))
    | Abst(a,(n,b)) -> mk_Abst(subst_patt a, (n, subst_patt b))
    | Appl(a,b) -> mk_Appl(subst_patt a, subst_patt b)
    | Meta(m,ts) -> mk_Meta(m, Array.map subst_patt ts)
    | LLet(a,t,(n,b)) ->
      mk_LLet(subst_patt a, subst_patt t, (n, subst_patt b))
    | Wild
    | Plac _
    | TRef _
    | Db _
    | Vari _
    | Type
    | Kind
    | Symb _ -> t
  in subst_patt

(** From the outside of the library, substituted terms ae all closed
    (locally nameless convention) *)
let msubst = msubst false

(** [cleanup t] unfold all metas and TRef's in [t]. *)
let rec cleanup : term -> term = fun t ->
  match unfold t with
  | Patt(i,n,ts) -> mk_Patt(i, n, Array.map cleanup ts)
  | Prod(a,b) -> mk_Prod(cleanup a, binder cleanup b)
  | Abst(a,b) -> mk_Abst(cleanup a, binder cleanup b)
  | Appl(a,b) -> mk_Appl(cleanup a, cleanup b)
  | Meta(m,ts) -> mk_Meta(m, Array.map cleanup ts)
  | LLet(a,t,b) -> mk_LLet(cleanup a, cleanup t, binder cleanup b)
  | Wild -> assert false
  | Plac _ -> assert false
  | TRef _ -> assert false
  | Db _ -> assert false
  | Vari _
  | Type
  | Kind
  | Symb _ -> t

(** Type of a symbol and a rule. *)
type sym_rule = sym * rule

let lhs : sym_rule -> term = fun (s, r) -> add_args (mk_Symb s) r.lhs
let rhs : sym_rule -> term = fun (_, r) -> r.rhs

(** Positions in terms in reverse order. The i-th argument of a constructor
   has position i-1. *)
type subterm_pos = int list

let subterm_pos : subterm_pos pp = fun ppf l -> D.(list int) ppf (List.rev l)

(** Type of critical pair positions (pos,l,r,p,l_p). *)
type cp_pos = Pos.popt * term * term * subterm_pos * term

(** Typing context associating a variable to a type and possibly a
    definition. The typing environment [x1:A1,..,xn:An] is represented by the
    list [xn:An;..;x1:A1] in reverse order (last added variable comes
    first). *)
type ctxt = (var * term * term option) list

let decl ppf (v,a,d) =
  out ppf "%a: %a" var v term a;
  match d with
  | None -> ()
  | Some d -> out ppf " ≔ %a" term d

let ctxt : ctxt pp = fun ppf c -> List.pp decl ", " ppf (List.rev c)

(** Type of unification constraints. *)
type constr = ctxt * term * term

(** Representation of unification problems. *)
type problem_aux =
  { to_solve  : constr list
  (** List of unification problems to solve. *)
  ; unsolved  : constr list
  (** List of unification problems that could not be solved. *)
  ; recompute : bool
  (** Indicates whether unsolved problems should be rechecked. *)
  ; metas : MetaSet.t
  (** Set of unsolved metas. *) }

type problem = problem_aux ref

(** Create a new empty problem. *)
let new_problem : unit -> problem = fun () ->
 ref {to_solve  = []; unsolved = []; recompute = false; metas = MetaSet.empty}

(** Printing functions for debug. *)
module Raw = struct
  let sym = sym let _ = sym
  let term = term let _ = term
  let ctxt = ctxt let _ = ctxt
end<|MERGE_RESOLUTION|>--- conflicted
+++ resolved
@@ -39,48 +39,6 @@
   | Assoc of bool (** Associative left if [true], right if [false]. *)
   | AC of bool (** Associative and commutative. *)
 
-<<<<<<< HEAD
-(** Data of a binder. *)
-type binder_info = {binder_name : string; binder_bound : bool}
-type mbinder_info = {mbinder_name : string array; mbinder_bound : bool array}
-
-let binder_name : binder_info -> string = fun bi -> bi.binder_name
-
-(** Type for free variables. *)
-type var = int * string
-
-(** [compare_vars x y] safely compares [x] and [y]. Note that it is unsafe to
-    compare variables using [Pervasive.compare]. *)
-let compare_vars : var -> var -> int = fun (i,_) (j,_) -> Stdlib.compare i j
-
-(** [eq_vars x y] safely computes the equality of [x] and [y]. Note that it is
-    unsafe to compare variables with the polymorphic equality function. *)
-let eq_vars : var -> var -> bool = fun x y -> compare_vars x y = 0
-
-(** [new_var name] creates a new unique variable of name [name]. *)
-let new_var : string -> var =
-  let open Stdlib in let n = ref 0 in fun name -> incr n; !n, name
-
-(** [new_var_ind s i] creates a new [var] of name [s ^ string_of_int i]. *)
-let new_var_ind : string -> int -> var = fun s i ->
-  new_var (Escape.add_prefix s (string_of_int i))
-
-(** [base_name x] returns the base name of variable [x]. Note that this name
-    is not unique: two distinct variables may have the same name. *)
-let base_name : var -> string = fun (_i,n) -> n
-
-(** [uniq_name x] returns a string uniquely identifying the variable [x]. *)
-let uniq_name : var -> string = fun (i,_) -> "v" ^ string_of_int i
-
-(** Sets and maps of variables. *)
-module Var = struct
-  type t = var
-  let compare = compare_vars
-end
-
-module VarSet = Set.Make(Var)
-module VarMap = Map.Make(Var)
-=======
 (** The priority of an infix operator is a floating-point number. *)
 type priority = float
 
@@ -99,7 +57,47 @@
   | IntZero
   | IntPos
   | IntNeg
->>>>>>> f8978c30
+
+(** Data of a binder. *)
+type binder_info = {binder_name : string; binder_bound : bool}
+type mbinder_info = {mbinder_name : string array; mbinder_bound : bool array}
+
+let binder_name : binder_info -> string = fun bi -> bi.binder_name
+
+(** Type for free variables. *)
+type var = int * string
+
+(** [compare_vars x y] safely compares [x] and [y]. Note that it is unsafe to
+    compare variables using [Pervasive.compare]. *)
+let compare_vars : var -> var -> int = fun (i,_) (j,_) -> Stdlib.compare i j
+
+(** [eq_vars x y] safely computes the equality of [x] and [y]. Note that it is
+    unsafe to compare variables with the polymorphic equality function. *)
+let eq_vars : var -> var -> bool = fun x y -> compare_vars x y = 0
+
+(** [new_var name] creates a new unique variable of name [name]. *)
+let new_var : string -> var =
+  let open Stdlib in let n = ref 0 in fun name -> incr n; !n, name
+
+(** [new_var_ind s i] creates a new [var] of name [s ^ string_of_int i]. *)
+let new_var_ind : string -> int -> var = fun s i ->
+  new_var (Escape.add_prefix s (string_of_int i))
+
+(** [base_name x] returns the base name of variable [x]. Note that this name
+    is not unique: two distinct variables may have the same name. *)
+let base_name : var -> string = fun (_i,n) -> n
+
+(** [uniq_name x] returns a string uniquely identifying the variable [x]. *)
+let uniq_name : var -> string = fun (i,_) -> "v" ^ string_of_int i
+
+(** Sets and maps of variables. *)
+module Var = struct
+  type t = var
+  let compare = compare_vars
+end
+
+module VarSet = Set.Make(Var)
+module VarMap = Map.Make(Var)
 
 (** Representation of a term (or types) in a general sense. Values of the type
     are also used, for example, in the representation of patterns or rewriting
@@ -243,17 +241,17 @@
   let rec rem_false l = match l with false::l -> rem_false l | _ -> l in
   fun l -> List.rev (rem_false (List.rev l))
 
-(** [create_sym path expo prop mstrat opaq name pos typ impl] creates a new
+(** [create_sym path expo prop mstrat opaq name decl typ impl] creates a new
     symbol with path [path], exposition [expo], property [prop], opacity
     [opaq], matching strategy [mstrat], name [name.elt], type [typ], implicit
-    arguments [impl], position [name.pos], declaration position [pos], no
-    definition and no rules. *)
+    arguments [impl], position [name.pos], declaration position [decl.pos], no
+    notation, no definition and no rules. *)
 let create_sym : Path.t -> expo -> prop -> match_strat -> bool ->
   Pos.strloc -> Pos.popt -> term -> bool list -> sym =
   fun sym_path sym_expo sym_prop sym_mstrat sym_opaq
     { elt = sym_name; pos = sym_pos } sym_decl_pos typ sym_impl ->
   {sym_path; sym_name; sym_type = ref typ; sym_impl; sym_def = ref None;
-   sym_opaq = ref sym_opaq; sym_rules = ref [];
+   sym_opaq = ref sym_opaq; sym_rules = ref []; sym_not = ref NoNotation;
    sym_dtree = ref Tree_type.empty_dtree;
    sym_mstrat; sym_prop; sym_expo; sym_pos ; sym_decl_pos }
 
@@ -297,49 +295,7 @@
 module MetaSet = Set.Make(Meta)
 module MetaMap = Map.Make(Meta)
 
-<<<<<<< HEAD
 let mk_bin s t1 t2 = Appl(Appl(Symb s, t1), t2)
-=======
-(** Representation of unification problems. *)
-type problem_aux =
-  { to_solve  : constr list
-  (** List of unification problems to solve. *)
-  ; unsolved  : constr list
-  (** List of unification problems that could not be solved. *)
-  ; recompute : bool
-  (** Indicates whether unsolved problems should be rechecked. *)
-  ; metas : MetaSet.t
-  (** Set of unsolved metas. *) }
-
-type problem = problem_aux ref
-
-(** Create a new empty problem. *)
-let new_problem : unit -> problem = fun () ->
- ref {to_solve  = []; unsolved = []; recompute = false; metas = MetaSet.empty}
-
-(** [create_sym path expo prop opaq name decl typ impl notation] creates a new
-    symbol with path [path], exposition [expo], property [prop], opacity
-    [opaq], matching strategy [mstrat], name [name.elt], type [typ], implicit
-    arguments [impl], position [name.pos], declaration position [decl.pos], no
-    notation, no definition and no rules. *)
-let create_sym : Path.t -> expo -> prop -> match_strat -> bool ->
-  Pos.strloc -> Pos.popt -> term -> bool list -> sym =
-  fun sym_path sym_expo sym_prop sym_mstrat sym_opaq
-    { elt = sym_name; pos = sym_pos } sym_decl_pos
-    typ sym_impl ->
-  {sym_path; sym_name; sym_type = ref typ; sym_impl; sym_def = ref None;
-   sym_opaq = ref sym_opaq; sym_rules = ref []; sym_not = ref NoNotation;
-   sym_dtree = ref Tree_type.empty_dtree;
-   sym_mstrat; sym_prop; sym_expo; sym_pos ; sym_decl_pos }
-
-(** [is_constant s] tells whether [s] is a constant. *)
-let is_constant : sym -> bool = fun s -> s.sym_prop = Const
-
-(** [is_injective s] tells whether [s] is injective, which is in partiular the
-   case if [s] is constant. *)
-let is_injective : sym -> bool = fun s ->
-  match s.sym_prop with Const | Injec -> true | _ -> !(s.sym_opaq)
->>>>>>> f8978c30
 
 (** [mk_left_comb s t ts] builds a left comb of applications of [s] from
    [t::ts] so that [mk_left_comb s t1 [t2; t3] = mk_bin s (mk_bin s t1 t2)
