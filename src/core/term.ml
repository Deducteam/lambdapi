--- conflicted
+++ resolved
@@ -64,15 +64,10 @@
 (** Representation of a user-defined symbol. Symbols carry a "mode" indicating
     whether they may be given rewriting rules or a definition. Invariants must
     be enforced for "mode" consistency (see {!type:sym_prop}).  *)
-<<<<<<< HEAD
- and sym =
-  { sym_path  : Common.Module.Path.t
-=======
 and sym =
   { sym_expo  : Parsing.Syntax.Tags.expo
   (** Visibility of the symbol. *)
   ; sym_path  : Common.Path.t
->>>>>>> c05332eb
   (** Module in which it is defined. *)
   ; sym_name  : string
   (** Name of the symbol. *)
@@ -80,33 +75,18 @@
   (** Type of the symbol. *)
   ; sym_impl  : bool list
   (** Implicitness of the first arguments ([true] meaning implicit). *)
-<<<<<<< HEAD
+  ; sym_prop  : Parsing.Syntax.Tags.prop
+  (** Property of the symbol. *)
   ; sym_def   : term option ref
   (** Definition of the symbol. *)
   ; sym_opaq  : bool
   (** If the symbol must not be unfolded in default goal simplifications. *)
   ; sym_rules : rule list ref
   (** Rewriting rules for the symbol. *)
-  ; sym_tree  : dtree ref
-  (** Decision tree used for pattern matching against rules of the symbol. *)
-  ; sym_mstrat: Tags.match_strat ref
-  (** The matching strategy modifier. *)
-  ; sym_prop  : Tags.prop
-  (** Property of the symbol. *)
-  ; sym_expo  : Tags.expo
-  (** The visibility of the symbol. *) }
-=======
-  ; sym_prop  : Parsing.Syntax.Tags.prop
-  (** Property of the symbol. *)
-  ; sym_def   : term option ref
-  (** Definition of the symbol. *)
-  ; sym_rules : rule list ref
-  (** Rewriting rules for the symbol. *)
   ; sym_mstrat: Parsing.Syntax.Tags.match_strat ref
   (** Matching strategy. *)
   ; sym_tree  : dtree ref
   (** Decision tree used for matching against rules of the symbol. *) }
->>>>>>> c05332eb
 
 (** {b NOTE} that {!field:sym_type} holds a (timed) reference for a  technical
     reason related to the writing of signatures as binary files  (in  relation
@@ -255,7 +235,7 @@
    path [path], exposition [expo], property [prop], opacity [opaq], matching
    strategy [mstrat], name [name], type [typ], implicit arguments [impl], no
    definition and no rules. *)
-let create_sym : Common.Module.Path.t -> Tags.expo -> Tags.prop
+let create_sym : Common.Path.t -> Tags.expo -> Tags.prop
     -> Tags.match_strat -> bool -> string -> term -> bool list -> sym =
   fun sym_path sym_expo sym_prop mstrat sym_opaq sym_name typ sym_impl ->
   {sym_path; sym_name; sym_type = ref typ; sym_impl; sym_def = ref None;
