(** Internal representation of terms.

   This module contains the definition of the internal representation of
   terms, together with smart constructors and low level operation. *)

open Lplib open Base open Extra
open Common open Debug

let log = Logger.make 'm' "term" "term building"
let log = log.pp

(** {3 Term (and symbol) representation} *)

(** Representation of a possibly qualified identifier. *)
type qident = Path.t * string

(** Pattern-matching strategy modifiers. *)
type match_strat =
  | Sequen
  (** Rules are processed sequentially: a rule can be applied only if the
      previous ones (in the order of declaration) cannot be. *)
  | Eager
  (** Any rule that filters a term can be applied (even if a rule defined
      earlier filters the term as well). This is the default. *)

(** Specify the visibility and usability of symbols outside their module. *)
type expo =
  | Public (** Visible and usable everywhere. *)
  | Protec (** Visible everywhere but usable in LHS arguments only. *)
  | Privat (** Not visible and thus not usable. *)

(** Symbol properties. *)
type prop =
  | Defin (** Definable. *)
  | Const (** Constant. *)
  | Injec (** Injective. *)
  | Commu (** Commutative. *)
  | Assoc of bool (** Associative left if [true], right if [false]. *)
  | AC of bool (** Associative and commutative. *)

(** Data of a binder. *)
type binder_info = {binder_name : string; binder_bound : bool}
type mbinder_info = {mbinder_name : string array; mbinder_bound : bool array}

let pr_bound = D.array (fun ppf b -> if b then out ppf "*" else out ppf "_")

(** Type for free variables. *)
type var = int * string

(** [compare_vars x y] safely compares [x] and [y]. Note that it is unsafe to
    compare variables using [Pervasive.compare]. *)
let compare_vars : var -> var -> int = fun (i,_) (j,_) -> Stdlib.compare i j

(** [eq_vars x y] safely computes the equality of [x] and [y]. Note that it is
    unsafe to compare variables with the polymorphic equality function. *)
let eq_vars : var -> var -> bool = fun x y -> compare_vars x y = 0

(** [new_var name] creates a new unique variable of name [name]. *)
let new_var : string -> var =
  let n = Stdlib.ref 0 in fun name -> incr n; !n, name

(** [new_var_ind s i] creates a new [var] of name [s ^ string_of_int i]. *)
let new_var_ind : string -> int -> var = fun s i ->
  new_var (Escape.add_prefix s (string_of_int i))

(** [base_name x] returns the base name of variable [x]. Note that this name
    is not unique: two distinct variables may have the same name. *)
let base_name : var -> string = fun (_i,n) -> n

(** [uniq_name x] returns a string uniquely identifying the variable [x]. *)
let uniq_name : var -> string = fun (i,_) -> "v" ^ string_of_int i

(** Sets and maps of variables. *)
module Var = struct
  type t = var
  let compare = compare_vars
end

module VarSet = Set.Make(Var)
module VarMap = Map.Make(Var)

(* Type for bound variables. [InSub i] refers to the i-th slot in the
   substitution of the parent binder, [InEnv i] refers to the i-th slot in
   the closure environment of the parent binder (variables bound by a binder
   which is not the direct parent). *)
type bvar = InSub of int | InEnv of int

(** The priority of an infix operator is a floating-point number. *)
type priority = float

(** Notations. *)
type 'a notation =
  | NoNotation
  | Prefix of 'a
  | Postfix of 'a
  | Infix of Pratter.associativity * 'a
  | Zero
  | Succ of 'a notation (* NoNotation, Prefix or Postfix only *)
  | Quant
  | PosOne
  | PosDouble
  | PosSuccDouble
  | IntZero
  | IntPos
  | IntNeg

(** Representation of a term (or types) in a general sense. Values of the type
    are also used, for example, in the representation of patterns or rewriting
    rules. Specific constructors are included for such applications,  and they
    are considered invalid in unrelated code.

    Bound variables [Bvar] never appear outside of the current module. They
    correspond to the variables bound by a binder above. They are replaced by
    [Vari] whenever the binder is destructed (via unbind and the like)
 *)
type term =
  | Vari of var (** Free variable. *)
  | Bvar of bvar (** Bound variables. Only used internally. *)
  | Type (** "TYPE" constant. *)
  | Kind (** "KIND" constant. *)
  | Symb of sym (** User-defined symbol. *)
  | Prod of term * binder (** Dependent product. *)
  | Abst of term * binder (** Abstraction. *)
  | Appl of term * term (** Term application. *)
  | Meta of meta * term array (** Metavariable application. *)
  | Patt of int option * string * term array
  (** Pattern variable application (only used in rewriting rules). *)
  | Wild (** Wildcard (only used for surface matching, never in LHS). *)
  | Plac of bool
  (** [Plac b] is a placeholder, or hole, for not given terms. Boolean [b] is
      true if the placeholder stands for a type. *)
  | TRef of term option Timed.ref
  (** Reference cell (used in surface matching, and evaluation with
      sharing). *)
  | LLet of term * term * binder
  (** [LLet(a, t, u)] is [let x : a ≔ t in u] (with [x] bound in [u]). *)

(** Type for binders, implemented as closures. The bound variables of a closure
    term always refer either to a variable bound by the parent binder or to a
    slot in the closure environment of the parent binder. No direct reference
    to variables bound by an ancestor binder!

    In a binder [(bi,u,e)] of arity [n], [Bvar(InSub i)] occurring in the closure
    term [u] (with [i < n]) refers to the bound variable at position [i] in the
    given substitution (e.g. argument [vs] of msubst), and [Bvar(InEnv i)] refers
    to the term [e.(i)]

    For instance, the term [λx. λy. x y] is represented as
    [Abst(_,(_,Abst(_,(_,Appl(Bvar(InSub 0)|Bvar(InEnv 0)),
                       [|Bvar(InSub 0)|])),
             [||]))]
 *)
and binder = binder_info * term * term array
and mbinder = mbinder_info * term * term array

(** {b NOTE} that a wildcard "_" of the concrete (source code) syntax may have
    a different representation depending on the context. For instance, the
    {!constructor:Wild} constructor is only used when matching patterns (e.g.,
    with the "rewrite" tactic). In the LHS of a rewriting {!type:rule}, we use
    the {!constructor:Patt} constructor to represend wildcards of the concrete
    syntax. They are thus considered to be fresh, unused pattern variables. *)

(** Representation of a decision tree (used for rewriting). *)
and dtree = rule Tree_type.dtree

(** Representation of a user-defined symbol. *)
and sym =
  { sym_expo  : expo (** Visibility. *)
  ; sym_path  : Path.t (** Module in which the symbol is defined. *)
  ; sym_name  : string (** Name. *)
  ; sym_type  : term Timed.ref (** Type. *)
  ; sym_impl  : bool list (** Implicit arguments ([true] meaning implicit). *)
  ; sym_prop  : prop (** Property. *)
  ; sym_not   : float notation Timed.ref (** Notation. *)
  ; sym_def   : term option Timed.ref (** Definition with ≔. *)
  ; sym_opaq  : bool Timed.ref (** Opacity. *)
  ; sym_rules : rule list Timed.ref (** Rewriting rules. *)
  ; sym_mstrat: match_strat (** Matching strategy. *)
  ; sym_dtree : dtree Timed.ref (** Decision tree used for matching. *)
  ; sym_pos   : Pos.popt (** Position in source file of symbol name. *)
  ; sym_decl_pos : Pos.popt (** Position in source file of symbol declaration
                                without its definition. *) }

(** {b NOTE} {!field:sym_type} holds a (timed) reference for a  technical
    reason related to the writing of signatures as binary files  (in  relation
    to {!val:Sign.link} and {!val:Sign.unlink}).  This is necessary to
    ensure that two identical symbols are always physically equal, even across
    signatures. It should NOT be otherwise mutated. *)

(** {b NOTE} We maintain the invariant that {!field:sym_impl} never ends  with
    [false]. Indeed, this information would be redundant. If a symbol has more
    arguments than there are booleans in the list then the extra arguments are
    all explicit. Finally, note that {!field:sym_impl} is empty if and only if
    the symbol has no implicit parameters. *)

(** {b NOTE} {!field:sym_prop} restricts the possible
    values of {!field:sym_def} and {!field:sym_rules} fields. A symbol is
    not allowed to be given rewriting rules (or a definition) when its mode is
    set to {!constructor:Constant}. Moreover, a symbol should not be given at
    the same time a definition (i.e., {!field:sym_def} different from [None])
    and rewriting rules (i.e., {!field:sym_rules} is non-empty). *)

(** {b NOTE} For generated symbols (recursors, axioms), {!field:sym_pos} may
   not be valid positions in the source. These virtual positions are however
   important for exporting lambdapi files to other formats. *)

(** {3 Representation of rewriting rules} *)

(** Representation of a rewriting rule. A rewriting rule is mainly formed of a
    LHS (left hand side),  which is the pattern that should be matched for the
    rule to apply, and a RHS (right hand side) giving the action to perform if
    the rule applies. More explanations are given below. *)
 and rule =
  { lhs      : term list (** Left hand side (LHS). *)
  ; rhs      : term (** Right hand side (RHS). *)
  ; arity    : int (** Required number of arguments to be applicable. *)
  ; arities  : int array
  (** Arities of the pattern variables bound in the RHS. *)
  ; vars_nb  : int (** Number of variables in [lhs]. *)
  ; xvars_nb : int (** Number of variables in [rhs] but not in [lhs]. *)
  ; rule_pos : Pos.popt (** Position of the rule in the source file. *) }

(** {b NOTE} {!field:arity} gives the number of arguments contained in the
   LHS. It is always equal to [List.length r.lhs] and gives the minimal number
   of arguments required to match the LHS. *)

(** {b NOTE} For generated rules, {!field:rule_pos} may not be valid positions
   in the source. These virtual positions are however important for exporting
   lambdapi files to other formats. *)

(** All variables of rewriting rules that appear in the RHS must appear in the
   LHS. In the case of unification rules, we allow variables to appear only in
   the RHS. In that case, these variables are replaced by fresh meta-variables
   each time the rule is used. *)

(** During evaluation, we only try to apply rewriting rules when we reduce the
   application of a symbol [s] to a list of argument [ts]. At this point, the
   symbol [s] contains every rule [r] that can potentially be applied in its
   {!field:sym_rules} field. To check if a rule [r] applies, we match the
   elements of [r.lhs] with those of [ts] while building an environment [env].
   During this process, a pattern of
   the form {!constructor:Patt}[(Some i,_,_)] matched against a term [u] will
   results in [env.(i)] being set to [u]. If all terms of [ts] can be matched
   against corresponding patterns, then environment [env] is fully constructed
   and it can hence be substituted in [r.rhs] with [subst_patt env r.rhs]
   to get the result of the application of the rule. *)

(** {3 Metavariables and related functions} *)

(** Representation of a metavariable,  which corresponds to a yet unknown
    term typable in some context. The substitution of the free variables
    of the context is suspended until the metavariable is instantiated
    (i.e., set to a particular term).  When a metavariable [m] is
    instantiated,  the suspended substitution is  unlocked and terms of
    the form {!constructor:Meta}[(m,env)] can be unfolded. *)
and meta =
  { meta_key   : int (** Unique key. *)
  ; meta_type  : term Timed.ref (** Type. *)
  ; meta_arity : int (** Arity (environment size). *)
  ; meta_value : mbinder option Timed.ref (** Definition. *) }


let binder_name : binder -> string = fun (bi,_,_) -> bi.binder_name
let mbinder_names : mbinder -> string array = fun (bi,_,_) -> bi.mbinder_name

(** [mbinder_arity b] gives the arity of the [mbinder]. *)
let mbinder_arity : mbinder -> int =
  fun (i,_,_) -> Array.length i.mbinder_name

(** [binder_occur b] tests whether the bound variable occurs in [b]. *)
let binder_occur : binder -> bool = fun (bi,_,_) -> bi.binder_bound
let mbinder_occur : mbinder -> int -> bool =
  fun (bi,_,_) i -> assert (i < Array.length bi.mbinder_name);
                    bi.mbinder_bound.(i)

(** Minimize [impl] to enforce our invariant (see {!type:Terms.sym}). *)
let minimize_impl : bool list -> bool list =
  let rec rem_false l = match l with false::l -> rem_false l | _ -> l in
  fun l -> List.rev (rem_false (List.rev l))

(** [create_sym path expo prop mstrat opaq name pos typ impl] creates a new
    symbol with path [path], exposition [expo], property [prop], opacity
    [opaq], matching strategy [mstrat], name [name.elt], type [typ], implicit
    arguments [impl], position [name.pos], declaration position [pos], no
    definition and no rules. *)
let create_sym : Path.t -> expo -> prop -> match_strat -> bool ->
  Pos.strloc -> Pos.popt -> term -> bool list -> sym =
  fun sym_path sym_expo sym_prop sym_mstrat sym_opaq
    { elt = sym_name; pos = sym_pos } sym_decl_pos typ sym_impl ->
  let open Timed in
  {sym_path; sym_name; sym_type = ref typ; sym_impl; sym_def = ref None;
   sym_opaq = ref sym_opaq; sym_rules = ref []; sym_not = ref NoNotation;
   sym_dtree = ref Tree_type.empty_dtree;
   sym_mstrat; sym_prop; sym_expo; sym_pos ; sym_decl_pos }

(** [is_constant s] tells whether [s] is a constant. *)
let is_constant : sym -> bool = fun s -> s.sym_prop = Const

(** [is_injective s] tells whether [s] is injective, which is in partiular the
   case if [s] is constant. *)
let is_injective : sym -> bool = fun s ->
  match s.sym_prop with Const | Injec -> true | _ -> Timed.(!(s.sym_opaq))

(** [is_private s] tells whether the symbol [s] is private. *)
let is_private : sym -> bool = fun s -> s.sym_expo = Privat

(** [is_modulo s] tells whether the symbol [s] is modulo some equations. *)
let is_modulo : sym -> bool = fun s ->
  match s.sym_prop with Assoc _ | Commu | AC _ -> true | _ -> false

(** Sets and maps of symbols. *)
module Sym = struct
  type t = sym
  let compare s1 s2 =
    if s1 == s2 then 0 else
    match Stdlib.compare s1.sym_name s2.sym_name with
    | 0 -> Stdlib.compare s1.sym_path s2.sym_path
    | n -> n
end

module SymSet = Set.Make(Sym)
module SymMap = Map.Make(Sym)

(** [is_unset m] returns [true] if [m] is not instantiated. *)
let is_unset : meta -> bool = fun m -> Timed.(!(m.meta_value)) = None

(** Sets and maps of metavariables. *)
module Meta = struct
  type t = meta
  let compare m1 m2 = m2.meta_key - m1.meta_key
end

module MetaSet = Set.Make(Meta)
module MetaMap = Map.Make(Meta)

<<<<<<< HEAD
(** Representation of unification problems. *)
type problem_aux =
  { to_solve  : constr list
  (** List of unification problems to solve. *)
  ; unsolved  : constr list
  (** List of unification problems that could not be solved. *)
  ; recompute : bool
  (** Indicates whether unsolved problems should be rechecked. *)
  ; metas : MetaSet.t
  (** Set of unsolved metas. *) }

type problem = problem_aux ref

(** Create a new empty problem. *)
let new_problem : unit -> problem = fun () ->
 ref {to_solve  = []; unsolved = []; recompute = false; metas = MetaSet.empty}

(** [create_sym path expo prop opaq name decl typ impl notation] creates a new
    symbol with path [path], exposition [expo], property [prop], opacity
    [opaq], matching strategy [mstrat], name [name.elt], type [typ], implicit
    arguments [impl], position [name.pos], declaration position [decl.pos], no
    notation, no definition and no rules. *)
let create_sym : Path.t -> expo -> prop -> match_strat -> bool ->
  Pos.strloc -> Pos.popt -> term -> bool list -> sym =
  fun sym_path sym_expo sym_prop sym_mstrat sym_opaq
    { elt = sym_name; pos = sym_pos } sym_decl_pos typ sym_impl ->
  {sym_path; sym_name; sym_type = ref typ; sym_impl; sym_def = ref None;
   sym_opaq = ref sym_opaq; sym_rules = ref []; sym_not = ref NoNotation;
   sym_dtree = ref Tree_type.empty_dtree;
   sym_mstrat; sym_prop; sym_expo; sym_pos ; sym_decl_pos }

(** [is_constant s] tells whether [s] is a constant. *)
let is_constant : sym -> bool = fun s -> s.sym_prop = Const

(** [is_injective s] tells whether [s] is injective, which is in partiular the
   case if [s] is constant. *)
let is_injective : sym -> bool = fun s ->
  match s.sym_prop with Const | Injec -> true | _ -> !(s.sym_opaq)
=======
(** Dealing with AC-normalization of terms *)
let mk_bin s t1 t2 = Appl(Appl(Symb s, t1), t2)
>>>>>>> 6e3f1ffa

(** [mk_left_comb s t ts] builds a left comb of applications of [s] from
   [t::ts] so that [mk_left_comb s t1 [t2; t3] = mk_bin s (mk_bin s t1 t2)
   t3]. *)
let mk_left_comb : sym -> term -> term list -> term = fun s ->
  List.fold_left (mk_bin s)

(** [mk_right_comb s ts t] builds a right comb of applications of [s] to
   [ts@[p]] so that [mk_right_comb s [t1; t2] t3 = mk_bin s t1 (mk_bin s t2
   t3)]. *)
let mk_right_comb : sym -> term list -> term -> term = fun s ->
  List.fold_right (mk_bin s)

(** Printing functions for debug. *)
let rec term : term pp = fun ppf t ->
  match unfold t with
  | Bvar (InSub k) -> out ppf "`%d" k
  | Bvar (InEnv k) -> out ppf "~%d" k
  | Vari v -> var ppf v
  | Type -> out ppf "TYPE"
  | Kind -> out ppf "KIND"
  | Symb s -> sym ppf s
  | Prod(a,(n,b,e)) ->
      out ppf "(Π %s: %a, %a#(%a))" n.binder_name term a clos_env e term b
  | Abst(a,(n,b,e)) ->
      out ppf "(λ %s: %a, %a#(%a))" n.binder_name term a clos_env e term b
  | Appl(a,b) -> out ppf "(%a %a)" term a term b
  | Meta(m,ts) -> out ppf "?%d%a" m.meta_key terms ts
  | Patt(i,s,ts) -> out ppf "$%a_%s%a" (D.option D.int) i s terms ts
  | Plac(_) -> out ppf "_"
  | Wild -> out ppf "_"
  | TRef r -> out ppf "&%a" (Option.pp term) Timed.(!r)
  | LLet(a,t,(n,b,e)) ->
      out ppf "let %s : %a ≔ %a in %a#(%a)"
        n.binder_name term a term t clos_env e term b
and var : var pp = fun ppf (i,n) -> out ppf "%s%d" n i
and sym : sym pp = fun ppf s -> string ppf s.sym_name
and terms : term array pp = fun ppf ts ->
  if Array.length ts > 0 then D.array term ppf ts
and clos_env : term array pp =  fun ppf env -> D.array term ppf env

(** [unfold t] repeatedly unfolds the definition of the surface constructor
   of [t], until a significant {!type:term} constructor is found.  The term
   that is returned can be neither an instantiated metavariable
   nor a reference cell ({!constructor:TRef} constructor). Note
   that the returned value is physically equal to [t] if no unfolding was
   performed. {b NOTE} that {!val:unfold} must (almost) always be called
   before matching over a value of type {!type:term}. *)
and unfold : term -> term = fun t ->
  let open Timed in
  match t with
  | Meta(m, ts) ->
      begin
        match !(m.meta_value) with
        | None    -> t
        | Some(b) -> unfold (msubst b ts)
      end
  | TRef(r) ->
      begin
        match !r with
        | None    -> t
        | Some(v) -> unfold v
      end
  | _ -> t

(** [msubst b vs] substitutes the variables bound by [b] with the values
    [vs].  Note that the length of the [vs] array should match the arity of
    the multiple binder [b]. *)
and msubst : mbinder -> term array -> term = fun (bi,tm,env) vs ->
  let n = Array.length bi.mbinder_name in
  assert (Array.length vs = n);
  let rec msubst t =
(*    if Logger.log_enabled() then
      log "msubst %a %a" (D.array term) vs term t;*)
    match unfold t with
    | Bvar (InSub p) -> assert bi.mbinder_bound.(p); vs.(p)
    | Bvar (InEnv p) -> env.(p)
    | Appl(a,b) -> mk_Appl(msubst a, msubst b)
    (* No need to substitute in the closure term: all bound variables appear
       in the closure environment *)
    | Abst(a,(n,u,e)) -> Abst(msubst a, (n, u, Array.map msubst e))
    | Prod(a,(n,u,e)) -> Prod(msubst a, (n, u, Array.map msubst e))
    | LLet(a,t,(n,u,e)) ->
        LLet(msubst a, msubst t, (n, u, Array.map msubst e))
    | Meta(m,ts) -> Meta(m, Array.map msubst ts)
    | Patt(j,n,ts) -> Patt(j,n, Array.map msubst ts)
    | Type | Kind | Vari _ | Wild | Symb _ | Plac _ | TRef _ -> t
  in
  let r =
    if Array.for_all ((=) false) bi.mbinder_bound && Array.length env = 0
    then tm
    else msubst tm in
  if Logger.log_enabled() then
    log "msubst %a#%a %a = %a" clos_env env term tm (D.array term) vs term r;
  r

(** Total order on terms. *)
and cmp : term cmp = fun t t' ->
  match unfold t, unfold t' with
  | Vari x, Vari x' -> compare_vars x x'
  | Type, Type
  | Kind, Kind
  | Wild, Wild -> 0
  | Symb s, Symb s' -> Sym.compare s s'
  | Prod(t,u), Prod(t',u')
  | Abst(t,u), Abst(t',u') -> lex cmp cmp_binder (t,u) (t',u')
  | Appl(t,u), Appl(t',u') -> lex cmp cmp (u,t) (u',t')
  | Meta(m,ts), Meta(m',ts') ->
    lex Meta.compare (Array.cmp cmp) (m,ts) (m',ts')
  | Patt(i,s,ts), Patt(i',s',ts') ->
    lex3 Stdlib.compare Stdlib.compare (Array.cmp cmp)
      (i,s,ts) (i',s',ts')
  | Bvar i, Bvar j -> Stdlib.compare i j
  | TRef r, TRef r' -> Stdlib.compare r r'
  | LLet(a,t,u), LLet(a',t',u') ->
    lex3 cmp cmp cmp_binder (a,t,u) (a',t',u')
  | t, t' -> cmp_tag t t'

and cmp_binder : binder cmp =
(*  fun ({binder_name;binder_bound},u,e) (bi',u',e') ->
  let mbi = {mbinder_name=[|binder_name|];mbinder_bound=[|binder_bound|]} in
  let var = Vari(new_var binder_name) in
  cmp (msubst (mbi,u,e)[|var|])
    (msubst({mbi with mbinder_bound=[|bi'.binder_bound|]},u',e')[|var|])*)
  fun (_,u,e) (_,u',e') ->
  lex cmp (Array.cmp cmp) (u,e) (u',e')

(** [get_args t] decomposes the {!type:term} [t] into a pair [(h,args)], where
    [h] is the head term of [t] and [args] is the list of arguments applied to
    [h] in [t]. The returned [h] cannot be an [Appl] node. *)
and get_args : term -> term * term list = fun t ->
  let rec get_args t acc =
    match unfold t with
    | Appl(t,u) -> get_args t (u::acc)
    | t         -> t, acc
  in get_args t []

(** [get_args_len t] is similar to [get_args t] but it also returns the length
    of the list of arguments. *)
and get_args_len : term -> term * term list * int = fun t ->
  let rec get_args_len acc len t =
    match unfold t with
    | Appl(t, u) -> get_args_len (u::acc) (len + 1) t
    | t          -> (t, acc, len)
  in
  get_args_len [] 0 t

(** [is_symb s t] tests whether [t] is of the form [Symb(s)]. *)
and is_symb : sym -> term -> bool = fun s t ->
  match unfold t with Symb(r) -> r == s | _ -> false

(* We make the equality of terms modulo commutative and
   associative-commutative symbols syntactic by always ordering arguments in
   increasing order and by putting them in a comb form.

   The term [t1 + t2 + t3] is represented by the left comb [(t1 + t2) + t3] if
   + is left associative and [t1 + (t2 + t3)] if + is right associative. *)

(** [left_aliens s t] returns the list of the biggest subterms of [t] not
   headed by [s], assuming that [s] is left associative and [t] is in
   canonical form. This is the reverse of [mk_left_comb]. *)
and left_aliens : sym -> term -> term list = fun s ->
  let rec aliens acc = function
    | [] -> acc
    | u::us ->
        let h, ts = get_args u in
        if is_symb s h then
          match ts with
          | t1 :: t2 :: _ -> aliens (t2 :: acc) (t1 :: us)
          | _ -> aliens (u :: acc) us
        else aliens (u :: acc) us
  in fun t -> aliens [] [t]

(** [right_aliens s t] returns the list of the biggest subterms of [t] not
   headed by [s], assuming that [s] is right associative and [t] is in
   canonical form. This is the reverse of [mk_right_comb]. *)
and right_aliens : sym -> term -> term list = fun s ->
  let rec aliens acc = function
    | [] -> acc
    | u::us ->
        let h, ts = get_args u in
        if is_symb s h then
          match ts with
          | t1 :: t2 :: _ -> aliens (t1 :: acc) (t2 :: us)
          | _ -> aliens (u :: acc) us
        else aliens (u :: acc) us
  in fun t -> let r = aliens [] [t] in
  if Logger.log_enabled () then
    log "right_aliens %a %a = %a" sym s term t (D.list term) r;
  r

(** [mk_Appl t u] puts the application of [t] to [u] in canonical form wrt C
   or AC symbols. *)
and mk_Appl : term * term -> term = fun (t, u) ->
  (* if Logger.log_enabled () then
    log "mk_Appl(%a, %a)" term t term u;
  let r = *)
  match get_args t with
  | Symb s, [t1] ->
      begin
        match s.sym_prop with
        | Commu when cmp t1 u > 0 -> mk_bin s u t1
        | AC true -> (* left associative symbol *)
            let ts = left_aliens s t1 and us = left_aliens s u in
            begin
              match List.sort cmp (ts @ us) with
              | v::vs -> mk_left_comb s v vs
              | _ -> assert false
            end
        | AC false -> (* right associative symbol *)
            let ts = right_aliens s t1 and us = right_aliens s u in
            let vs, v = List.split_last (List.sort cmp (ts @ us))
            in mk_right_comb s vs v
        | _ -> Appl (t, u)
      end
  | _ -> Appl (t, u)
  (* in
  if Logger.log_enabled () then
    log "mk_Appl(%a, %a) = %a" term t term u term r;
  r *)

(* unit test *)
let _ =
  let s =
    create_sym [] Privat (AC true) Eager false (Pos.none "+") None Kind [] in
  let t1 = Vari (new_var "x1") in
  let t2 = Vari (new_var "x2") in
  let t3 = Vari (new_var "x3") in
  let left = mk_bin s (mk_bin s t1 t2) t3 in
  let right = mk_bin s t1 (mk_bin s t2 t3) in
  let eq = eq_of_cmp cmp in
  assert (eq (mk_left_comb s t1 [t2; t3]) left);
  assert (eq (mk_right_comb s [t1; t2] t3) right);
  let eq = eq_of_cmp (List.cmp cmp) in
  assert (eq (left_aliens s left) [t1; t2; t3]);
  assert (eq (right_aliens s right) [t3; t2; t1])

(** [is_abst t] returns [true] iff [t] is of the form [Abst(_)]. *)
let is_abst : term -> bool = fun t ->
  match unfold t with Abst(_) -> true | _ -> false

(** [is_prod t] returns [true] iff [t] is of the form [Prod(_)]. *)
let is_prod : term -> bool = fun t ->
  (match unfold t with Prod(_) -> true | _ -> false)

(** [iter_atoms db f g t] applies f to every occurrence of a variable in t,
    g to every occurrence of a symbol, and db to every occurrence of a
    bound variable.
    We have to be careful with binders since in the current implementation
    closure environment may contain slots for variables that don't actually
    appear. This is done by first checking the closure term, recording which
    bound variables actually occur, and then check the elements of the
    closure environment which occur.
 *)
let rec iter_atoms :
          (bvar -> unit) -> (var -> unit) -> (sym -> unit) -> term -> unit =
  fun db f g t ->
  let rec check db t =
    match unfold t with
    | Vari x -> f x
    | Symb s -> g s
    | Bvar i -> db i
    | Appl(a,b) -> check db a; check db b
    | Abst(a,b)
    | Prod(a,b) -> check db a; check_binder db b
    | LLet(a,t,b) -> check db a; check db t; check_binder db b
    | Meta(_,ts)
    | Patt(_,_,ts) -> Array.iter (check db) ts
    | _ -> ()
  and check_binder db (_bi,u,env) =
    iter_atoms_closure db f g u env in
  check db t

and iter_atoms_closure :
      (bvar -> unit) -> (var -> unit) -> (sym -> unit) -> term -> term array
      -> unit =
  fun db f g u env ->
  (* env positions occuring in [u] *)
  let u_pos = ref IntSet.empty in
  let db_u db =
    match db with
    | InEnv p -> u_pos := IntSet.add p !u_pos
    | _ -> () in
  (* We iterate on u, recording which env positions occur *)
  iter_atoms db_u f g u;
  (* We then iterate on the members of [e] that *actually* occur in u *)
  Array.iteri (fun i t ->
      if IntSet.mem i !u_pos then iter_atoms db f g t
    (*else if t <> Wild then env.(i) <- Wild*) )
    env

let iter_atoms_mbinder
    : (bvar -> unit) -> (var -> unit) -> (sym -> unit) -> mbinder -> unit =
  fun db f g (_bi,u,env) -> iter_atoms_closure db f g u env

(** [occur x t] tells whether variable [x] occurs in [t]. *)
let occur : var -> term -> bool =
  fun x t ->
  try iter_atoms
        (fun _ -> ())
        (fun y -> if x==y then raise Exit)
        (fun _-> ()) t;
      false
  with Exit -> true

let occur_mbinder : var -> mbinder -> bool =
  fun x b ->
  try iter_atoms_mbinder
        (fun _ -> ())
        (fun y -> if x==y then raise Exit)
        (fun _-> ()) b;
      false
  with Exit -> true

(** [is_closed t] checks whether [t] is closed (w.r.t. variables).  We have to
    be careful with binders since in the current implementation closure
    environment may contain slots for variables that don't actually appear *)
let is_closed : term -> bool =
  fun t ->
  try iter_atoms (fun _ -> ()) (fun _ -> raise Exit) (fun _ -> ()) t; true
  with Exit -> false

let is_closed_mbinder : mbinder -> bool =
  fun b ->
  try iter_atoms_mbinder
        (fun _ -> ()) (fun _ -> raise Exit) (fun _ -> ()) b; true
  with Exit -> false

(** [subst b v] substitutes the variable bound by [b] with the value [v].
    Assumes v is closed (since only called from outside the term library. *)
let subst : binder -> term -> term = fun (bi,tm,env) v ->
  let rec subst t =
    match unfold t with
    | Bvar (InSub _) -> assert bi.binder_bound; v
    | Bvar (InEnv p) -> env.(p)
    | Appl(a,b) -> mk_Appl(subst a, subst b)
    | Abst(a,(n,u,e)) -> Abst(subst a, (n, u, Array.map subst e))
    | Prod(a,(n,u,e)) -> Prod(subst a, (n ,u, Array.map subst e))
    | LLet(a,t,(n,u,e)) -> LLet(subst a, subst t, (n, u, Array.map subst e))
    | Meta(m,ts) -> Meta(m, Array.map subst ts)
    | Patt(j,n,ts) -> Patt(j,n, Array.map subst ts)
    | _ -> t
  in
  let r =
    if bi.binder_bound = false &&  Array.length env = 0 then tm
    else subst tm in
  if Logger.log_enabled() then
    log "subst %a#%a [%a] = %a" clos_env env term tm term v term r;
  r

(** [unbind b] substitutes the binder [b] by a fresh variable of name [name]
   if given, or the binder name otherwise. The variable and the result of the
   substitution are returned. *)
let unbind : ?name:string -> binder -> var * term =
  fun ?(name="") ((bn,_,_) as b) ->
  let n = if name="" then bn.binder_name else name in
  let x = new_var n in x, subst b (Vari x)

(** [unbind2 f g] is similar to [unbind f], but it substitutes two binders [f]
   and [g] at once using the same fresh variable. *)
let unbind2 : ?name:string -> binder -> binder -> var * term * term =
  fun ?(name="") ((bn1,_,_) as b1) b2 ->
  let n = if name="" then bn1.binder_name else name in
  let x = new_var n in x, subst b1 (Vari x), subst b2 (Vari x)

(** [unmbind b] substitutes the multiple binder [b] with fresh variables. This
    function is analogous to [unbind] for binders. Note that the names used to
    create the fresh variables are based on those of the multiple binder. *)
let unmbind : mbinder -> var array * term =
  fun (({mbinder_name=names;_},_,_) as b) ->
  let xs = Array.init (Array.length names) (fun i -> new_var names.(i)) in
  xs, msubst b (Array.map (fun x -> Vari x) xs)

(** [bind_var x t] binds the variable [x] in [t], producing a binder. *)
let bind_var  : var -> term -> binder = fun ((_,n) as x) t ->
  let bound = Stdlib.ref false in
  (* Replace variables [x] by de Bruijn index [i] *)
  let rec bind i t =
    (*if Logger.log_enabled() then log "bind_var %d %a" i term t;*)
    match unfold t with
    | Vari y when y == x -> bound := true; Bvar i
    | Appl(a,b) ->
        let a' = bind i a in
        let b' = bind i b in
        if a==a' && b==b' then t else Appl(a', b')
    (* No need to call mk_Appl here as we only replace free variables by de
       Bruijn indices. *)
    | Abst(a,b) ->
        let a' = bind i a in
        let b' = bind_binder i b in
        if a==a' && b==b' then t else Abst(a', b')
    | Prod(a,b) ->
        let a' = bind i a in
        let b' = bind_binder i b in
        if a==a' && b==b' then t else Prod(a', b')
    | LLet(a,m,b) ->
        let a' = bind i a in
        let m' = bind i m in
        let b' = bind_binder i b in
        if a==a' && m==m' && b==b' then t else LLet(a', m', b')
    | Meta(m,ts) ->
        let ts' = Array.map (bind i) ts in
        if Array.for_all2 (==) ts ts' then t else Meta(m, ts')
    | Patt(j,n,ts) ->
        let ts' = Array.map (bind i) ts in
        if Array.for_all2 (==) ts ts' then t else Patt(j,n,ts')
    | _ -> t

  and bind_binder i (bi,u,env as b) =
    let env' = Array.map (bind i) env in
    let j = InEnv (Array.length env') in
    let u' = bind j u in
    if u==u' then (* If [u==u'] then x does not occur in u *)
      if Array.for_all2 (==) env env' then b
      else (bi, u', env')
    else (* x occurs, it has been replaced by [Bvar(j)],
            corresponding to the head of [e] *)
      (bi, u', Array.append env' [|Bvar i|]) in

  let b = bind (InSub 0) t in
  if Logger.log_enabled() then
    log "bind_var %a %a = %a" var x term t term b;
  {binder_name=n; binder_bound= !bound}, b, [||]

(** [binder f b] applies f inside [b]. *)
let binder : (term -> term) -> binder -> binder = fun f b ->
  let x,t = unbind b in bind_var x (f t)

(** [bind_mvar xs t] binds the variables of [xs] in [t] to get a binder.
    It is the equivalent of [bind_var] for multiple variables. *)
let bind_mvar : var array -> term -> mbinder =
  let empty = {mbinder_name=[||]; mbinder_bound=[||]} in
  fun xs tm ->
  if Array.length xs = 0 then empty, tm, [||] else begin
  (*if Logger.log_enabled() then
    log "bind_mvar %a" (D.array var) xs;*)
  let top_map = Stdlib.ref IntMap.empty
  and mbinder_bound = Array.make (Array.length xs) false in
  Array.iteri
    (fun i (ki,_) -> Stdlib.(top_map := IntMap.add ki i !top_map)) xs;
  let top_fvar key =
    let p = Stdlib.(IntMap.find key !top_map) in
    mbinder_bound.(p) <- true; Bvar (InSub p) in
  (* Replace variables [x] in [xs] by de Bruijn index [fvar x] *)
  let rec bind fvar t =
    (*if Logger.log_enabled() then log "bind_mvar %d %a" i term t;*)
    match unfold t with
    | Vari (key,_) ->
        if Stdlib.(IntMap.mem key !top_map) then fvar key else t
    | Appl(a,b) ->
        let a' = bind fvar a in
        let b' = bind fvar b in
        if a==a' && b==b' then t else Appl(a', b')
    (* No need to call mk_Appl here as we only replace free variables by de
       Bruijn indices. *)
    | Abst(a,b) ->
        let a' = bind fvar a in
        let b' = bind_binder fvar b in
        if a==a' && b==b' then t else Abst(a', b')
    | Prod(a,b) ->
        let a' = bind fvar a in
        let b' = bind_binder fvar b in
        if a==a' && b==b' then t else Prod(a', b')
    | LLet(a,m,b) ->
        let a' = bind fvar a in
        let m' = bind fvar m in
        let b' = bind_binder fvar b in
        if a==a' && m==m' && b==b' then t else LLet(a', m', b')
    | Meta(m,ts) ->
        let ts' = Array.map (bind fvar) ts in
        if Array.for_all2 (==) ts ts' then t else Meta(m, ts')
    | Patt(j,n,ts) ->
        let ts' = Array.map (bind fvar) ts in
        if Array.for_all2 (==) ts ts' then t else Patt(j,n,ts')
    | _ -> t

  and bind_binder fvar (bi,u,u_env as b) =
    let open Stdlib in
    let u_env' = Array.map (bind fvar) u_env in
    let u_n = ref 0 in
    let u_map = ref IntMap.empty in
    let fvar' key =
      match IntMap.find_opt key !u_map with
      | Some p -> Bvar (InEnv p)
      | None ->
          let p' = Array.length u_env' + !u_n in
          incr u_n;
          u_map := IntMap.add key p' !u_map;
          Bvar (InEnv p') in
    let u' = bind fvar' u in
    if u==u' && !u_n = 0 && Lplib.Array.for_all2 (==) u_env u_env' then b
    else (* some vars of [xs] occur in u *)
      let u_env' = Array.append u_env' (Array.make !u_n Wild) in
      IntMap.iter (fun key p -> u_env'.(p) <- fvar key) !u_map;
      (bi, u', u_env') in

  let b = bind top_fvar tm in
  if Logger.log_enabled() then
    log "bind_mvar %a %a = %a %a"
      (D.array var) xs term tm pr_bound mbinder_bound term b;
  let bi = { mbinder_name = Array.map base_name xs; mbinder_bound } in
  bi, b, [||]
  end

(** Construction functions of the private type [term]. They ensure some
   invariants:

- In a commutative function symbol application, the first argument is smaller
   than the second one wrt [cmp].

- In an associative and commutative function symbol application, the
   application is built as a left or right comb depending on the associativity
   of the symbol, and arguments are ordered in increasing order wrt [cmp].

- In [LLet(_,_,b)], [binder_occur b = true] (useless let's are erased). *)
let mk_Vari x = Vari x
let mk_Type = Type
let mk_Kind = Kind
let mk_Symb x = Symb x
let mk_Prod (a,b) = Prod (a,b)
let mk_Arro (a,b) = let x = new_var "_" in Prod(a, bind_var x b)
let mk_Abst (a,b) = Abst (a,b)
let mk_Meta (m,ts) = (*assert (m.meta_arity = Array.length ts);*) Meta (m,ts)
let mk_Patt (i,s,ts) = Patt (i,s,ts)
let mk_Wild = Wild
let mk_Plac b = Plac b
let mk_TRef x = TRef x
let mk_LLet (a,t,b) = LLet (a,t,b)

(** [mk_Appl_not_canonical t u] builds the non-canonical (wrt. C and AC
   symbols) application of [t] to [u]. WARNING: to use only in Sign.link. *)
let mk_Appl_not_canonical : term * term -> term = fun (t, u) -> Appl(t, u)

(** [add_args t args] builds the application of the {!type:term} [t] to a list
    arguments [args]. When [args] is empty, the returned value is (physically)
    equal to [t]. *)
let add_args : term -> term list -> term = fun t ts ->
  match get_args t with
  | Symb s, _ when is_modulo s ->
    List.fold_left (fun t u -> mk_Appl(t,u)) t ts
  | _ -> List.fold_left (fun t u -> Appl(t,u)) t ts

(** [add_args_map f t ts] is equivalent to [add_args t (List.map f ts)] but
   more efficient. *)
let add_args_map : term -> (term -> term) -> term list -> term = fun t f ts ->
  match get_args t with
  | Symb s, _ when is_modulo s ->
    List.fold_left (fun t u -> mk_Appl(t, f u)) t ts
  | _ -> List.fold_left (fun t u -> Appl(t, f u)) t ts

(** Patt substitution. *)
let subst_patt : mbinder option array -> term -> term = fun env ->
  let rec subst_patt t =
    match unfold t with
    | Patt(Some i,n,ts) when 0 <= i && i < Array.length env ->
      begin match env.(i) with
      | Some b -> msubst b (Array.map subst_patt ts)
      | None -> mk_Patt(Some i,n,Array.map subst_patt ts)
      end
    | Patt(i,n,ts) -> mk_Patt(i, n, Array.map subst_patt ts)
    | Prod(a,(n,b,e)) ->
        mk_Prod(subst_patt a, (n, subst_patt b, Array.map subst_patt e))
    | Abst(a,(n,b,e)) ->
        mk_Abst(subst_patt a, (n, subst_patt b, Array.map subst_patt e))
    | Appl(a,b) -> mk_Appl(subst_patt a, subst_patt b)
    | Meta(m,ts) -> mk_Meta(m, Array.map subst_patt ts)
    | LLet(a,t,(n,b,e)) ->
        mk_LLet(subst_patt a, subst_patt t,
                (n, subst_patt b, Array.map subst_patt e))
    | Wild
    | Plac _
    | TRef _
    | Bvar _
    | Vari _
    | Type
    | Kind
    | Symb _ -> t
  in subst_patt

(** [cleanup t] unfold all metas and TRef's in [t]. *)
let rec cleanup : term -> term = fun t ->
  match unfold t with
  | Patt(i,n,ts) -> mk_Patt(i, n, Array.map cleanup ts)
  | Prod(a,b) -> mk_Prod(cleanup a, binder cleanup b)
  | Abst(a,b) -> mk_Abst(cleanup a, binder cleanup b)
  | Appl(a,b) -> mk_Appl(cleanup a, cleanup b)
  | Meta(m,ts) -> mk_Meta(m, Array.map cleanup ts)
  | LLet(a,t,b) -> mk_LLet(cleanup a, cleanup t, binder cleanup b)
  | Wild -> assert false
  | Plac _ -> assert false
  | TRef _ -> assert false
  | Bvar _ -> assert false
  | Vari _
  | Type
  | Kind
  | Symb _ -> t

(** Type of a symbol and a rule. *)
type sym_rule = sym * rule

let lhs : sym_rule -> term = fun (s, r) -> add_args (mk_Symb s) r.lhs
let rhs : sym_rule -> term = fun (_, r) -> r.rhs

(** Positions in terms in reverse order. The i-th argument of a constructor
   has position i-1. *)
type subterm_pos = int list

let subterm_pos : subterm_pos pp = fun ppf l -> D.(list int) ppf (List.rev l)

(** Type of critical pair positions (pos,l,r,p,l_p). *)
type cp_pos = Pos.popt * term * term * subterm_pos * term

(** Typing context associating a variable to a type and possibly a
    definition. The typing environment [x1:A1,..,xn:An] is represented by the
    list [xn:An;..;x1:A1] in reverse order (last added variable comes
    first). *)
type ctxt = (var * term * term option) list

let decl ppf (v,a,d) =
  out ppf "%a: %a" var v term a;
  match d with
  | None -> ()
  | Some d -> out ppf " ≔ %a" term d

let ctxt : ctxt pp = fun ppf c -> List.pp decl ", " ppf (List.rev c)

(** Type of unification constraints. *)
type constr = ctxt * term * term

(** Representation of unification problems. *)
type problem_aux =
  { to_solve  : constr list
  (** List of unification problems to solve. *)
  ; unsolved  : constr list
  (** List of unification problems that could not be solved. *)
  ; recompute : bool
  (** Indicates whether unsolved problems should be rechecked. *)
  ; metas : MetaSet.t
  (** Set of unsolved metas. *) }

type problem = problem_aux Timed.ref

(** Create a new empty problem. *)
let new_problem : unit -> problem = fun () ->
  Timed.ref
    {to_solve  = []; unsolved = []; recompute = false; metas = MetaSet.empty}

(** Printing functions for debug. *)
module Raw = struct
  let sym = sym let _ = sym
  let term = term let _ = term
  let ctxt = ctxt let _ = ctxt
end<|MERGE_RESOLUTION|>--- conflicted
+++ resolved
@@ -135,15 +135,15 @@
   | LLet of term * term * binder
   (** [LLet(a, t, u)] is [let x : a ≔ t in u] (with [x] bound in [u]). *)
 
-(** Type for binders, implemented as closures. The bound variables of a closure
-    term always refer either to a variable bound by the parent binder or to a
-    slot in the closure environment of the parent binder. No direct reference
-    to variables bound by an ancestor binder!
-
-    In a binder [(bi,u,e)] of arity [n], [Bvar(InSub i)] occurring in the closure
-    term [u] (with [i < n]) refers to the bound variable at position [i] in the
-    given substitution (e.g. argument [vs] of msubst), and [Bvar(InEnv i)] refers
-    to the term [e.(i)]
+(** Type for binders, implemented as closures. The bound variables of a
+    closure term always refer either to a variable bound by the parent binder
+    or to a slot in the closure environment of the parent binder. No direct
+    reference to variables bound by an ancestor binder!
+
+    In a binder [(bi,u,e)] of arity [n], [Bvar(InSub i)] occurring in the
+    closure term [u] (with [i < n]) refers to the bound variable at position
+    [i] in the given substitution (e.g. argument [vs] of msubst), and
+    [Bvar(InEnv i)] refers to the term [e.(i)]
 
     For instance, the term [λx. λy. x y] is represented as
     [Abst(_,(_,Abst(_,(_,Appl(Bvar(InSub 0)|Bvar(InEnv 0)),
@@ -333,49 +333,9 @@
 module MetaSet = Set.Make(Meta)
 module MetaMap = Map.Make(Meta)
 
-<<<<<<< HEAD
-(** Representation of unification problems. *)
-type problem_aux =
-  { to_solve  : constr list
-  (** List of unification problems to solve. *)
-  ; unsolved  : constr list
-  (** List of unification problems that could not be solved. *)
-  ; recompute : bool
-  (** Indicates whether unsolved problems should be rechecked. *)
-  ; metas : MetaSet.t
-  (** Set of unsolved metas. *) }
-
-type problem = problem_aux ref
-
-(** Create a new empty problem. *)
-let new_problem : unit -> problem = fun () ->
- ref {to_solve  = []; unsolved = []; recompute = false; metas = MetaSet.empty}
-
-(** [create_sym path expo prop opaq name decl typ impl notation] creates a new
-    symbol with path [path], exposition [expo], property [prop], opacity
-    [opaq], matching strategy [mstrat], name [name.elt], type [typ], implicit
-    arguments [impl], position [name.pos], declaration position [decl.pos], no
-    notation, no definition and no rules. *)
-let create_sym : Path.t -> expo -> prop -> match_strat -> bool ->
-  Pos.strloc -> Pos.popt -> term -> bool list -> sym =
-  fun sym_path sym_expo sym_prop sym_mstrat sym_opaq
-    { elt = sym_name; pos = sym_pos } sym_decl_pos typ sym_impl ->
-  {sym_path; sym_name; sym_type = ref typ; sym_impl; sym_def = ref None;
-   sym_opaq = ref sym_opaq; sym_rules = ref []; sym_not = ref NoNotation;
-   sym_dtree = ref Tree_type.empty_dtree;
-   sym_mstrat; sym_prop; sym_expo; sym_pos ; sym_decl_pos }
-
-(** [is_constant s] tells whether [s] is a constant. *)
-let is_constant : sym -> bool = fun s -> s.sym_prop = Const
-
-(** [is_injective s] tells whether [s] is injective, which is in partiular the
-   case if [s] is constant. *)
-let is_injective : sym -> bool = fun s ->
-  match s.sym_prop with Const | Injec -> true | _ -> !(s.sym_opaq)
-=======
 (** Dealing with AC-normalization of terms *)
+
 let mk_bin s t1 t2 = Appl(Appl(Symb s, t1), t2)
->>>>>>> 6e3f1ffa
 
 (** [mk_left_comb s t ts] builds a left comb of applications of [s] from
    [t::ts] so that [mk_left_comb s t1 [t2; t3] = mk_bin s (mk_bin s t1 t2)
