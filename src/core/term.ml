(** Internal representation of terms.

   This module contains the definition of the internal representation of
   terms, together with smart constructors and low level operation. *)

open Lplib open Base open Extra
open Common open Debug

let log = Logger.make 'm' "term" "term building"
let log = log.pp

(** {3 Term (and symbol) representation} *)

(** Representation of a possibly qualified identifier. *)
type qident = Path.t * string

(** Pattern-matching strategy modifiers. *)
type match_strat =
  | Sequen
  (** Rules are processed sequentially: a rule can be applied only if the
      previous ones (in the order of declaration) cannot be. *)
  | Eager
  (** Any rule that filters a term can be applied (even if a rule defined
      earlier filters the term as well). This is the default. *)

(** Specify the visibility and usability of symbols outside their module. *)
type expo =
  | Public (** Visible and usable everywhere. *)
  | Protec (** Visible everywhere but usable in LHS arguments only. *)
  | Privat (** Not visible and thus not usable. *)

(** Symbol properties. *)
type prop =
  | Defin (** Definable. *)
  | Const (** Constant. *)
  | Injec (** Injective. *)
  | Commu (** Commutative. *)
  | Assoc of bool (** Associative left if [true], right if [false]. *)
  | AC of bool (** Associative and commutative. *)

<<<<<<< HEAD
(** Data of a binder. *)
type binder_info = {binder_name : string; binder_bound : bool}
type mbinder_info = {mbinder_name : string array; mbinder_bound : bool array}

let binder_name : binder_info -> string = fun bi -> bi.binder_name
let pr_bound = D.array (fun ppf b -> if b then out ppf "*" else out ppf "_")

(** Type for free variables. *)
type var = int * string

(** [compare_vars x y] safely compares [x] and [y]. Note that it is unsafe to
    compare variables using [Pervasive.compare]. *)
let compare_vars : var -> var -> int = fun (i,_) (j,_) -> Stdlib.compare i j

(** [eq_vars x y] safely computes the equality of [x] and [y]. Note that it is
    unsafe to compare variables with the polymorphic equality function. *)
let eq_vars : var -> var -> bool = fun x y -> compare_vars x y = 0

(** [new_var name] creates a new unique variable of name [name]. *)
let new_var : string -> var =
  let n = Stdlib.ref 0 in fun name -> incr n; !n, name

(** [new_var_ind s i] creates a new [var] of name [s ^ string_of_int i]. *)
let new_var_ind : string -> int -> var = fun s i ->
  new_var (Escape.add_prefix s (string_of_int i))

(** [base_name x] returns the base name of variable [x]. Note that this name
    is not unique: two distinct variables may have the same name. *)
let base_name : var -> string = fun (_i,n) -> n

(** [uniq_name x] returns a string uniquely identifying the variable [x]. *)
let uniq_name : var -> string = fun (i,_) -> "v" ^ string_of_int i

(** Sets and maps of variables. *)
module Var = struct
  type t = var
  let compare = compare_vars
end

module VarSet = Set.Make(Var)
module VarMap = Map.Make(Var)

(* Abstract closure env *)

type bvar = InSub of int | InEnv of int 
                                  
=======
(** The priority of an infix operator is a floating-point number. *)
type priority = float

(** Notations. *)
type 'a notation =
  | NoNotation
  | Prefix of 'a
  | Postfix of 'a
  | Infix of Pratter.associativity * 'a
  | Zero
  | Succ of 'a notation (* NoNotation, Prefix or Postfix only *)
  | Quant
  | PosOne
  | PosDouble
  | PosSuccDouble
  | IntZero
  | IntPos
  | IntNeg

>>>>>>> 08d0f00d
(** Representation of a term (or types) in a general sense. Values of the type
    are also used, for example, in the representation of patterns or rewriting
    rules. Specific constructors are included for such applications,  and they
    are considered invalid in unrelated code. *)
type term =
  | Vari of var (** Free variable. *)
  | Type (** "TYPE" constant. *)
  | Kind (** "KIND" constant. *)
  | Symb of sym (** User-defined symbol. *)
  | Prod of term * binder (** Dependent product. *)
  | Abst of term * binder (** Abstraction. *)
  | Appl of term * term (** Term application. *)
  | Meta of meta * term array (** Metavariable application. *)
  | Patt of int option * string * term array
  (** Pattern variable application (only used in rewriting rules). *)
  | Db of bvar (** Bound variables. Only used internally. *)
  | Wild (** Wildcard (only used for surface matching, never in LHS). *)
  | Plac of bool
  (** [Plac b] is a placeholder, or hole, for not given terms. Boolean [b] is
      true if the placeholder stands for a type. *)
  | TRef of term option Timed.ref (** Reference cell (used in surface matching,
                                      and evaluation with sharing). *)
  | LLet of term * term * binder
  (** [LLet(a, t, u)] is [let x : a ≔ t in u] (with [x] bound in [u]). *)

(** Type for binders, implemented as closures. The closure term must have
    all its de Bruijn indices bound either by the binder itself or by 
    the closure environment.

    In a binder [(bi,u,e)] of arity [n], dB [i] in [1..n] of [u]
    refers to the bound variable at position [i-1] in the binder array,
    and dB [i] of [u] with [i>n] refers to [e.(n+|e|-i)] *)
and binder = binder_info * term * term array
and mbinder = mbinder_info * term * term array

(** {b NOTE} that a wildcard "_" of the concrete (source code) syntax may have
    a different representation depending on the context. For instance, the
    {!constructor:Wild} constructor is only used when matching patterns (e.g.,
    with the "rewrite" tactic). In the LHS of a rewriting {!type:rule}, we use
    the {!constructor:Patt} constructor to represend wildcards of the concrete
    syntax. They are thus considered to be fresh, unused pattern variables. *)

(** Representation of a decision tree (used for rewriting). *)
and dtree = rule Tree_type.dtree

(** Representation of a user-defined symbol. *)
and sym =
  { sym_expo  : expo (** Visibility. *)
  ; sym_path  : Path.t (** Module in which the symbol is defined. *)
  ; sym_name  : string (** Name. *)
  ; sym_type  : term Timed.ref (** Type. *)
  ; sym_impl  : bool list (** Implicit arguments ([true] meaning implicit). *)
  ; sym_prop  : prop (** Property. *)
<<<<<<< HEAD
  ; sym_def   : term option Timed.ref (** Definition with ≔. *)
  ; sym_opaq  : bool Timed.ref (** Opacity. *)
  ; sym_rules : rule list Timed.ref (** Rewriting rules. *)
=======
  ; sym_not   : float notation ref (** Notation. *)
  ; sym_def   : term option ref (** Definition with ≔. *)
  ; sym_opaq  : bool ref (** Opacity. *)
  ; sym_rules : rule list ref (** Rewriting rules. *)
>>>>>>> 08d0f00d
  ; sym_mstrat: match_strat (** Matching strategy. *)
  ; sym_dtree : dtree Timed.ref (** Decision tree used for matching. *)
  ; sym_pos   : Pos.popt (** Position in source file of symbol name. *)
  ; sym_decl_pos : Pos.popt (** Position in source file of symbol declaration
                                without its definition. *) }

(** {b NOTE} {!field:sym_type} holds a (timed) reference for a  technical
    reason related to the writing of signatures as binary files  (in  relation
    to {!val:Sign.link} and {!val:Sign.unlink}).  This is necessary to
    ensure that two identical symbols are always physically equal, even across
    signatures. It should NOT be otherwise mutated. *)

(** {b NOTE} We maintain the invariant that {!field:sym_impl} never ends  with
    [false]. Indeed, this information would be redundant. If a symbol has more
    arguments than there are booleans in the list then the extra arguments are
    all explicit. Finally, note that {!field:sym_impl} is empty if and only if
    the symbol has no implicit parameters. *)

(** {b NOTE} {!field:sym_prop} restricts the possible
    values of {!field:sym_def} and {!field:sym_rules} fields. A symbol is
    not allowed to be given rewriting rules (or a definition) when its mode is
    set to {!constructor:Constant}. Moreover, a symbol should not be given at
    the same time a definition (i.e., {!field:sym_def} different from [None])
    and rewriting rules (i.e., {!field:sym_rules} is non-empty). *)

(** {b NOTE} For generated symbols (recursors, axioms), {!field:sym_pos} may
   not be valid positions in the source. These virtual positions are however
   important for exporting lambdapi files to other formats. *)

(** {3 Representation of rewriting rules} *)

(** Representation of a rewriting rule. A rewriting rule is mainly formed of a
    LHS (left hand side),  which is the pattern that should be matched for the
    rule to apply, and a RHS (right hand side) giving the action to perform if
    the rule applies. More explanations are given below. *)
 and rule =
  { lhs      : term list (** Left hand side (LHS). *)
  ; rhs      : term (** Right hand side (RHS). *)
  ; arity    : int (** Required number of arguments to be applicable. *)
  ; arities  : int array
  (** Arities of the pattern variables bound in the RHS. *)
  ; vars_nb  : int (** Number of variables in [lhs]. *)
  ; xvars_nb : int (** Number of variables in [rhs] but not in [lhs]. *)
  ; rule_pos : Pos.popt (** Position of the rule in the source file. *) }

(** {b NOTE} {!field:arity} gives the number of arguments contained in the
   LHS. It is always equal to [List.length r.lhs] and gives the minimal number
   of arguments required to match the LHS. *)

(** {b NOTE} For generated rules, {!field:rule_pos} may not be valid positions
   in the source. These virtual positions are however important for exporting
   lambdapi files to other formats. *)

(** All variables of rewriting rules that appear in the RHS must appear in the
   LHS. In the case of unification rules, we allow variables to appear only in
   the RHS. In that case, these variables are replaced by fresh meta-variables
   each time the rule is used. *)

(** During evaluation, we only try to apply rewriting rules when we reduce the
   application of a symbol [s] to a list of argument [ts]. At this point, the
   symbol [s] contains every rule [r] that can potentially be applied in its
   {!field:sym_rules} field. To check if a rule [r] applies, we match the
   elements of [r.lhs] with those of [ts] while building an environment [env].
   During this process, a pattern of
   the form {!constructor:Patt}[(Some i,_,_)] matched against a term [u] will
   results in [env.(i)] being set to [u]. If all terms of [ts] can be matched
   against corresponding patterns, then environment [env] is fully constructed
   and it can hence be substituted in [r.rhs] with [subst_patt env r.rhs]
   to get the result of the application of the rule. *)

(** {3 Metavariables and related functions} *)

(** Representation of a metavariable,  which corresponds to a yet unknown
    term typable in some context. The substitution of the free variables
    of the context is suspended until the metavariable is instantiated
    (i.e., set to a particular term).  When a metavariable [m] is
    instantiated,  the suspended substitution is  unlocked and terms of
    the form {!constructor:Meta}[(m,env)] can be unfolded. *)
and meta =
  { meta_key   : int (** Unique key. *)
  ; meta_type  : term Timed.ref (** Type. *)
  ; meta_arity : int (** Arity (environment size). *)
  ; meta_value : mbinder option Timed.ref (** Definition. *) }

(** [mbinder_arity b] gives the arity of the [mbinder]. *)
let mbinder_arity : mbinder -> int = fun (i,_,_) -> Array.length i.mbinder_name

(** Minimize [impl] to enforce our invariant (see {!type:Terms.sym}). *)
let minimize_impl : bool list -> bool list =
  let rec rem_false l = match l with false::l -> rem_false l | _ -> l in
  fun l -> List.rev (rem_false (List.rev l))

(** [create_sym path expo prop mstrat opaq name pos typ impl] creates a new
    symbol with path [path], exposition [expo], property [prop], opacity
    [opaq], matching strategy [mstrat], name [name.elt], type [typ], implicit
    arguments [impl], position [name.pos], declaration position [pos], no
    definition and no rules. *)
let create_sym : Path.t -> expo -> prop -> match_strat -> bool ->
  Pos.strloc -> Pos.popt -> term -> bool list -> sym =
  fun sym_path sym_expo sym_prop sym_mstrat sym_opaq
    { elt = sym_name; pos = sym_pos } sym_decl_pos typ sym_impl ->
  let open Timed in
  {sym_path; sym_name; sym_type = ref typ; sym_impl; sym_def = ref None;
   sym_opaq = ref sym_opaq; sym_rules = ref [];
   sym_dtree = ref Tree_type.empty_dtree;
   sym_mstrat; sym_prop; sym_expo; sym_pos ; sym_decl_pos }

(** [is_constant s] tells whether [s] is a constant. *)
let is_constant : sym -> bool = fun s -> s.sym_prop = Const

(** [is_injective s] tells whether [s] is injective, which is in partiular the
   case if [s] is constant. *)
let is_injective : sym -> bool = fun s ->
  match s.sym_prop with Const | Injec -> true | _ -> Timed.(!(s.sym_opaq))

(** [is_private s] tells whether the symbol [s] is private. *)
let is_private : sym -> bool = fun s -> s.sym_expo = Privat

(** [is_modulo s] tells whether the symbol [s] is modulo some equations. *)
let is_modulo : sym -> bool = fun s ->
  match s.sym_prop with Assoc _ | Commu | AC _ -> true | _ -> false

(** Sets and maps of symbols. *)
module Sym = struct
  type t = sym
  let compare s1 s2 =
    if s1 == s2 then 0 else
    match Stdlib.compare s1.sym_name s2.sym_name with
    | 0 -> Stdlib.compare s1.sym_path s2.sym_path
    | n -> n
end

module SymSet = Set.Make(Sym)
module SymMap = Map.Make(Sym)

(** [is_unset m] returns [true] if [m] is not instantiated. *)
let is_unset : meta -> bool = fun m -> Timed.(!(m.meta_value)) = None

(** Sets and maps of metavariables. *)
module Meta = struct
  type t = meta
  let compare m1 m2 = m2.meta_key - m1.meta_key
end

module MetaSet = Set.Make(Meta)
module MetaMap = Map.Make(Meta)

<<<<<<< HEAD
let mk_bin s t1 t2 = Appl(Appl(Symb s, t1), t2)
=======
(** Representation of unification problems. *)
type problem_aux =
  { to_solve  : constr list
  (** List of unification problems to solve. *)
  ; unsolved  : constr list
  (** List of unification problems that could not be solved. *)
  ; recompute : bool
  (** Indicates whether unsolved problems should be rechecked. *)
  ; metas : MetaSet.t
  (** Set of unsolved metas. *) }

type problem = problem_aux ref

(** Create a new empty problem. *)
let new_problem : unit -> problem = fun () ->
 ref {to_solve  = []; unsolved = []; recompute = false; metas = MetaSet.empty}

(** [create_sym path expo prop opaq name decl typ impl notation] creates a new
    symbol with path [path], exposition [expo], property [prop], opacity
    [opaq], matching strategy [mstrat], name [name.elt], type [typ], implicit
    arguments [impl], position [name.pos], declaration position [decl.pos], no
    notation, no definition and no rules. *)
let create_sym : Path.t -> expo -> prop -> match_strat -> bool ->
  Pos.strloc -> Pos.popt -> term -> bool list -> sym =
  fun sym_path sym_expo sym_prop sym_mstrat sym_opaq
    { elt = sym_name; pos = sym_pos } sym_decl_pos
    typ sym_impl ->
  {sym_path; sym_name; sym_type = ref typ; sym_impl; sym_def = ref None;
   sym_opaq = ref sym_opaq; sym_rules = ref []; sym_not = ref NoNotation;
   sym_dtree = ref Tree_type.empty_dtree;
   sym_mstrat; sym_prop; sym_expo; sym_pos ; sym_decl_pos }

(** [is_constant s] tells whether [s] is a constant. *)
let is_constant : sym -> bool = fun s -> s.sym_prop = Const

(** [is_injective s] tells whether [s] is injective, which is in partiular the
   case if [s] is constant. *)
let is_injective : sym -> bool = fun s ->
  match s.sym_prop with Const | Injec -> true | _ -> !(s.sym_opaq)
>>>>>>> 08d0f00d

(** [mk_left_comb s t ts] builds a left comb of applications of [s] from
   [t::ts] so that [mk_left_comb s t1 [t2; t3] = mk_bin s (mk_bin s t1 t2)
   t3]. *)
let mk_left_comb : sym -> term -> term list -> term = fun s ->
  List.fold_left (mk_bin s)

(** [mk_right_comb s ts t] builds a right comb of applications of [s] to
   [ts@[p]] so that [mk_right_comb s [t1; t2] t3 = mk_bin s t1 (mk_bin s t2
   t3)]. *)
let mk_right_comb : sym -> term list -> term -> term = fun s ->
  List.fold_right (mk_bin s)

  
(** Printing functions for debug. *)
let rec term : term pp = fun ppf t ->
  match unfold t with
  | Db (InSub k) -> out ppf "`%d" k
  | Db (InEnv k) -> out ppf "~%d" k
  | Vari v -> var ppf v
  | Type -> out ppf "TYPE"
  | Kind -> out ppf "KIND"
  | Symb s -> sym ppf s
  | Prod(a,(n,b,e)) ->
      out ppf "(Π %s: %a, %a#(%a))" n.binder_name term a clos_env e term b
  | Abst(a,(n,b,e)) ->
      out ppf "(λ %s: %a, %a#(%a))" n.binder_name term a clos_env e term b
  | Appl(a,b) -> out ppf "(%a %a)" term a term b
  | Meta(m,ts) -> out ppf "?%d%a" m.meta_key terms ts
  | Patt(i,s,ts) -> out ppf "$%a_%s%a" (D.option D.int) i s terms ts
  | Plac(_) -> out ppf "_"
  | Wild -> out ppf "_"
  | TRef r -> out ppf "&%a" (Option.pp term) Timed.(!r)
  | LLet(a,t,(n,b,e)) ->
      out ppf "let %s : %a ≔ %a in %a#(%a)"
        n.binder_name term a term t clos_env e term b
and var : var pp = fun ppf (i,n) -> out ppf "%s%d" n i
and sym : sym pp = fun ppf s -> string ppf s.sym_name
and terms : term array pp = fun ppf ts ->
  if Array.length ts > 0 then D.array term ppf ts
and clos_env : term array pp =  fun ppf env -> D.array term ppf env

(** [unfold t] repeatedly unfolds the definition of the surface constructor
   of [t], until a significant {!type:term} constructor is found.  The term
   that is returned can be neither an instantiated metavariable
   nor a reference cell ({!constructor:TRef} constructor). Note
   that the returned value is physically equal to [t] if no unfolding was
   performed. {b NOTE} that {!val:unfold} must (almost) always be called
   before matching over a value of type {!type:term}. *)
and unfold : term -> term = fun t ->
  let open Timed in
  match t with
  | Meta(m, ts) ->
      begin
        match !(m.meta_value) with
        | None    -> t
        | Some(b) -> unfold (msubst b ts)
      end
  | TRef(r) ->
      begin
        match !r with
        | None    -> t
        | Some(v) -> unfold v
      end
  | _ -> t

(** [msubst b vs] substitutes the variables bound by [b] with the values
    [vs].  Note that the length of the [vs] array should match the arity of
    the multiple binder [b]. *)
and msubst : mbinder -> term array -> term = fun (bi,tm,env) vs ->
  let n = Array.length bi.mbinder_name in
  assert (Array.length vs = n);
  let rec msubst t =
(*    if Logger.log_enabled() then
      log "msubst %a %a" (D.array term) vs term t;*)
    match unfold t with
    | Db (InSub p) -> assert bi.mbinder_bound.(p); vs.(p)
    | Db (InEnv p) -> env.(p)
    | Appl(a,b) -> mk_Appl(msubst a, msubst b)
    | Abst(a,(n,u,e)) -> Abst(msubst a, (n, u, Array.map msubst e))
    | Prod(a,(n,u,e)) -> Prod(msubst a, (n, u, Array.map msubst e))
    | LLet(a,t,(n,u,e)) ->
        LLet(msubst a, msubst t, (n, u, Array.map msubst e))
    | Meta(m,ts) -> Meta(m, Array.map msubst ts)
    | Patt(j,n,ts) -> Patt(j,n, Array.map msubst ts)
    | Type | Kind | Vari _ | Wild | Symb _ | Plac _ | TRef _ -> t
  in
  let r =
    if Array.for_all ((=) false) bi.mbinder_bound && Array.length env = 0
    then tm
    else msubst tm in
  if Logger.log_enabled() then
    log "msubst %a#%a %a = %a" clos_env env term tm (D.array term) vs term r;
  r
  
(** Total order on terms. *)
and cmp : term cmp = fun t t' ->
  match unfold t, unfold t' with
  | Vari x, Vari x' -> compare_vars x x'
  | Type, Type
  | Kind, Kind
  | Wild, Wild -> 0
  | Symb s, Symb s' -> Sym.compare s s'
  | Prod(t,u), Prod(t',u')
  | Abst(t,u), Abst(t',u') -> lex cmp cmp_binder (t,u) (t',u')
  | Appl(t,u), Appl(t',u') -> lex cmp cmp (u,t) (u',t')
  | Meta(m,ts), Meta(m',ts') ->
    lex Meta.compare (Array.cmp cmp) (m,ts) (m',ts')
  | Patt(i,s,ts), Patt(i',s',ts') ->
    lex3 Stdlib.compare Stdlib.compare (Array.cmp cmp)
      (i,s,ts) (i',s',ts')
  | Db i, Db j -> Stdlib.compare i j
  | TRef r, TRef r' -> Stdlib.compare r r'
  | LLet(a,t,u), LLet(a',t',u') ->
    lex3 cmp cmp cmp_binder (a,t,u) (a',t',u')
  | t, t' -> cmp_tag t t'

and cmp_binder : binder cmp =
(*  fun ({binder_name;binder_bound},u,e) (bi',u',e') ->
  let mbi = {mbinder_name=[|binder_name|];mbinder_bound=[|binder_bound|]} in
  let var = Vari(new_var binder_name) in
  cmp (msubst (mbi,u,e)[|var|]) (msubst({mbi with mbinder_bound=[|bi'.binder_bound|]},u',e')[|var|])*)
  fun (_,u,e) (_,u',e') ->
  lex cmp (Array.cmp cmp) (u,e) (u',e')
  
(** [get_args t] decomposes the {!type:term} [t] into a pair [(h,args)], where
    [h] is the head term of [t] and [args] is the list of arguments applied to
    [h] in [t]. The returned [h] cannot be an [Appl] node. *)
and get_args : term -> term * term list = fun t ->
  let rec get_args t acc =
    match unfold t with
    | Appl(t,u) -> get_args t (u::acc)
    | t         -> t, acc
  in get_args t []

(** [get_args_len t] is similar to [get_args t] but it also returns the length
    of the list of arguments. *)
and get_args_len : term -> term * term list * int = fun t ->
  let rec get_args_len acc len t =
    match unfold t with
    | Appl(t, u) -> get_args_len (u::acc) (len + 1) t
    | t          -> (t, acc, len)
  in
  get_args_len [] 0 t

(** [is_symb s t] tests whether [t] is of the form [Symb(s)]. *)
and is_symb : sym -> term -> bool = fun s t ->
  match unfold t with Symb(r) -> r == s | _ -> false

(* We make the equality of terms modulo commutative and
   associative-commutative symbols syntactic by always ordering arguments in
   increasing order and by putting them in a comb form.

   The term [t1 + t2 + t3] is represented by the left comb [(t1 + t2) + t3] if
   + is left associative and [t1 + (t2 + t3)] if + is right associative. *)

(** [left_aliens s t] returns the list of the biggest subterms of [t] not
   headed by [s], assuming that [s] is left associative and [t] is in
   canonical form. This is the reverse of [mk_left_comb]. *)
and left_aliens : sym -> term -> term list = fun s ->
  let rec aliens acc = function
    | [] -> acc
    | u::us ->
        let h, ts = get_args u in
        if is_symb s h then
          match ts with
          | t1 :: t2 :: _ -> aliens (t2 :: acc) (t1 :: us)
          | _ -> aliens (u :: acc) us
        else aliens (u :: acc) us
  in fun t -> aliens [] [t]

(** [right_aliens s t] returns the list of the biggest subterms of [t] not
   headed by [s], assuming that [s] is right associative and [t] is in
   canonical form. This is the reverse of [mk_right_comb]. *)
and right_aliens : sym -> term -> term list = fun s ->
  let rec aliens acc = function
    | [] -> acc
    | u::us ->
        let h, ts = get_args u in
        if is_symb s h then
          match ts with
          | t1 :: t2 :: _ -> aliens (t1 :: acc) (t2 :: us)
          | _ -> aliens (u :: acc) us
        else aliens (u :: acc) us
  in fun t -> let r = aliens [] [t] in
  if Logger.log_enabled () then
    log "right_aliens %a %a = %a" sym s term t (D.list term) r;
  r

(** [mk_Appl t u] puts the application of [t] to [u] in canonical form wrt C
   or AC symbols. *)
and mk_Appl : term * term -> term = fun (t, u) ->
  (* if Logger.log_enabled () then
    log "mk_Appl(%a, %a)" term t term u;
  let r = *)
  match get_args t with
  | Symb s, [t1] ->
      begin
        match s.sym_prop with
        | Commu when cmp t1 u > 0 -> mk_bin s u t1
        | AC true -> (* left associative symbol *)
            let ts = left_aliens s t1 and us = left_aliens s u in
            begin
              match List.sort cmp (ts @ us) with
              | v::vs -> mk_left_comb s v vs
              | _ -> assert false
            end
        | AC false -> (* right associative symbol *)
            let ts = right_aliens s t1 and us = right_aliens s u in
            let vs, v = List.split_last (List.sort cmp (ts @ us))
            in mk_right_comb s vs v
        | _ -> Appl (t, u)
      end
  | _ -> Appl (t, u)
  (* in
  if Logger.log_enabled () then
    log "mk_Appl(%a, %a) = %a" term t term u term r;
  r *)

(* unit test *)
let _ =
  let s =
    create_sym [] Privat (AC true) Eager false (Pos.none "+") None Kind [] in
  let t1 = Vari (new_var "x1") in
  let t2 = Vari (new_var "x2") in
  let t3 = Vari (new_var "x3") in
  let left = mk_bin s (mk_bin s t1 t2) t3 in
  let right = mk_bin s t1 (mk_bin s t2 t3) in
  let eq = eq_of_cmp cmp in
  assert (eq (mk_left_comb s t1 [t2; t3]) left);
  assert (eq (mk_right_comb s [t1; t2] t3) right);
  let eq = eq_of_cmp (List.cmp cmp) in
  assert (eq (left_aliens s left) [t1; t2; t3]);
  assert (eq (right_aliens s right) [t3; t2; t1])

(** [is_abst t] returns [true] iff [t] is of the form [Abst(_)]. *)
let is_abst : term -> bool = fun t ->
  match unfold t with Abst(_) -> true | _ -> false

(** [is_prod t] returns [true] iff [t] is of the form [Prod(_)]. *)
let is_prod : term -> bool = fun t ->
  (match unfold t with Prod(_) -> true | _ -> false)


(* To be used in iter_atoms and item_atoms_mbinder *)
let iter_mbinder f db u env =
  (* env positions occuring in [u] *)
  let u_pos = ref IntSet.empty in
  let db_u db =
    match db with
    | InEnv p -> u_pos := IntSet.add p !u_pos
    | _ -> () in
  (* We iterate on u, recording which env positions occur *)
  f db_u u;
  (* We then check the members of [e] that *actually* occur in u *)
  Array.iteri (fun i t ->
      if IntSet.mem i !u_pos then f db t
    (*else if t <> Wild then env.(i) <- Wild*) )
    env
  
(** [iter_atoms db f g t] applies f to every occurrence of a variable in t,
    g to every occurrence of a symbol, and db to every occurrence of a dB.
    We have to be careful with binders since in the current implementation
    closure environment may contain slots for variables that don't actually
    appear.
 *)
let iter_atoms : (bvar -> unit) -> (var -> unit) -> (sym -> unit) -> term -> unit =
  fun db f g t ->
  let rec check db t =
    match unfold t with
    | Vari x -> f x
    | Symb s -> g s
    | Db i -> db i
    | Appl(a,b) -> check db a; check db b
    | Abst(a,b)
    | Prod(a,b) -> check db a; check_binder db b
    | LLet(a,t,b) -> check db a; check db t; check_binder db b
    | Meta(_,ts)
    | Patt(_,_,ts) -> Array.iter (check db) ts
    | _ -> ()
  and check_binder db (_bi,u,env) =
    iter_mbinder check db u env in
  check db t

let iter_atoms_mbinder
    : (bvar -> unit) -> (var -> unit) -> (sym -> unit) -> mbinder -> unit =
  fun db f g (_bi,u,env) ->
  iter_mbinder (fun dbs t -> iter_atoms dbs f g t) db u env

(** [occur x t] tells whether variable [x] occurs in [t]. *)
let occur : var -> term -> bool =
  fun x t ->
  try iter_atoms (fun _ ->()) (fun y -> if x==y then raise Exit) (fun _->()) t; false
  with Exit -> true

let occur_mbinder : var -> mbinder -> bool =
  fun x b ->
  try iter_atoms_mbinder (fun _ ->()) (fun y -> if x==y then raise Exit) (fun _->()) b; false
  with Exit -> true
                                           
(** [subst b v] substitutes the variable bound by [b] with the value [v].
    Assumes v is closed (since only called from outside the term library. *)
let subst : binder -> term -> term = fun (bi,tm,env) v ->
  let rec subst t =
    match unfold t with
    | Db (InSub _) -> assert bi.binder_bound; v
    | Db (InEnv p) -> env.(p)
    | Appl(a,b) -> mk_Appl(subst a, subst b)
    | Abst(a,(n,u,e)) -> Abst(subst a, (n, u, Array.map subst e))
    | Prod(a,(n,u,e)) -> Prod(subst a, (n ,u, Array.map subst e))
    | LLet(a,t,(n,u,e)) -> LLet(subst a, subst t, (n, u, Array.map subst e))
    | Meta(m,ts) -> Meta(m, Array.map subst ts)
    | Patt(j,n,ts) -> Patt(j,n, Array.map subst ts)
    | _ -> t
  in
  let r =
    if bi.binder_bound = false &&  Array.length env = 0 then tm
    else subst tm in
  if Logger.log_enabled() then
    log "subst %a#%a [%a] = %a" clos_env env term tm term v term r;
  r

(** [unbind b] substitutes the binder [b] by a fresh variable of name [name]
   if given, or the binder name otherwise. The variable and the result of the
   substitution are returned. *)
let unbind : ?name:string -> binder -> var * term =
  fun ?(name="") ((bn,_,_) as b) ->
  let n = if name="" then bn.binder_name else name in
  let x = new_var n in x, subst b (Vari x)

(** [unbind2 f g] is similar to [unbind f], but it substitutes two binders [f]
   and [g] at once using the same fresh variable. *)
let unbind2 : ?name:string -> binder -> binder -> var * term * term =
  fun ?(name="") ((bn1,_,_) as b1) b2 ->
  let n = if name="" then bn1.binder_name else name in
  let x = new_var n in x, subst b1 (Vari x), subst b2 (Vari x)

(** [unmbind b] substitutes the multiple binder [b] with fresh variables. This
    function is analogous to [unbind] for binders. Note that the names used to
    create the fresh variables are based on those of the multiple binder. *)
let unmbind : mbinder -> var array * term =
  fun (({mbinder_name=names;_},_,_) as b) ->
  let xs = Array.init (Array.length names) (fun i -> new_var names.(i)) in
  xs, msubst b (Array.map (fun x -> Vari x) xs)
  
(** [bind_var x t] binds the variable [x] in [t], producing a binder. *)
let bind_var  : var -> term -> binder = fun ((_,n) as x) t ->
  let bound = Stdlib.ref false in
  (* Replace variables [x] by de Bruijn index [i] *)
  let rec bind i t =
    (*if Logger.log_enabled() then log "bind_var %d %a" i term t;*)
    match unfold t with
    | Vari y when y == x -> bound := true; Db i
    | Appl(a,b) ->
        let a' = bind i a in
        let b' = bind i b in
        if a==a' && b==b' then t else Appl(a', b')
    (* No need to call mk_Appl here as we only replace free variables by de
       Bruijn indices. *)
    | Abst(a,b) ->
        let a' = bind i a in
        let b' = bind_binder i b in
        if a==a' && b==b' then t else Abst(a', b')
    | Prod(a,b) ->
        let a' = bind i a in
        let b' = bind_binder i b in
        if a==a' && b==b' then t else Prod(a', b')
    | LLet(a,m,b) ->
        let a' = bind i a in
        let m' = bind i m in
        let b' = bind_binder i b in
        if a==a' && m==m' && b==b' then t else LLet(a', m', b')
    | Meta(m,ts) ->
        let ts' = Array.map (bind i) ts in
        if Array.for_all2 (==) ts ts' then t else Meta(m, ts')
    | Patt(j,n,ts) ->
        let ts' = Array.map (bind i) ts in
        if Array.for_all2 (==) ts ts' then t else Patt(j,n,ts')
    | _ -> t

  and bind_binder i (bi,u,env as b) =
    let env' = Array.map (bind i) env in
    let j = InEnv (Array.length env') in
    let u' = bind j u in
    if u==u' then (* If [u==u'] then x does not occur in u *)
      if Array.for_all2 (==) env env' then b
      else (bi, u', env')
    else (* x occurs, it has been replaced by [Db(j)],
            corresponding to the head of [e] *)
      (bi, u', Array.append env' [|Db i|]) in

  (*assert (_db_closed 0 t);*)
  let b = bind (InSub 0) t in
  if Logger.log_enabled() then
    log "bind_var %a %a = %a" var x term t term b;
  (*assert (_db_closed ~bv:[|Stdlib.(!bound)|] 1 b);*)
  {binder_name=n; binder_bound= !bound}, b, [||]

(** [binder f b] applies f inside [b]. *)
let binder : (term -> term) -> binder -> binder = fun f b ->
  let x,t = unbind b in bind_var x (f t)


(** [bind_mvar xs t] binds the variables of [xs] in [t] to get a binder.
    It is the equivalent of [bind_var] for multiple variables. *)
let bind_mvar : var array -> term -> mbinder =
  let empty = {mbinder_name=[||]; mbinder_bound=[||]} in
  fun xs tm ->
  if Array.length xs = 0 then empty, tm, [||] else begin
  (*if Logger.log_enabled() then
    log "bind_mvar %a" (D.array var) xs;*)
  let top_map = Stdlib.ref IntMap.empty
  and mbinder_bound = Array.make (Array.length xs) false in
  Array.iteri (fun i (ki,_) -> Stdlib.(top_map := IntMap.add ki i !top_map)) xs;
  let top_fvar key =
    let p = Stdlib.(IntMap.find key !top_map) in
    mbinder_bound.(p) <- true; Db (InSub p) in
  (* Replace variables [x] in [xs] by de Bruijn index [fvar x] *)
  let rec bind fvar t =
    (*if Logger.log_enabled() then log "bind_mvar %d %a" i term t;*)
    match unfold t with
    | Vari (key,_) ->
        if Stdlib.(IntMap.mem key !top_map) then fvar key else t
    | Appl(a,b) ->
        let a' = bind fvar a in
        let b' = bind fvar b in
        if a==a' && b==b' then t else Appl(a', b')
    (* No need to call mk_Appl here as we only replace free variables by de
       Bruijn indices. *)
    | Abst(a,b) ->
        let a' = bind fvar a in
        let b' = bind_binder fvar b in
        if a==a' && b==b' then t else Abst(a', b')
    | Prod(a,b) ->
        let a' = bind fvar a in
        let b' = bind_binder fvar b in
        if a==a' && b==b' then t else Prod(a', b')
    | LLet(a,m,b) ->
        let a' = bind fvar a in
        let m' = bind fvar m in
        let b' = bind_binder fvar b in
        if a==a' && m==m' && b==b' then t else LLet(a', m', b')
    | Meta(m,ts) ->
        let ts' = Array.map (bind fvar) ts in
        if Array.for_all2 (==) ts ts' then t else Meta(m, ts')
    | Patt(j,n,ts) ->
        let ts' = Array.map (bind fvar) ts in
        if Array.for_all2 (==) ts ts' then t else Patt(j,n,ts')
    | _ -> t

  and bind_binder fvar (bi,u,u_env as b) =
    let open Stdlib in
    let u_env' = Array.map (bind fvar) u_env in
    let u_n = ref 0 in
    let u_map = ref IntMap.empty in
    let fvar' key =
      match IntMap.find_opt key !u_map with
      | Some p -> Db (InEnv p)
      | None ->
          let p' = Array.length u_env' + !u_n in
          incr u_n;
          u_map := IntMap.add key p' !u_map;
          Db (InEnv p') in
    let u' = bind fvar' u in
    if u==u' && !u_n = 0 && Array.for_all2 (==) u_env u_env' then b
    else (* some vars of [xs] occur in u *)
      let u_env' = Array.append u_env' (Array.make !u_n Wild) in
      IntMap.iter (fun key p -> u_env'.(p) <- fvar key) !u_map;
      (bi, u', u_env') in

  let b = bind top_fvar tm in
  if Logger.log_enabled() then
    log "bind_mvar %a %a = %a %a"
      (D.array var) xs term tm pr_bound mbinder_bound term b;
  let bi = { mbinder_name = Array.map base_name xs; mbinder_bound } in
  bi, b, [||]
  end

(** [binder_occur b] tests whether the bound variable occurs in [b]. *)
let binder_occur : binder -> bool = fun (bi,_,_) -> bi.binder_bound
         
(** [is_closed t] checks whether [t] is closed (w.r.t. variables).
    We have to be careful with binders since in the current implementation
    closure environment may contain slots for variables that don't actually appear
 *)
let is_closed : term -> bool =
  fun t ->
  try iter_atoms (fun _ -> ()) (fun _ -> raise Exit) (fun _ -> ()) t; true
  with Exit -> false

let is_closed_mbinder : mbinder -> bool =
  fun b ->
  try iter_atoms_mbinder (fun _ -> ()) (fun _ -> raise Exit) (fun _ -> ()) b; true
  with Exit -> false

(** Construction functions of the private type [term]. They ensure some
   invariants:

- In a commutative function symbol application, the first argument is smaller
   than the second one wrt [cmp].

- In an associative and commutative function symbol application, the
   application is built as a left or right comb depending on the associativity
   of the symbol, and arguments are ordered in increasing order wrt [cmp].

- In [LLet(_,_,b)], [binder_occur b = true] (useless let's are erased). *)
let mk_Vari x = Vari x
let mk_Type = Type
let mk_Kind = Kind
let mk_Symb x = Symb x
let mk_Prod (a,b) = Prod (a,b)
let mk_Arro (a,b) = let x = new_var "_" in Prod(a, bind_var x b)
let mk_Abst (a,b) = Abst (a,b)
let mk_Meta (m,ts) = (*assert (m.meta_arity = Array.length ts);*) Meta (m,ts)
let mk_Patt (i,s,ts) = Patt (i,s,ts)
let mk_Wild = Wild
let mk_Plac b = Plac b
let mk_TRef x = TRef x
let mk_LLet (a,t,b) = LLet (a,t,b)

(** [mk_Appl_not_canonical t u] builds the non-canonical (wrt. C and AC
   symbols) application of [t] to [u]. WARNING: to use only in Sign.link. *)
let mk_Appl_not_canonical : term * term -> term = fun (t, u) -> Appl(t, u)

(** [add_args t args] builds the application of the {!type:term} [t] to a list
    arguments [args]. When [args] is empty, the returned value is (physically)
    equal to [t]. *)
let add_args : term -> term list -> term = fun t ts ->
  match get_args t with
  | Symb s, _ when is_modulo s ->
    List.fold_left (fun t u -> mk_Appl(t,u)) t ts
  | _ -> List.fold_left (fun t u -> Appl(t,u)) t ts

(** [add_args_map f t ts] is equivalent to [add_args t (List.map f ts)] but
   more efficient. *)
let add_args_map : term -> (term -> term) -> term list -> term = fun t f ts ->
  match get_args t with
  | Symb s, _ when is_modulo s ->
    List.fold_left (fun t u -> mk_Appl(t, f u)) t ts
  | _ -> List.fold_left (fun t u -> Appl(t, f u)) t ts

(** Patt substitution. *)
let subst_patt : mbinder option array -> term -> term = fun env ->
  let rec subst_patt t =
    match unfold t with
    | Patt(Some i,n,ts) when 0 <= i && i < Array.length env ->
      begin match env.(i) with
      | Some b -> msubst b (Array.map subst_patt ts)
      | None -> mk_Patt(Some i,n,Array.map subst_patt ts)
      end
    | Patt(i,n,ts) -> mk_Patt(i, n, Array.map subst_patt ts)
    | Prod(a,(n,b,e)) ->
        mk_Prod(subst_patt a, (n, subst_patt b, Array.map subst_patt e))
    | Abst(a,(n,b,e)) -> mk_Abst(subst_patt a, (n, subst_patt b, Array.map subst_patt e))
    | Appl(a,b) -> mk_Appl(subst_patt a, subst_patt b)
    | Meta(m,ts) -> mk_Meta(m, Array.map subst_patt ts)
    | LLet(a,t,(n,b,e)) ->
      mk_LLet(subst_patt a, subst_patt t, (n, subst_patt b, Array.map subst_patt e))
    | Wild
    | Plac _
    | TRef _
    | Db _
    | Vari _
    | Type
    | Kind
    | Symb _ -> t
  in subst_patt

(** [cleanup t] unfold all metas and TRef's in [t]. *)
let rec cleanup : term -> term = fun t ->
  match unfold t with
  | Patt(i,n,ts) -> mk_Patt(i, n, Array.map cleanup ts)
  | Prod(a,b) -> mk_Prod(cleanup a, binder cleanup b)
  | Abst(a,b) -> mk_Abst(cleanup a, binder cleanup b)
  | Appl(a,b) -> mk_Appl(cleanup a, cleanup b)
  | Meta(m,ts) -> mk_Meta(m, Array.map cleanup ts)
  | LLet(a,t,b) -> mk_LLet(cleanup a, cleanup t, binder cleanup b)
  | Wild -> assert false
  | Plac _ -> assert false
  | TRef _ -> assert false
  | Db _ -> assert false
  | Vari _
  | Type
  | Kind
  | Symb _ -> t

(** Type of a symbol and a rule. *)
type sym_rule = sym * rule

let lhs : sym_rule -> term = fun (s, r) -> add_args (mk_Symb s) r.lhs
let rhs : sym_rule -> term = fun (_, r) -> r.rhs

(** Positions in terms in reverse order. The i-th argument of a constructor
   has position i-1. *)
type subterm_pos = int list

let subterm_pos : subterm_pos pp = fun ppf l -> D.(list int) ppf (List.rev l)

(** Type of critical pair positions (pos,l,r,p,l_p). *)
type cp_pos = Pos.popt * term * term * subterm_pos * term

(** Typing context associating a variable to a type and possibly a
    definition. The typing environment [x1:A1,..,xn:An] is represented by the
    list [xn:An;..;x1:A1] in reverse order (last added variable comes
    first). *)
type ctxt = (var * term * term option) list

let decl ppf (v,a,d) =
  out ppf "%a: %a" var v term a;
  match d with
  | None -> ()
  | Some d -> out ppf " ≔ %a" term d

let ctxt : ctxt pp = fun ppf c -> List.pp decl ", " ppf (List.rev c)

(** Type of unification constraints. *)
type constr = ctxt * term * term

(** Representation of unification problems. *)
type problem_aux =
  { to_solve  : constr list
  (** List of unification problems to solve. *)
  ; unsolved  : constr list
  (** List of unification problems that could not be solved. *)
  ; recompute : bool
  (** Indicates whether unsolved problems should be rechecked. *)
  ; metas : MetaSet.t
  (** Set of unsolved metas. *) }

type problem = problem_aux Timed.ref

(** Create a new empty problem. *)
let new_problem : unit -> problem = fun () ->
 Timed.ref {to_solve  = []; unsolved = []; recompute = false; metas = MetaSet.empty}

(** Printing functions for debug. *)
module Raw = struct
  let sym = sym let _ = sym
  let term = term let _ = term
  let ctxt = ctxt let _ = ctxt
end<|MERGE_RESOLUTION|>--- conflicted
+++ resolved
@@ -38,7 +38,6 @@
   | Assoc of bool (** Associative left if [true], right if [false]. *)
   | AC of bool (** Associative and commutative. *)
 
-<<<<<<< HEAD
 (** Data of a binder. *)
 type binder_info = {binder_name : string; binder_bound : bool}
 type mbinder_info = {mbinder_name : string array; mbinder_bound : bool array}
@@ -81,11 +80,11 @@
 module VarSet = Set.Make(Var)
 module VarMap = Map.Make(Var)
 
-(* Abstract closure env *)
-
+(* Type for bound variables. [InSub i] refers to the i-th slot in the
+   substitution of the parent binder, [InEnv i] refers to the i-th slot in
+   the closure environment of the parent binder. *)
 type bvar = InSub of int | InEnv of int 
                                   
-=======
 (** The priority of an infix operator is a floating-point number. *)
 type priority = float
 
@@ -105,7 +104,6 @@
   | IntPos
   | IntNeg
 
->>>>>>> 08d0f00d
 (** Representation of a term (or types) in a general sense. Values of the type
     are also used, for example, in the representation of patterns or rewriting
     rules. Specific constructors are included for such applications,  and they
@@ -159,16 +157,10 @@
   ; sym_type  : term Timed.ref (** Type. *)
   ; sym_impl  : bool list (** Implicit arguments ([true] meaning implicit). *)
   ; sym_prop  : prop (** Property. *)
-<<<<<<< HEAD
+  ; sym_not   : float notation Timed.ref (** Notation. *)
   ; sym_def   : term option Timed.ref (** Definition with ≔. *)
   ; sym_opaq  : bool Timed.ref (** Opacity. *)
   ; sym_rules : rule list Timed.ref (** Rewriting rules. *)
-=======
-  ; sym_not   : float notation ref (** Notation. *)
-  ; sym_def   : term option ref (** Definition with ≔. *)
-  ; sym_opaq  : bool ref (** Opacity. *)
-  ; sym_rules : rule list ref (** Rewriting rules. *)
->>>>>>> 08d0f00d
   ; sym_mstrat: match_strat (** Matching strategy. *)
   ; sym_dtree : dtree Timed.ref (** Decision tree used for matching. *)
   ; sym_pos   : Pos.popt (** Position in source file of symbol name. *)
@@ -272,7 +264,7 @@
     { elt = sym_name; pos = sym_pos } sym_decl_pos typ sym_impl ->
   let open Timed in
   {sym_path; sym_name; sym_type = ref typ; sym_impl; sym_def = ref None;
-   sym_opaq = ref sym_opaq; sym_rules = ref [];
+   sym_opaq = ref sym_opaq; sym_rules = ref []; sym_not = ref NoNotation;
    sym_dtree = ref Tree_type.empty_dtree;
    sym_mstrat; sym_prop; sym_expo; sym_pos ; sym_decl_pos }
 
@@ -316,49 +308,8 @@
 module MetaSet = Set.Make(Meta)
 module MetaMap = Map.Make(Meta)
 
-<<<<<<< HEAD
+(** Dealing with AC-normalization of terms *)                                                   
 let mk_bin s t1 t2 = Appl(Appl(Symb s, t1), t2)
-=======
-(** Representation of unification problems. *)
-type problem_aux =
-  { to_solve  : constr list
-  (** List of unification problems to solve. *)
-  ; unsolved  : constr list
-  (** List of unification problems that could not be solved. *)
-  ; recompute : bool
-  (** Indicates whether unsolved problems should be rechecked. *)
-  ; metas : MetaSet.t
-  (** Set of unsolved metas. *) }
-
-type problem = problem_aux ref
-
-(** Create a new empty problem. *)
-let new_problem : unit -> problem = fun () ->
- ref {to_solve  = []; unsolved = []; recompute = false; metas = MetaSet.empty}
-
-(** [create_sym path expo prop opaq name decl typ impl notation] creates a new
-    symbol with path [path], exposition [expo], property [prop], opacity
-    [opaq], matching strategy [mstrat], name [name.elt], type [typ], implicit
-    arguments [impl], position [name.pos], declaration position [decl.pos], no
-    notation, no definition and no rules. *)
-let create_sym : Path.t -> expo -> prop -> match_strat -> bool ->
-  Pos.strloc -> Pos.popt -> term -> bool list -> sym =
-  fun sym_path sym_expo sym_prop sym_mstrat sym_opaq
-    { elt = sym_name; pos = sym_pos } sym_decl_pos
-    typ sym_impl ->
-  {sym_path; sym_name; sym_type = ref typ; sym_impl; sym_def = ref None;
-   sym_opaq = ref sym_opaq; sym_rules = ref []; sym_not = ref NoNotation;
-   sym_dtree = ref Tree_type.empty_dtree;
-   sym_mstrat; sym_prop; sym_expo; sym_pos ; sym_decl_pos }
-
-(** [is_constant s] tells whether [s] is a constant. *)
-let is_constant : sym -> bool = fun s -> s.sym_prop = Const
-
-(** [is_injective s] tells whether [s] is injective, which is in partiular the
-   case if [s] is constant. *)
-let is_injective : sym -> bool = fun s ->
-  match s.sym_prop with Const | Injec -> true | _ -> !(s.sym_opaq)
->>>>>>> 08d0f00d
 
 (** [mk_left_comb s t ts] builds a left comb of applications of [s] from
    [t::ts] so that [mk_left_comb s t1 [t2; t3] = mk_bin s (mk_bin s t1 t2)
