(** Term representation.

    This module contains the definition of the core abstract syntax tree (AST)
    of the language, together with smart constructors and low level operation.
    The representation strongly relies on the {!module:Bindlib} library, which
    provides a convenient abstraction to work with binders.

    @see <https://rlepigre.github.io/ocaml-bindlib/> *)

open Timed
open Lplib.Base
open Common.Debug
open! Lplib

let log_term = new_logger 'm' "term" "term building"
let log_term = log_term.logger

(** {3 Term (and symbol) representation} *)

(** Representation of a possibly qualified identifier. *)
type qident = Common.Path.t * string

(** Pattern-matching strategy modifiers. *)
type match_strat =
  | Sequen
  (** Rules are processed sequentially: a rule can be applied only if the
      previous ones (in the order of declaration) cannot be. *)
  | Eager
  (** Any rule that filters a term can be applied (even if a rule defined
      earlier filters the term as well). This is the default. *)

(** Specify the visibility and usability of symbols outside their module. *)
type expo =
  | Public (** Visible and usable everywhere. *)
  | Protec (** Visible everywhere but usable in LHS arguments only. *)
  | Privat (** Not visible and thus not usable. *)

(** Symbol properties. *)
type prop =
  | Defin (** Definable. *)
  | Const (** Constant. *)
  | Injec (** Injective. *)
  | Commu (** Commutative. *)
  | Assoc of bool (** Associative left if [true], right if [false]. *)
  | AC of bool (** Associative and commutative. *)

(** Representation of a term (or types) in a general sense. Values of the type
    are also used, for example, in the representation of patterns or rewriting
    rules. Specific constructors are included for such applications,  and they
    are considered invalid in unrelated code. *)
type term =
  | Vari of tvar (** Free variable. *)
  | Type (** "TYPE" constant. *)
  | Kind (** "KIND" constant. *)
  | Symb of sym (** User-defined symbol. *)
  | Prod of term * tbinder (** Dependent product. *)
  | Abst of term * tbinder (** Abstraction. *)
  | Appl of term * term (** Term application. *)
  | Meta of meta * term array (** Metavariable application. *)
  | Patt of int option * string * term array
  (** Pattern variable application (only used in rewriting rules LHS). *)
  | TEnv of term_env * term array
  (** Term environment (only used in rewriting rules RHS). *)
  | Wild
  | Plac of bool
  | TRef of term option ref (** Reference cell (used in surface matching). *)
  | LLet of term * term * tbinder
  (** [LLet(a, t, u)] is [let x : a ≔ t in u] (with [x] bound in [u]). *)

(** {b NOTE} that a wildcard "_" of the concrete (source code) syntax may have
    a different representation depending on the application. For instance, the
    {!constructor:Wild} constructor is only used when matching patterns (e.g.,
    with the "rewrite" tactic). In the LHS of a rewriting {!type:rule}, we use
    the {!constructor:Patt} constructor to represend wildcards of the concrete
    syntax. They are thus considered to be fresh, unused pattern variables. *)

(** Representation of a rewriting rule RHS (or action) as given in the type of
    rewriting rules (see {!field:Term.rhs}) with the number of variables that
    are not in the LHS. In decision trees, a RHS is stored in every leaf since
    they correspond to matched rules. *)
and rhs = (term_env, term) Bindlib.mbinder

(** Representation of a decision tree (used for rewriting). *)
and dtree = (rhs * int) Tree_type.dtree

(** Representation of a user-defined symbol. Symbols carry a "mode" indicating
    whether they may be given rewriting rules or a definition. Invariants must
    be enforced for "mode" consistency (see {!type:sym_prop}).  *)
and sym =
  { sym_expo  : expo (** Visibility. *)
  ; sym_path  : Common.Path.t (** Module in which the symbol is defined. *)
  ; sym_name  : string (** Name. *)
  ; sym_type  : term ref (** Type. *)
  ; sym_impl  : bool list (** Implicit arguments ([true] meaning implicit). *)
  ; sym_prop  : prop (** Property. *)
  ; sym_def   : term option ref (** Definition with ≔. *)
  ; sym_opaq  : bool (** Opacity. *)
  ; sym_rules : rule list ref (** Rewriting rules. *)
  ; sym_mstrat: match_strat (** Matching strategy. *)
  ; sym_dtree : dtree ref (** Decision tree used for matching. *) }

(** {b NOTE} that {!field:sym_type} holds a (timed) reference for a  technical
    reason related to the writing of signatures as binary files  (in  relation
    to {!val:Sign.link} and {!val:Sign.unlink}).  This is necessary to enforce
    ensure that two identical symbols are always physically equal, even across
    signatures. It should NOT be otherwise mutated. *)

(** {b NOTE} we maintain the invariant that {!field:sym_impl} never ends  with
    [false]. Indeed, this information would be redundant. If a symbol has more
    arguments than there are booleans in the list then the extra arguments are
    all explicit. Finally, note that {!field:sym_impl} is empty if and only if
    the symbol has no implicit parameters. *)

(** {b NOTE} the value of the {!field:sym_prop} field of symbols restricts the
    value of their {!field:sym_def} and {!field:sym_rules} fields. A symbol is
    not allowed to be given rewriting rules (or a definition) when its mode is
    set to {!constructor:Constant}. Moreover, a symbol should not be given at
    the same time a definition (i.e., {!field:sym_def} different from [None])
    and rewriting rules (i.e., {!field:sym_rules} is non-empty). *)

(** {3 Representation of rewriting rules} *)

(** Representation of a rewriting rule. A rewriting rule is mainly formed of a
    LHS (left hand side),  which is the pattern that should be matched for the
    rule to apply, and a RHS (right hand side) giving the action to perform if
    the rule applies. More explanations are given below. *)
 and rule =
  { lhs      : term list (** Left hand side (LHS). *)
  ; rhs      : rhs (** Right hand side (RHS). *)
  ; arity    : int (** Required number of arguments to be applicable. *)
  ; arities  : int array
  (** Arities of the pattern variables bound in the RHS. *)
  ; vars     : tevar array
  (** Bindlib variables used to build [rhs]. The last [xvars_nb] variables
      appear only in [rhs]. *)
  ; xvars_nb : int (** Number of variables in [rhs] but not in [lhs]. *) }

(** The LHS (or pattern) of a rewriting rule is always formed of a head symbol
    (on which the rule is defined) applied to a list of pattern arguments. The
    list of arguments is given in {!field:lhs},  but the head symbol itself is
    not stored in the rule, since rules are stored in symbols.  In the pattern
    arguments of a LHS, [Patt(i,s,env)] is used to represent pattern variables
    that are identified by a name [s] (unique in a rewriting rule). They carry
    an environment [env] that should only contain distinct variables (terms of
    the form [Vari(x)]).  They correspond to the set of all the variables that
    may appear free in a matched term. The optional integer [i] corresponds to
    the reserved index (if any) for the matched term in the environment of the
    RHS during matching. When [i] is [None], then the variable is not bound in
    the RHS. If it is [Some(_)], then the variables is bound in the RHS, or it
    appears non-linearly in the LHS.

    For instance, with the rule [f $X $Y $Y $Z ↪ $X]:
     - [$X] is represented by [Patt(Some 0, "X", [||])] since it occurs in the
       RHS of the rule (and it is actually the only one),
     - [$Y] is represented by [Patt(Some 1, "Y", [||])] as it occurs more than
       once in the LHS (the rule is non-linear in this variable),
     - [$Z] is represented by [Patt(None, "Z", [||])] since it is only appears
       once in the LHS, and it is not used in the RHS. Note that wildcards (in
       the concrete syntax) are represented in the same way, and with a unique
       name (in the rule) that is generated automatically.

    Then, the term [f t u v w] matches the LHS with a substitution represented
    by an array of terms (or rather “term environments”) [a] of length 2 if we
    have [a.(0) = t], [a.(1) = u] and [a.(1) = v]. *)

(** {b NOTE} that the second parameter of the {!constructor:Patt}  constructor
    holds an array of terms. This is essential for variables binding: using an
    array of variables would NOT suffice. *)

(** {b NOTE} that the value of the {!field:arity} field  (of a rewriting rule)
    gives the number of arguments contained in its LHS. As a consequence,  the
    value of [r.arity] is always equal to [List.length r.lhs] and it gives the
    minimal number of arguments required to match the LHS of the rule. *)

(** The RHS (or action) or a rewriting rule is represented by a term, in which
    (higher-order) variables representing "terms with environments" (see the
    {!type:term_env} type) are bound. To effectively apply the rewriting rule,
    these  bound variables must be substituted using "terms with environments"
    that are constructed when matching the LHS of the rule. *)

(** All variables of rewriting rules that appear in the RHS must appear in the
    LHS. This constraint is checked in {!module:Sr}.In the case of unification
    rules, we allow variables to appear only in the RHS.  In that case, these
    variables are replaced by fresh meta-variables each time the rule is used.
    The last  {!field:terms.rule.xvars} variables of  {!field:terms.rule.vars}
    are such RHS-only variables. *)

(** Representation of a "term with environment", which intuitively corresponds
    to a term with bound variables (or a "higher-order" term) represented with
    the {!constructor:TE_Some} constructor. Other constructors are included so
    that "terms with environments" can be bound in the RHS of rewriting rules.
    This is purely technical. *)
 and term_env =
  | TE_Vari of tevar
  (** Free "term with environment" variable (used to build a RHS). *)
  | TE_Some of tmbinder
  (** Actual "term with environment" (used to instantiate a RHS). *)
  | TE_None
  (** Dummy term environment (used during matching). *)

(** The {!constructor:TEnv}[(te,env)] constructor intuitively corresponds to a
    term [te] with free variables together with an explicit environment [env].
    Note that the binding of the environment actually occurs in [te], when the
    constructor is of the form {!constructor:TE_Some}[(b)]. Indeed, [te] holds
    a multiple binder [b] that binds every free variables of the term at once.
    We then apply the substitution by performing a Bindlib substitution of [b]
    with the environment [env]. *)

(** During evaluation, we only try to apply rewriting rules when we reduce the
    application of a symbol [s] to a list of argument [ts]. At this point, the
    symbol [s] contains  every rule [r] that can potentially be applied in its
    {!field:sym_rules} field.  To check if a rule [r] applies,  we  match  the
    elements of [r.lhs] with those of [ts] while building an environment [env]
    of type {!type:term_env array}. During this process, a pattern of the form
    {!constructor:Patt}[(Some i,s,e)] matched against a term [u] will  results
    in [env.(i)] being set to [u]. If all terms of [ts] can be matched against
    corresponding patterns, then environment [env] is fully constructed and it
    can hence be substituted in [r.rhs] with [Bindlib.msubst r.rhs env] to get
    the result of the application of the rule. *)

(** {3 Metavariables and related functions} *)

(** Representation of a metavariable,  which corresponds to a place-holder for
    a (yet unknown) term which free variables are bound by an environment. The
    substitution of the free variables with the environment is suspended until
    the metavariable is instantiated (i.e., set to a particular term).  When a
    metavariable [m] is instantiated,  the suspended substitution is  unlocked
    and terms of the form {!constructor:Meta}[(m,env)] can be unfolded. *)
 and meta =
  { meta_key   : int (** Unique key. *)
  ; meta_name  : string option (** Optional name. *)
  ; meta_type  : term ref (** Type. *)
  ; meta_arity : int (** Arity (environment size). *)
  ; meta_value : tmbinder option ref (** Definition. *) }

and tbinder = (term, term) Bindlib.binder

and tmbinder = (term, term) Bindlib.mbinder

and tvar = term Bindlib.var

and tevar = term_env Bindlib.var

type tbox = term Bindlib.box

type tebox = term_env Bindlib.box

(** Printing functions for debug. *)
let rec pp_term : term pp = let out = Format.fprintf in fun ppf t ->
  match t with
  | Vari v -> pp_var ppf v
  | Type -> out ppf "TYPE"
  | Kind -> out ppf "KIND"
  | Symb s -> pp_sym ppf s
  | Prod(a,b) ->
      if Bindlib.binder_constant b then
        let _, b = Bindlib.unbind b in out ppf "(%a → %a)" pp_term a pp_term b
      else out ppf "(Π %a)" pp_binder (a,b)
  | Abst(a,b) -> out ppf "(λ %a)" pp_binder (a,b)
  | Appl(a,b) -> out ppf "(%a %a)" pp_term a pp_term b
  | Meta(m,ts) -> out ppf "?%a[%a]" pp_meta m pp_terms ts
  | Patt _ -> out ppf "<Patt>"
  | TEnv _ -> out ppf "<TEnv>"
  | Wild   -> out ppf "_"
  | TRef _ -> out ppf "<TRef>"
  | LLet(a,t,u) ->
      let x, u = Bindlib.unbind u in
      out ppf "let %a : %a ≔ %a in %a" pp_var x pp_term a pp_term t pp_term u
  | Plac _ -> out ppf "_"
and pp_var : tvar pp = fun ppf v ->
  Format.fprintf ppf "%s" (Bindlib.name_of v)
and pp_binder : (term * tbinder) pp = fun ppf (a,b) ->
  let x, b = Bindlib.unbind b in
  Format.fprintf ppf "%a : %a, %a" pp_var x pp_term a pp_term b
and pp_terms : term array pp = fun ppf ts -> Array.iter (pp_term ppf) ts
and pp_meta : meta pp = let out = Format.fprintf in fun ppf m ->
  match m.meta_name with
  | None -> out ppf "%d" m.meta_key
  | Some s -> out ppf "%s" s
and pp_sym : sym pp = fun ppf s -> Format.fprintf ppf "%s" s.sym_name

(** Typing context associating a [Bindlib] variable to a type and possibly a
   definition. The typing environment [x1:A1,..,xn:An] is represented by the
   list [xn:An;..;x1:A1] in reverse order (last added variable comes
   first). *)
type ctxt = (tvar * term * term option) list

(** Type of unification constraints. *)
type constr = ctxt * term * term

(** Representation of unification problems. *)
type problem =
  { to_solve  : constr list
  (** List of unification problems to solve. *)
  ; unsolved  : constr list
  (** List of unification problems that could not be solved. *)
  ; recompute : bool
  (** Indicates whether unsolved problems should be rechecked. *) }

(** Empty problem. *)
let empty_problem : problem =
  {to_solve  = []; unsolved = []; recompute = false}

(** Sets and maps of term variables. *)
module Var = struct
  type t = tvar
  let compare = Bindlib.compare_vars
end

module VarSet = Set.Make(Var)
module VarMap = Map.Make(Var)

(** [of_tvar x] injects the [Bindlib] variable [x] in a term. *)
let of_tvar : tvar -> term = fun x -> Vari(x)

(** [new_tvar s] creates a new [tvar] of name [s]. *)
let new_tvar : string -> tvar = Bindlib.new_var of_tvar

(** [new_tvar_ind s i] creates a new [tvar] of name [s ^ string_of_int i]. *)
let new_tvar_ind : string -> int -> tvar = fun s i ->
  new_tvar (Common.Escape.add_prefix s (string_of_int i))

(** [of_tevar x] injects the [Bindlib] variable [x] in a {!type:term_env}. *)
let of_tevar : tevar -> term_env = fun x -> TE_Vari(x)

(** [new_tevar s] creates a new [tevar] with name [s]. *)
let new_tevar : string -> tevar = Bindlib.new_var of_tevar

let new_temvar : string array -> term_env Bindlib.mvar =
  Bindlib.new_mvar of_tevar

(** Sets and maps of symbols. *)
module Sym = struct
  type t = sym
  let compare s1 s2 =
    if s1 == s2 then 0 else
    match Stdlib.compare s1.sym_name s2.sym_name with
    | 0 -> Stdlib.compare s1.sym_path s2.sym_path
    | n -> n
end

module SymSet = Set.Make(Sym)
module SymMap = Map.Make(Sym)

(** Basic management of meta variables. *)
module Meta : sig
  type t = meta
  (** Type of metavariables. *)

  val compare : t -> t -> int
  (** Comparison function for metavariables. *)

  val fresh : ?name:string -> term -> int -> t
  (** [fresh ?name a n] creates a fresh metavariable of type [a] and arity [n]
     with the optional name [name]. *)

  val fresh_box : ?name:string -> tbox -> int -> t Bindlib.box
  (** [fresh_box ?name a n] is the boxed counterpart of [fresh_meta]. It is
      only useful in the rare cases where the type of a metavariable contains
      a free term variable environement. This should only happens when scoping
      the rewriting rules, use this function with care.  The metavariable is
      created immediately with a dummy type, and the type becomes valid at
      unboxing. The boxed metavariable should be unboxed at most once,
      otherwise its type may be rendered invalid in some contexts. *)

  val set : t -> tmbinder -> unit
  (** [set m v] sets the value of the metavariable [m] to [v]. Note that no
      specific check is performed, so this function may lead to cyclic
      terms. *)

  val name : t -> string
  (** [name m] returns a string representation of [m]. *)

  val reset_meta_counter : unit -> unit
  (** [reset_counter ()] resets the counter used to produce meta keys. *)
end = struct
  type t = meta
  let compare m1 m2 = m1.meta_key - m2.meta_key
  let meta_counter : int Stdlib.ref = Stdlib.ref (-1)
  let reset_meta_counter () = Stdlib.(meta_counter := -1)

  let fresh : ?name:string -> term -> int -> t = fun ?name a n ->
      { meta_key = Stdlib.(incr meta_counter; !meta_counter); meta_name = name
      ; meta_type = ref a; meta_arity = n; meta_value = ref None }

  let set : t -> tmbinder -> unit = fun m v ->
    m.meta_type := Kind; (* to save memory *) m.meta_value := Some(v)

  let name : t -> string = fun m ->
    match m.meta_name with
    | Some(n) -> n
    | None    -> string_of_int m.meta_key

  let fresh_box : ?name:string -> tbox -> int -> t Bindlib.box =
    fun ?name a n ->
    let m = fresh ?name Kind n in
    Bindlib.box_apply (fun a -> m.meta_type := a; m) a

end

(** Sets and maps of metavariables. *)
module MetaSet = Set.Make(Meta)
module MetaMap = Map.Make(Meta)

(** [create_sym path expo prop opaq name typ impl] creates a new symbol with
   path [path], exposition [expo], property [prop], opacity [opaq], matching
   strategy [mstrat], name [name], type [typ], implicit arguments [impl], no
   definition and no rules. *)
let create_sym : Common.Path.t -> expo -> prop -> match_strat -> bool ->
  string -> term -> bool list -> sym =
  fun sym_path sym_expo sym_prop sym_mstrat sym_opaq sym_name typ sym_impl ->
  {sym_path; sym_name; sym_type = ref typ; sym_impl; sym_def = ref None;
   sym_opaq; sym_rules = ref []; sym_dtree = ref Tree_type.empty_dtree;
   sym_mstrat; sym_prop; sym_expo }

(** [is_injective s] tells whether the symbol is injective. *)
let is_injective : sym -> bool = fun s -> s.sym_prop = Injec

(** [is_constant s] tells whether the symbol is a constant. *)
let is_constant : sym -> bool = fun s -> s.sym_prop = Const

(** [is_private s] tells whether the symbol [s] is private. *)
let is_private : sym -> bool = fun s -> s.sym_expo = Privat

(** [is_modulo s] tells whether the symbol [s] is modulo some equations. *)
let is_modulo : sym -> bool = fun s ->
  match s.sym_prop with Assoc _ | Commu | AC _ -> true | _ -> false

(** [unfold t] repeatedly unfolds the definition of the surface constructor of
    [t], until a significant {!type:term} constructor is found.  The term that
    is returned cannot be an instantiated metavariable or term environment nor
    a reference cell ({!constructor:TRef} constructor). Note that the returned
    value is physically equal to [t] if no unfolding was performed. *)
let rec unfold : term -> term = fun t ->
  match t with
  | Meta(m, ts) ->
      begin
        match !(m.meta_value) with
        | None    -> t
        | Some(b) -> unfold (Bindlib.msubst b ts)
      end
  | TEnv(TE_Some(b), ts) -> unfold (Bindlib.msubst b ts)
  | TRef(r) ->
      begin
        match !r with
        | None    -> t
        | Some(v) -> unfold v
      end
  | _ -> t

(** {b NOTE} that {!val:unfold} must (almost) always be called before matching
    over a value of type {!type:term}. *)

(** [is_abst t] returns [true] iff [t] is of the form [Abst(_)]. *)
let is_abst : term -> bool = fun t ->
  match unfold t with Abst(_) -> true | _ -> false

(** [is_prod t] returns [true] iff [t] is of the form [Prod(_)]. *)
let is_prod : term -> bool = fun t ->
  match unfold t with Prod(_) -> true | _ -> false

(** [is_unset m] returns [true] if [m] is not instantiated. *)
let is_unset : meta -> bool = fun m -> !(m.meta_value) = None

(** [is_symb s t] tests whether [t] is of the form [Symb(s)]. *)
let is_symb : sym -> term -> bool = fun s t ->
  match unfold t with Symb(r) -> r == s | _ -> false

(** Total order on terms. *)
let cmp : term cmp =
  (* Total precedence on term constructors (must be injective). *)
  (*let prec = function
    | Vari _ -> 0
    | Type -> 1
    | Kind -> 2
    | Symb _ -> 3
    | Prod _ -> 4
    | Abst _ -> 5
    | Appl _ -> 6
    | Meta _ -> 7
    | Patt _ -> 8
    | TEnv _ -> 9
    | Wild   -> 10
    | TRef _ -> 11
    | LLet _ -> 12
    | Plac _ -> 13
  in
  let prec_tenv = function
    | TE_Vari _ -> 0
    | TE_Some _ -> 1
    | TE_None -> 2
  in*)
  let rec cmp t t' =
    match unfold t, unfold t' with
    | Vari x, Vari x' -> Bindlib.compare_vars x x'
    | Type, Type
    | Kind, Kind
    | Wild, Wild -> 0
    | Symb s, Symb s' -> Sym.compare s s'
    | Prod(t,u), Prod(t',u')
    | Abst(t,u), Abst(t',u') -> lex cmp cmp_binder (t,u) (t',u')
    | Appl(t,u), Appl(t',u') -> lex cmp cmp (t,u) (t',u')
    | Meta(m,ts), Meta(m',ts') ->
        lex Meta.compare (Array.cmp cmp) (m,ts) (m',ts')
    | Patt(i,s,ts), Patt(i',s',ts') ->
        lex3 Stdlib.compare Stdlib.compare (Array.cmp cmp)
          (i,s,ts) (i',s',ts')
    | TEnv(e,ts), TEnv(e',ts') ->
        lex cmp_tenv (Array.cmp cmp) (e,ts) (e',ts')
    | TRef r, TRef r' -> Stdlib.compare r r'
    | LLet(a,t,u), LLet(a',t',u') ->
<<<<<<< HEAD
        let c = cmp a a' in
        if c <> 0 then c
        else let c = cmp t t' in if c <> 0 then c else cmp_binder u u'
    | Plac _, Plac _ -> 0
    | t, t' -> Stdlib.compare (prec t) (prec t')
  and cmp_binder u u' = let (_,u,u') = Bindlib.unbind2 u u' in cmp u u'
=======
        lex3 cmp cmp cmp_binder (a,t,u) (a',t',u')
    | t, t' -> cmp_tag (*cmp_map Stdlib.compare prec*) t t'
  and cmp_binder t t' = let (_,t,t') = Bindlib.unbind2 t t' in cmp t t'
  and cmp_mbinder t t' = let (_,t,t') = Bindlib.unmbind2 t t' in cmp t t'
  and cmp_tenv e e' =
    match e, e' with
    | TE_Vari v, TE_Vari v' -> Bindlib.compare_vars v v'
    | TE_None, TE_None -> 0
    | TE_Some t, TE_Some t' -> cmp_mbinder t t'
    | _ -> cmp_tag (*cmp_map Stdlib.compare prec_tenv*) e e'
>>>>>>> 405c9fe3
  in cmp

(** Total order on contexts. *)
let cmp_ctxt : ctxt cmp =
  List.cmp (lex3 Bindlib.compare_vars cmp (Option.cmp cmp))

(** Total order and equality on constraints. *)
let cmp_constr : constr cmp = lex3 cmp_ctxt cmp cmp
let eq_constr : constr eq = eq_of_cmp cmp_constr

(** [get_args t] decomposes the {!type:term} [t] into a pair [(h,args)], where
    [h] is the head term of [t] and [args] is the list of arguments applied to
    [h] in [t]. The returned [h] cannot be an [Appl] node. *)
let get_args : term -> term * term list = fun t ->
  let rec get_args t acc =
    match unfold t with
    | Appl(t,u) -> get_args t (u::acc)
    | t         -> t, acc
  in get_args t []

(** [get_args_len t] is similar to [get_args t] but it also returns the length
    of the list of arguments. *)
let get_args_len : term -> term * term list * int = fun t ->
  let rec get_args_len acc len t =
    match unfold t with
    | Appl(t, u) -> get_args_len (u::acc) (len + 1) t
    | t          -> (t, acc, len)
  in
  get_args_len [] 0 t

(** Construction functions of the private type [term]. *)
let mk_Vari x = Vari x
let mk_Type = Type
let mk_Kind = Kind
let mk_Symb x = Symb x
let mk_Prod (a,b) = Prod (a,b)
let mk_Abst (a,b) = Abst (a,b)
let mk_Meta (m,ts) = Meta (m,ts)
let mk_Patt (i,s,ts) = Patt (i,s,ts)
let mk_TEnv (te,ts) = TEnv (te,ts)
let mk_Wild = Wild
let mk_Plac b = Plac b
let mk_TRef x = TRef x
let mk_LLet (a,t,u) = LLet (a,t,u)

(* We make the equality of terms modulo commutative and
   associative-commutative symbols syntactic by always ordering arguments in
   increasing order and by putting them in a comb form.

   The term [t1 + t2 + t3] is represented by the left comb [(t1 + t2) + t3] if
   + is left associative and [t1 + (t2 + t3)] if + is right associative. *)

let mk_bin s t1 t2 = Appl(Appl(Symb s, t1), t2)

(** [mk_left_comb s t ts] builds a left comb of applications of [s] from
   [t::ts] so that [mk_left_comb s t1 [t2; t3] = mk_bin s (mk_bin s t1 t2)
   t3]. *)
let mk_left_comb : sym -> term -> term list -> term = fun s ->
  List.fold_left (mk_bin s)

(** [mk_right_comb s ts t] builds a right comb of applications of [s] to
   [ts@[p]] so that [mk_right_comb s [t1; t2] t3 = mk_bin s t1 (mk_bin s t2
   t3)]. *)
let mk_right_comb : sym -> term list -> term -> term = fun s ->
  List.fold_right (mk_bin s)

(** [left_aliens s t] returns the list of the biggest subterms of [t] not
   headed by [s], assuming that [s] is left associative and [t] is in
   canonical form. This is the reverse of [mk_left_comb]. *)
let left_aliens : sym -> term -> term list = fun s ->
  let rec aliens acc = function
    | [] -> acc
    | u::us ->
        let h, ts = get_args u in
        if is_symb s h then
          match ts with
          | t1 :: t2 :: _ -> aliens (t2 :: acc) (t1 :: us)
          | _ -> aliens (u :: acc) us
        else aliens (u :: acc) us
  in fun t -> aliens [] [t]

(** [right_aliens s t] returns the list of the biggest subterms of [t] not
   headed by [s], assuming that [s] is right associative and [t] is in
   canonical form. This is the reverse of [mk_right_comb]. *)
let right_aliens : sym -> term -> term list = fun s ->
  let rec aliens acc = function
    | [] -> acc
    | u::us ->
        let h, ts = get_args u in
        if is_symb s h then
          match ts with
          | t1 :: t2 :: _ -> aliens (t1 :: acc) (t2 :: us)
          | _ -> aliens (u :: acc) us
        else aliens (u :: acc) us
  in fun t -> let r = aliens [] [t] in
  if !log_enabled then
    log_term "right_aliens %a %a = %a" pp_sym s pp_term t (D.list pp_term) r;
  r

(* unit test *)
let _ =
  let s = create_sym [] Privat (AC true) Eager false "+" Kind [] in
  let t1 = Vari (new_tvar "x1") in
  let t2 = Vari (new_tvar "x2") in
  let t3 = Vari (new_tvar "x3") in
  let left = mk_bin s (mk_bin s t1 t2) t3 in
  let right = mk_bin s t1 (mk_bin s t2 t3) in
  let eq = eq_of_cmp cmp in
  assert (eq (mk_left_comb s t1 [t2; t3]) left);
  assert (eq (mk_right_comb s [t1; t2] t3) right);
  let eq = eq_of_cmp (List.cmp cmp) in
  assert (eq (left_aliens s left) [t1; t2; t3]);
  assert (eq (right_aliens s right) [t3; t2; t1])

(** [mk_Appl t u] puts the application of [t] to [u] in canonical form wrt C
   or AC symbols. *)
let mk_Appl : term * term -> term = fun (t, u) ->
  (*if !log_enabled then log_term "mk_Appl(%a, %a)" pp_term t pp_term u;
  let r =*)
  match get_args t with
  | Symb s, [t1] ->
      begin
        match s.sym_prop with
        | Commu when cmp t1 u > 0 -> mk_bin s u t1
        | AC true -> (* left associative symbol *)
            let ts = left_aliens s t1 and us = left_aliens s u in
            begin
              match List.sort cmp (ts @ us) with
              | v::vs -> mk_left_comb s v vs
              | _ -> assert false
            end
        | AC false -> (* right associative symbol *)
            let ts = right_aliens s t1 and us = right_aliens s u in
            let vs, v = List.split_last (List.sort cmp (ts @ us))
            in mk_right_comb s vs v
        | _ -> Appl (t, u)
      end
  | _ -> Appl (t, u)
  (*in if !log_enabled then
    log_term "mk_Appl(%a, %a) = %a" pp_term t pp_term u pp_term r; r*)

(** mk_Appl_not_canonical t u] builds the non-canonical (wrt. C and AC
   symbols) application of [t] to [u]. WARNING: to use only in Sign.link. *)
let mk_Appl_not_canonical : term * term -> term = fun (t, u) -> Appl(t, u)

(** [add_args t args] builds the application of the {!type:term} [t] to a list
    arguments [args]. When [args] is empty, the returned value is (physically)
    equal to [t]. *)
let add_args : term -> term list -> term = fun t ts ->
  List.fold_left (fun t u -> mk_Appl(t,u)) t ts

(** [add_args_map f t ts] is equivalent to [add_args t (List.map f ts)] but
   more efficient. *)
let add_args_map : term -> (term -> term) -> term list -> term = fun t f ts ->
  List.fold_left (fun t u -> mk_Appl(t, f u)) t ts

(** {3 Smart constructors and lifting (related to [Bindlib])} *)

(** [_Vari x] injects the free variable [x] into the {!type:tbox} type so that
    it may be available for binding. *)
let _Vari : tvar -> tbox = Bindlib.box_var

(** [_Type] injects the constructor [Type] into the {!type:tbox} type. *)
let _Type : tbox = Bindlib.box Type

(** [_Kind] injects the constructor [Kind] into the {!type:tbox} type. *)
let _Kind : tbox = Bindlib.box Kind

(** [_Symb s] injects the constructor [Symb(s)] into the {!type:tbox} type. As
    symbols are closed object they do not require lifting. *)
let _Symb : sym -> tbox = fun s -> Bindlib.box (Symb s)

(** [_Appl t u] lifts an application node to the {!type:tbox} type given boxed
   terms [t] and [u]. *)
let _Appl : tbox -> tbox -> tbox =
  Bindlib.box_apply2 (fun t u -> mk_Appl (t,u))

(** [_Appl_not_canonical t u] lifts an application node to the {!type:tbox}
   type given boxed terms [t] and [u], without putting it in canonical form
   wrt. C and AC symbols. WARNING: to use in scoping of rewrite rule LHS only
   as it breaks some invariants. *)
let _Appl_not_canonical : tbox -> tbox -> tbox =
  Bindlib.box_apply2 (fun t u -> Appl (t,u))

(** [_Appl_list a [b1;...;bn]] returns (... ((a b1) b2) ...) bn. *)
let _Appl_list : tbox -> tbox list -> tbox = List.fold_left _Appl

(** [_Appl_Symb f ts] returns the same result that
    _Appl_l ist (_Symb [f]) [ts]. *)
let _Appl_Symb : sym -> tbox list -> tbox = fun f ts ->
  _Appl_list (_Symb f) ts

(** [_Prod a b] lifts a dependent product node to the {!type:tbox} type, given
    a boxed term [a] for the domain of the product, and a boxed binder [b] for
    its codomain. *)
let _Prod : tbox -> tbinder Bindlib.box -> tbox =
  Bindlib.box_apply2 (fun a b -> Prod(a,b))

let _Impl : tbox -> tbox -> tbox =
  let v = new_tvar "_" in fun a b -> _Prod a (Bindlib.bind_var v b)

(** [_Abst a t] lifts an abstraction node to the {!type:tbox}  type,  given  a
    boxed term [a] for the domain type, and a boxed binder [t]. *)
let _Abst : tbox -> tbinder Bindlib.box -> tbox =
  Bindlib.box_apply2 (fun a t -> Abst(a,t))

(** [_Meta m ts] lifts the metavariable [m] to the {!type:tbox} type given its
    environment [ts]. As for symbols in {!val:_Symb}, metavariables are closed
    objects so they do not require lifting. *)
let _Meta : meta -> tbox array -> tbox = fun m ts ->
  Bindlib.box_apply (fun ts -> Meta(m,ts)) (Bindlib.box_array ts)

(** [_Meta_full m ts] is similar to [_Meta m ts] but works with a metavariable
    that is boxed. This is useful in very rare cases,  when metavariables need
    to be able to contain free term environment variables. Using this function
    in bad places is harmful for efficiency but not unsound. *)
let _Meta_full : meta Bindlib.box -> tbox array -> tbox = fun m ts ->
  Bindlib.box_apply2 (fun m ts -> Meta(m,ts)) m (Bindlib.box_array ts)

(** [_Patt i n ts] lifts a pattern variable to the {!type:tbox} type. *)
let _Patt : int option -> string -> tbox array -> tbox = fun i n ts ->
  Bindlib.box_apply (fun ts -> Patt(i,n,ts)) (Bindlib.box_array ts)

(** [_TEnv te ts] lifts a term environment to the {!type:tbox} type. *)
let _TEnv : tebox -> tbox array -> tbox = fun te ts ->
  Bindlib.box_apply2 (fun te ts -> TEnv(te,ts)) te (Bindlib.box_array ts)

(** [_Wild] injects the constructor [Wild] into the {!type:tbox} type. *)
let _Wild : tbox = Bindlib.box Wild

let _Plac : bool -> tbox = fun b -> Bindlib.box (Plac b)

(** [_TRef r] injects the constructor [TRef(r)] into the {!type:tbox} type. It
    should be the case that [!r] is [None]. *)
let _TRef : term option ref -> tbox = fun r ->
  Bindlib.box (TRef(r))

(** [_LLet t a u] lifts let binding [let x := t : a in u<x>]. *)
let _LLet : tbox -> tbox -> tbinder Bindlib.box -> tbox =
  Bindlib.box_apply3 (fun a t u -> LLet(a, t, u))

(** [_TE_Vari x] injects a term environment variable [x] into the {!type:tbox}
    type so that it may be available for binding. *)
let _TE_Vari : tevar -> tebox = Bindlib.box_var

(** [_TE_None] injects the constructor [TE_None] into the {!type:tbox} type.*)
let _TE_None : tebox = Bindlib.box TE_None

(** [lift mk_appl t] lifts the {!type:term} [t] to the type {!type:tbox},
   using the function [mk_appl] in the case of an application. This has the
   effect of gathering its free variables, making them available for binding.
   Bound variable names are automatically updated in the process. *)
let lift : (tbox -> tbox -> tbox) -> term -> tbox = fun mk_appl ->
  let rec lift t =
  match unfold t with
  | Vari x      -> _Vari x
  | Type        -> _Type
  | Kind        -> _Kind
  | Symb _      -> Bindlib.box t
  | Prod(a,b)   -> _Prod (lift a) (lift_binder b)
  | Abst(a,t)   -> _Abst (lift a) (lift_binder t)
  | Appl(t,u)   -> mk_appl (lift t) (lift u)
  | Meta(r,m)   -> _Meta r (Array.map lift m)
  | Patt(i,n,m) -> _Patt i n (Array.map lift m)
  | TEnv(te,m)  -> _TEnv (lift_term_env te) (Array.map lift m)
  | Wild        -> _Wild
  | Plac i      -> _Plac i
  | TRef r      -> _TRef r
  | LLet(a,t,u) -> _LLet (lift a) (lift t) (lift_binder u)
  (* We do not use [Bindlib.box_binder] here because it is possible for a free
     variable to disappear from a term through metavariable instantiation. As
     a consequence we must traverse the whole term, even when we find a closed
     binder, so that the metadata on nested binders is also updated. *)
  and lift_binder b =
    let x, t = Bindlib.unbind b in Bindlib.bind_var x (lift t)
  and lift_term_env : term_env -> tebox = function
  | TE_Vari x -> _TE_Vari x
  | TE_None   -> _TE_None
  | TE_Some _ -> assert false (* Unreachable. *)
  in lift

(** [cleanup t] builds a copy of the {!type:term} [t] where every instantiated
   metavariable, instantiated term environment, and reference cell has been
   eliminated using {!val:unfold}. Another effect of the function is that the
   the names of bound variables are updated. This is useful to avoid any form
   of "visual capture" while printing terms. *)
let cleanup : term -> term =
  let mk_appl = Bindlib.box_apply2 (fun t u -> Appl(t,u)) in
  fun t -> Bindlib.unbox (lift mk_appl t)

(** [lift t] lifts the {!type:term} [t] to the type {!type:tbox}. This has the
   effect of gathering its free variables, making them available for binding.
   Bound variable names are automatically updated in the process. *)
let lift = lift _Appl<|MERGE_RESOLUTION|>--- conflicted
+++ resolved
@@ -508,15 +508,8 @@
     | TEnv(e,ts), TEnv(e',ts') ->
         lex cmp_tenv (Array.cmp cmp) (e,ts) (e',ts')
     | TRef r, TRef r' -> Stdlib.compare r r'
+    | Plac _, Plac _ -> 0
     | LLet(a,t,u), LLet(a',t',u') ->
-<<<<<<< HEAD
-        let c = cmp a a' in
-        if c <> 0 then c
-        else let c = cmp t t' in if c <> 0 then c else cmp_binder u u'
-    | Plac _, Plac _ -> 0
-    | t, t' -> Stdlib.compare (prec t) (prec t')
-  and cmp_binder u u' = let (_,u,u') = Bindlib.unbind2 u u' in cmp u u'
-=======
         lex3 cmp cmp cmp_binder (a,t,u) (a',t',u')
     | t, t' -> cmp_tag (*cmp_map Stdlib.compare prec*) t t'
   and cmp_binder t t' = let (_,t,t') = Bindlib.unbind2 t t' in cmp t t'
@@ -527,7 +520,6 @@
     | TE_None, TE_None -> 0
     | TE_Some t, TE_Some t' -> cmp_mbinder t t'
     | _ -> cmp_tag (*cmp_map Stdlib.compare prec_tenv*) e e'
->>>>>>> 405c9fe3
   in cmp
 
 (** Total order on contexts. *)
