--- conflicted
+++ resolved
@@ -90,14 +90,8 @@
       with Invalid_argument _ -> fatal tac.pos "Invalid goal index.")
   | P_tac_refine(pt) ->
       handle_refine ps (scope pt)
-<<<<<<< HEAD
   | P_tac_intro(idopts) ->
       handle_refine ps (scope (P.abst_list idopts P.wild))
-=======
-  | P_tac_intro(xs) ->
-      let pt = Pos.none (P_Abst([(xs,None,false)], Pos.none P_Wild)) in
-      handle_refine ps (scope pt)
->>>>>>> e702380f
   | P_tac_apply(pt) ->
       let t = scope pt in
       (* Compute the product arity of the type of [t]. *)
@@ -122,12 +116,7 @@
       handle_refine ps (Rewrite.symmetry ss tac.pos ps)
   | P_tac_why3(config) ->
       handle_refine ps (Why3_tactic.handle ss tac.pos config gt)
-<<<<<<< HEAD
-  | P_tac_fail ->
-      fatal tac.pos "Call to tactic \"fail\""
-=======
   | P_tac_fail -> fatal tac.pos "Call to tactic \"fail\""
->>>>>>> e702380f
 
 let handle_tactic :
   Sig_state.t -> Terms.expo -> Proof.t -> p_tactic -> Proof.t =
