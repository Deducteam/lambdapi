(** Toplevel commands. *)

open! Lplib

open Console
open Terms
open Pos
open Syntax
open Proof
open Print
open Timed

(** Logging function for tactics. *)
let log_tact = new_logger 't' "tact" "tactics"
let log_tact = log_tact.logger

(** [tac_solve pos ps] tries to simplify the unification goals of the proof
   state [ps] and fails if constraints are unsolvable. *)
let tac_solve : popt -> proof_state -> proof_state = fun pos ps ->
  try
    let gs_typ, gs_unif = List.partition is_typ ps.proof_goals in
    let to_solve = List.map get_constr gs_unif in
    let new_cs = Unif.solve {empty_problem with to_solve} in
    let new_gs_unif = List.map (fun c -> Unif c) new_cs in
    (* remove in [gs_typ] the goals that have been instantiated. *)
    let goal_has_no_meta_value = function
      | Unif _ -> true
      | Typ gt ->
          match !(gt.goal_meta.meta_value) with
          | Some _ -> false
          | None -> true
    in
    let gs_typ = List.filter goal_has_no_meta_value gs_typ in
    {ps with proof_goals = new_gs_unif @ gs_typ}
  with Unif.Unsolvable -> fatal pos "Unification goals are unsatisfiable."

(** [tac_refine pos ps t] refines the focused typing goal with [t]. *)
let tac_refine : popt -> proof_state -> term -> proof_state =
  fun pos ps t ->
  match ps.proof_goals with
  | [] -> fatal pos "No remaining goals."
  | Unif _::_ -> fatal pos "Not a typing goal."
  | Typ gt::gs ->
      log_tact "refine [%a] with [%a]" pp_meta gt.goal_meta pp_term t;
      if Basics.occurs gt.goal_meta t then fatal pos "Circular refinement.";
      (* Check that [t] is well-typed. *)
      let c = Env.to_ctxt gt.goal_hyps in
      log_tact "check %a ..." pp_typing (c,t,gt.goal_type);
      match Infer.check_noexn c t gt.goal_type with
      | None -> fatal pos "[%a] cannot have type [%a]."
                  pp_term t pp_term gt.goal_type
      | Some to_solve ->
          (* Instantiation. Use Unif.instantiate instead ? *)
          Meta.set gt.goal_meta
            (Bindlib.unbox (Bindlib.bind_mvar (Env.vars gt.goal_hyps)
                              (lift t)));
          (* Convert the metas of [t] not in [gs] into new goals. *)
          let gs = add_goals_of_metas (Basics.get_metas true t) gs in
          let proof_goals = List.rev_map (fun c -> Unif c) to_solve @ gs in
          tac_solve pos {ps with proof_goals}

(** [handle_tactic ss e ps tac] applies tactic [tac] in the proof state
   [ps] and returns the new proof state. This function fails gracefully in
   case of error. *)
let handle_tactic :
<<<<<<< HEAD
  Sig_state.t -> Terms.expo -> Proof.t ->
     p_tactic -> Proof.t * Queries.q_res =
  fun ss e ps tac ->
  match tac.elt with
  | P_tac_query(q) -> 
      let res = Queries.handle_query ss (Some ps) q in (ps, res)
  | _ ->
  if ps.proof_goals = [] then fatal tac.pos "There is nothing left to prove.";
  match tac.elt with
  | P_tac_query(_) -> assert false (* Handled above. *)
  | P_tac_solve -> solve_tac ps tac.pos, None
  | _ ->

  (* Get the unif goals, the first type goal and the following goals *)
  let pre_g, gt, post_g =
    let rec first_goal_typ pre post =
      match post with
      | [] -> assert false
      | Goal.Typ gt :: post -> pre, gt, post
      | (Goal.Unif _ as gu) :: post -> first_goal_typ (pre @ [gu]) post
    in
    first_goal_typ [] ps.proof_goals
  in
  let (env, a), m = Goal.get_type gt, Goal.get_meta gt in
  let scope = Scope.scope_term e ss env in

  let handle_refine : Proof.t -> term -> Proof.t = fun ps t ->
    log_tact "refining [%a] with term [%a]" pp_meta m pp_term t;
    if Basics.occurs m t then fatal tac.pos "Circular refinement.";
    (* Check that [t] is well-typed. *)
    log_tact "proving %a" pp_typing (Env.to_ctxt env, t, a);
    match Infer.check_noexn (Env.to_ctxt env) t a with
    | None -> fatal tac.pos "[%a] cannot have type [%a]." pp_term t pp_term a
    | Some to_solve ->
    let gs_unif = List.map Goal.unif to_solve in
    (* Instantiation. Use Unif.instantiate instead ? *)
    Meta.set m (Bindlib.unbox (Bindlib.bind_mvar (Env.vars env) (lift t)));
    (* New subgoals and focus. *)
    let new_typ_goals = goals_of_metas (Basics.get_metas true t) in
    (* New goals must appear first. *)
    let proof_goals = pre_g @ gs_unif @ new_typ_goals @ post_g in
    let ps = {ps with proof_goals} in
    solve_tac ps tac.pos
  in

  match tac.elt with
  | P_tac_query(_)
  | P_tac_solve -> assert false (* Handled above. *)
  | P_tac_focus(i) ->
      (* Put the [i]-th goal in focus (if possible). *)
      (try {ps with proof_goals = List.swap i ps.proof_goals}, None
      with Invalid_argument _ -> fatal tac.pos "Invalid goal index.")
  | P_tac_refine(pt) ->
      handle_refine ps (scope pt), None
  | P_tac_intro(idopts) ->
      handle_refine ps (scope (P.abst_list idopts P.wild)), None
=======
  Sig_state.t -> Terms.expo -> proof_state -> p_tactic -> proof_state =
  fun ss e ps tac ->
  match tac.elt with
  | P_tac_query(q) -> Queries.handle_query ss (Some ps) q; ps
  | P_tac_solve -> tac_solve tac.pos ps
  | P_tac_focus(i) ->
      (try {ps with proof_goals = List.swap i ps.proof_goals}
      with Invalid_argument _ -> fatal tac.pos "Invalid goal index.")
  | P_tac_refine(pt) ->
      let env = Proof.focus_env (Some ps) in
      tac_refine tac.pos ps (Scope.scope_term e ss env pt)
  | P_tac_intro(idopts) ->
      let env = Proof.focus_env (Some ps) in
      let t = Scope.scope_term e ss env (P.abst_list idopts P.wild) in
      tac_refine tac.pos ps t
>>>>>>> 038bc694
  | P_tac_apply(pt) ->
      let env = Proof.focus_env (Some ps) in
      let t = Scope.scope_term e ss env pt in
      (* Compute the product arity of the type of [t]. *)
      let n =
        match Infer.infer_noexn (Env.to_ctxt env) t with
        | None -> fatal tac.pos "[%a] is not typable." pp_term t
        | Some (a, to_solve) -> Basics.count_products a
      in
      (*FIXME: this does not take into account implicit arguments. *)
<<<<<<< HEAD
      let t = if n <= 0 then t else scope (P.appl_wild pt n) in
      handle_refine ps t, None
  | P_tac_simpl ->
      let new_goal_typ = Goal.Typ (Goal.simpl gt) in
      let proof_goals = pre_g @ new_goal_typ :: post_g in
      {ps with proof_goals}, None
=======
      let t = if n <= 0 then t
              else Scope.scope_term e ss env (P.appl_wild pt n) in
      tac_refine tac.pos ps t
  | P_tac_simpl ->
      (match ps.proof_goals with
       | [] -> fatal tac.pos "No remaining goals."
       | g::gs -> {ps with proof_goals = Goal.simpl g :: gs})
>>>>>>> 038bc694
  | P_tac_rewrite(b,po,pt) ->
      let env = Proof.focus_env (Some ps) in
      let po = Option.map (Scope.scope_rw_patt ss env) po in
<<<<<<< HEAD
      handle_refine ps (Rewrite.rewrite ss tac.pos ps b po (scope pt)), None
  | P_tac_refl ->
      handle_refine ps (Rewrite.reflexivity ss tac.pos ps), None
  | P_tac_sym ->
      handle_refine ps (Rewrite.symmetry ss tac.pos ps), None
  | P_tac_why3(config) ->
      handle_refine ps (Why3_tactic.handle ss tac.pos config gt), None
  | P_tac_fail -> fatal tac.pos "Call to tactic \"fail\""

let handle_tactic :
  Sig_state.t -> Terms.expo -> Proof.t -> p_tactic -> 
    Proof.t * Queries.q_res =
=======
      let t = Scope.scope_term e ss env pt in
      tac_refine tac.pos ps (Rewrite.rewrite ss tac.pos ps b po t)
  | P_tac_refl ->
      tac_refine tac.pos ps (Rewrite.reflexivity ss tac.pos ps)
  | P_tac_sym ->
      tac_refine tac.pos ps (Rewrite.symmetry ss tac.pos ps)
  | P_tac_why3(config) ->
      (match ps.proof_goals with
       | [] -> fatal tac.pos "No remaining goals."
       | Unif _::_ -> fatal tac.pos "Not a typing goal."
       | Typ gt::_ ->
           tac_refine tac.pos ps (Why3_tactic.handle ss tac.pos config gt))
  | P_tac_fail -> fatal tac.pos "Call to tactic \"fail\""

let handle_tactic :
  Sig_state.t -> Terms.expo -> proof_state -> p_tactic -> proof_state =
>>>>>>> 038bc694
  fun ss exp ps tac ->
  try handle_tactic ss exp ps tac
  with Fatal(_,_) as e -> out 1 "%a" Proof.pp_goals ps; raise e<|MERGE_RESOLUTION|>--- conflicted
+++ resolved
@@ -63,80 +63,21 @@
    [ps] and returns the new proof state. This function fails gracefully in
    case of error. *)
 let handle_tactic :
-<<<<<<< HEAD
-  Sig_state.t -> Terms.expo -> Proof.t ->
-     p_tactic -> Proof.t * Queries.q_res =
+  Sig_state.t -> Terms.expo -> proof_state -> p_tactic -> proof_state * Queries.q_res =
   fun ss e ps tac ->
   match tac.elt with
-  | P_tac_query(q) -> 
-      let res = Queries.handle_query ss (Some ps) q in (ps, res)
-  | _ ->
-  if ps.proof_goals = [] then fatal tac.pos "There is nothing left to prove.";
-  match tac.elt with
-  | P_tac_query(_) -> assert false (* Handled above. *)
-  | P_tac_solve -> solve_tac ps tac.pos, None
-  | _ ->
-
-  (* Get the unif goals, the first type goal and the following goals *)
-  let pre_g, gt, post_g =
-    let rec first_goal_typ pre post =
-      match post with
-      | [] -> assert false
-      | Goal.Typ gt :: post -> pre, gt, post
-      | (Goal.Unif _ as gu) :: post -> first_goal_typ (pre @ [gu]) post
-    in
-    first_goal_typ [] ps.proof_goals
-  in
-  let (env, a), m = Goal.get_type gt, Goal.get_meta gt in
-  let scope = Scope.scope_term e ss env in
-
-  let handle_refine : Proof.t -> term -> Proof.t = fun ps t ->
-    log_tact "refining [%a] with term [%a]" pp_meta m pp_term t;
-    if Basics.occurs m t then fatal tac.pos "Circular refinement.";
-    (* Check that [t] is well-typed. *)
-    log_tact "proving %a" pp_typing (Env.to_ctxt env, t, a);
-    match Infer.check_noexn (Env.to_ctxt env) t a with
-    | None -> fatal tac.pos "[%a] cannot have type [%a]." pp_term t pp_term a
-    | Some to_solve ->
-    let gs_unif = List.map Goal.unif to_solve in
-    (* Instantiation. Use Unif.instantiate instead ? *)
-    Meta.set m (Bindlib.unbox (Bindlib.bind_mvar (Env.vars env) (lift t)));
-    (* New subgoals and focus. *)
-    let new_typ_goals = goals_of_metas (Basics.get_metas true t) in
-    (* New goals must appear first. *)
-    let proof_goals = pre_g @ gs_unif @ new_typ_goals @ post_g in
-    let ps = {ps with proof_goals} in
-    solve_tac ps tac.pos
-  in
-
-  match tac.elt with
-  | P_tac_query(_)
-  | P_tac_solve -> assert false (* Handled above. *)
+  | P_tac_query(q) -> ps, Queries.handle_query ss (Some ps) q
+  | P_tac_solve -> tac_solve tac.pos ps, None
   | P_tac_focus(i) ->
-      (* Put the [i]-th goal in focus (if possible). *)
       (try {ps with proof_goals = List.swap i ps.proof_goals}, None
       with Invalid_argument _ -> fatal tac.pos "Invalid goal index.")
   | P_tac_refine(pt) ->
-      handle_refine ps (scope pt), None
-  | P_tac_intro(idopts) ->
-      handle_refine ps (scope (P.abst_list idopts P.wild)), None
-=======
-  Sig_state.t -> Terms.expo -> proof_state -> p_tactic -> proof_state =
-  fun ss e ps tac ->
-  match tac.elt with
-  | P_tac_query(q) -> Queries.handle_query ss (Some ps) q; ps
-  | P_tac_solve -> tac_solve tac.pos ps
-  | P_tac_focus(i) ->
-      (try {ps with proof_goals = List.swap i ps.proof_goals}
-      with Invalid_argument _ -> fatal tac.pos "Invalid goal index.")
-  | P_tac_refine(pt) ->
       let env = Proof.focus_env (Some ps) in
-      tac_refine tac.pos ps (Scope.scope_term e ss env pt)
+      tac_refine tac.pos ps (Scope.scope_term e ss env pt), None
   | P_tac_intro(idopts) ->
       let env = Proof.focus_env (Some ps) in
       let t = Scope.scope_term e ss env (P.abst_list idopts P.wild) in
-      tac_refine tac.pos ps t
->>>>>>> 038bc694
+      tac_refine tac.pos ps t, None
   | P_tac_apply(pt) ->
       let env = Proof.focus_env (Some ps) in
       let t = Scope.scope_term e ss env pt in
@@ -147,56 +88,32 @@
         | Some (a, to_solve) -> Basics.count_products a
       in
       (*FIXME: this does not take into account implicit arguments. *)
-<<<<<<< HEAD
-      let t = if n <= 0 then t else scope (P.appl_wild pt n) in
-      handle_refine ps t, None
-  | P_tac_simpl ->
-      let new_goal_typ = Goal.Typ (Goal.simpl gt) in
-      let proof_goals = pre_g @ new_goal_typ :: post_g in
-      {ps with proof_goals}, None
-=======
       let t = if n <= 0 then t
               else Scope.scope_term e ss env (P.appl_wild pt n) in
-      tac_refine tac.pos ps t
+      tac_refine tac.pos ps t, None
   | P_tac_simpl ->
       (match ps.proof_goals with
        | [] -> fatal tac.pos "No remaining goals."
-       | g::gs -> {ps with proof_goals = Goal.simpl g :: gs})
->>>>>>> 038bc694
+       | g::gs -> {ps with proof_goals = Goal.simpl g :: gs}), None
   | P_tac_rewrite(b,po,pt) ->
       let env = Proof.focus_env (Some ps) in
       let po = Option.map (Scope.scope_rw_patt ss env) po in
-<<<<<<< HEAD
-      handle_refine ps (Rewrite.rewrite ss tac.pos ps b po (scope pt)), None
+      let t = Scope.scope_term e ss env pt in
+      tac_refine tac.pos ps (Rewrite.rewrite ss tac.pos ps b po t), None
   | P_tac_refl ->
-      handle_refine ps (Rewrite.reflexivity ss tac.pos ps), None
+      tac_refine tac.pos ps (Rewrite.reflexivity ss tac.pos ps), None
   | P_tac_sym ->
-      handle_refine ps (Rewrite.symmetry ss tac.pos ps), None
-  | P_tac_why3(config) ->
-      handle_refine ps (Why3_tactic.handle ss tac.pos config gt), None
-  | P_tac_fail -> fatal tac.pos "Call to tactic \"fail\""
-
-let handle_tactic :
-  Sig_state.t -> Terms.expo -> Proof.t -> p_tactic -> 
-    Proof.t * Queries.q_res =
-=======
-      let t = Scope.scope_term e ss env pt in
-      tac_refine tac.pos ps (Rewrite.rewrite ss tac.pos ps b po t)
-  | P_tac_refl ->
-      tac_refine tac.pos ps (Rewrite.reflexivity ss tac.pos ps)
-  | P_tac_sym ->
-      tac_refine tac.pos ps (Rewrite.symmetry ss tac.pos ps)
+      tac_refine tac.pos ps (Rewrite.symmetry ss tac.pos ps), None
   | P_tac_why3(config) ->
       (match ps.proof_goals with
        | [] -> fatal tac.pos "No remaining goals."
        | Unif _::_ -> fatal tac.pos "Not a typing goal."
        | Typ gt::_ ->
-           tac_refine tac.pos ps (Why3_tactic.handle ss tac.pos config gt))
+           tac_refine tac.pos ps (Why3_tactic.handle ss tac.pos config gt)), None
   | P_tac_fail -> fatal tac.pos "Call to tactic \"fail\""
 
 let handle_tactic :
-  Sig_state.t -> Terms.expo -> proof_state -> p_tactic -> proof_state =
->>>>>>> 038bc694
+  Sig_state.t -> Terms.expo -> proof_state -> p_tactic -> proof_state * Queries.q_res =
   fun ss exp ps tac ->
   try handle_tactic ss exp ps tac
   with Fatal(_,_) as e -> out 1 "%a" Proof.pp_goals ps; raise e