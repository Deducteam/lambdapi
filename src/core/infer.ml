(** Type inference and checking *)

open Common
open Lplib
open Term
open Timed
open Print

(** Logging function for typing. *)
let log = Logger.make 'i' "infr" "type inference/checking"
let log = log.pp

(** Unification *)
let solve : (problem -> bool) ref = ref (fun _ -> false)

(* Optimised context *)
type octxt = ctxt * bctxt
let boxed = snd
let classic = fst
let extend (cctx, bctx) v ?def ty =
  ((v, ty, def) :: cctx, if def <> None then bctx else (v, lift ty) :: bctx)

let unbox = Bindlib.unbox

(** Exception that may be raised by type inference. *)
exception NotTypable

(** [unif pb c a b] solves the unification problem [c ⊢ a ≡ b]. Current
    implementation collects constraints in {!val:constraints} then solves
    them at the end of type checking. *)
let unif : problem -> octxt -> term -> term -> unit =
 fun pb c a b ->
 if not (Eval.pure_eq_modulo (classic c) a b) then
 (* NOTE: eq_modulo is used because the unification algorithm counts on
    the fact that no constraint is added in some cases (see test
    "245b.lp"). We may however want to reduce the number of calls to
    [eq_modulo]. *)
   begin
     if Logger.log_enabled () then
       log (Color.yel "add constraint %a") constr
         (classic c, a, b);
     pb := {!pb with to_solve = (classic c, a, b) :: !pb.to_solve}
   end

(** [solve1 pb c a b] tries to solve the equation [a = b] in context
    [c] in particular: it calls unification and returns [true] if [a] is
    convertible to [b] after that (even if there are still some unsolved
    equations). If [a = b] cannot be solved, [false] is returned and
    [pb] is reduced as much as it can without the equation [a = b].*)
let solve1 : problem -> octxt -> term -> term -> bool = fun pb c a b ->
  if Logger.log_enabled () then
    log "Immediately solving %a" Print.pp_constr ((classic c), a, b);
  let before = Time.save () in
  unif pb c a b;
  !solve pb (* Either everything is solved *) || (
    (* or at least enough is solved to equate [a] and [b] *)
    (Eval.pure_eq_modulo (classic c) a b &&
      (pb := { !pb with recompute = true }; true)) || (
      (* or [a = b] cannot be solved, so we get back to when the
         constraint wasn't there and we solve as much as we can *)
      Time.restore before;
      (* try to solve as much as we can and leave the rest *)
      if not (!solve pb) then pb := {!pb with recompute = true};
      false))

(** {1 Handling coercions} *)

(** [solve_coercions pb c t] traverses term [t] and for each subterm of
    the form [#c a t b] it tries to [solve1 pb c a b] *)
let solve_coercions pb c t =
  if Logger.log_enabled () then
    log "Unifying remains of [%a]" Print.pp_term t;
  let exception Failure in
  let rec solve t =
    match get_args t with
    | TRef _, _-> assert false
    | TEnv _, _ -> assert false
    | Wild, _ -> assert false
    | Patt _, _ -> assert false
    | Plac _, _ -> assert false
    | (Type | Kind | Vari _ | Meta _), _ -> ()
    | Symb s, [a;_;b] when Coercion.is_coercion s ->
        if not (solve1 pb c a b) then raise Failure
    | Symb _, args -> List.iter solve args
    | (Prod(a,b) | Abst(a,b)), args ->
        solve a; solve (snd (Bindlib.unbind b)); List.iter solve args
    | LLet(a,t,u), args ->
        solve a; solve t; solve (snd (Bindlib.unbind u)); List.iter solve args
    | Appl _, _ -> assert false
  in
  try solve t; true with Failure -> false

(** [coerce pb c t a b] tries to coerce term [t] of type [a] into type
    [b] in problem [pb] and context [c]. In particular, if [a] and [b]
    can be unified, then [t] is unchanged. Otherwise, a cast is sought
    from [a] to [b]. *)
let coerce pb c t a b =
  if Eval.pure_eq_modulo (classic c) a b then (t, false) else (
    if solve1 pb c a b then (t, false) else (
      if Logger.log_enabled () then
        log "Cast [%a: %a <= %a]"
          Print.pp_term t Print.pp_term a Print.pp_term b;
      let reduced = ref (Coercion.apply t a b) in
      let exception Over in
      let exception Failure in
      try
        (* The following loop iteratively reduces coercions. First
           coercions are reduced using coercion rules. If there are no
           more coercions, succeed. Otherwise if there are coercions of
           the form [c a t b], try to unify [a]s and [b]s to simplify
           the coercion to [t]. If nothing can be instantiated, fail. Else
           maybe the instantiated metavariable allows some new coercion
           rule to be triggered, so loop.*)
        while true do
          reduced := Eval.snf ~problem:pb (classic c) !reduced;
          if not (Coercion.has_coercions !reduced) then raise Over;
          let size = MetaSet.cardinal !pb.metas in
          ignore (solve_coercions pb c !reduced);
          if not ((MetaSet.cardinal !pb.metas) < size) then raise Failure
        done; assert false
      with
        | Over ->
            if Logger.log_enabled () then
              log (Color.gre "Cast [@[%a:@ %a@ <=@ %a@ ->@ %a@]]")
                Print.pp_term t
                Print.pp_term a
                Print.pp_term b
                Print.pp_term !reduced;
              (!reduced, true)
        | Failure -> unif pb c a b; (t, false)))

(** {1 Other rules} *)

(** NOTE: functions {!val:type_enforce}, {!val:force} and {!val:infer}
    return a boolean which is true iff the typechecked term has been
    modified. It allows to bypass reconstruction of some Bindlib terms (which
    call [lift |> bind_var x |> unbox]). It reduces the type checking time of
    Holide by 21%. *)

(** [type_enforce pb c a] returns a tuple [(a',s)] where [a'] is refined
    term [a] and [s] is a sort (Type or Kind) such that [a'] is of type
    [s]. *)
let rec type_enforce : problem -> octxt -> term -> term * term * bool =
 fun pb c a ->
  if Logger.log_enabled () then log "Type enforce [%a]" term a;
  let a, s, cui = infer pb c a in
  let sort =
    match unfold s with
    | Kind -> mk_Kind
    | Type -> mk_Type
    | _ -> mk_Type
    (* FIXME The algorithm should be able to backtrack on the choice of
       this sort, first trying [Type], and if it does not succeed, trying
       [Kind]. *)
  in
  let a, cu = coerce pb c a s sort in
  (a, sort, cui || cu)

(** [force pb c t a] returns a term [t'] such that [t'] has type [a],
    and [t'] is the refinement of [t]. *)
and force : problem -> octxt -> term -> term -> term * bool =
 fun pb c te ty ->
 if Logger.log_enabled () then
<<<<<<< HEAD
   log "Force [%a] of [%a]" Print.pp_term te Print.pp_term ty;
 let default () =
   let (t, a, cui) = infer pb c te in
   let t, cu = coerce pb c t a ty in
   (t, cu || cui)
 in
=======
   log "Force [%a] of [%a]" term te term ty;
>>>>>>> f3efd60e
 match unfold te with
 | Plac true ->
     unif pb c ty mk_Type;
     (unbox (LibMeta.bmake pb (boxed c) _Type), true)
 | Plac false ->
     (unbox (LibMeta.bmake pb (boxed c) (lift ty)), true)
 | Abst (dom, t) -> (
     match Eval.whnf (classic c) ty with
       | Prod (e1, e2) ->
           let (dom, cu_dom) = force pb c dom mk_Type in
           unif pb c dom e1;
           let x, t, e2 = Bindlib.unbind2 t e2 in
           let c = extend c x dom in
           let (t, cu_t) = force pb c t e2 in
           let top =
             if cu_t || cu_dom then
               mk_Abst (dom, Bindlib.(lift t |> bind_var x |> unbox))
           else te
           in
           (top, cu_t || cu_dom)
       | _ -> default () )
 | _ -> default ()

and infer_aux : problem -> octxt -> term -> term * term * bool =
 fun pb c t ->
  match unfold t with
  | Patt _ -> assert false
  | TEnv _ -> assert false
  | Kind -> assert false
  | Wild -> assert false
  | TRef _ -> assert false
  | Type -> (mk_Type, mk_Kind, false)
  | Vari x ->
      let a = try Ctxt.type_of x (classic c) with Not_found -> assert false in
      (t, a, false)
  | Symb s -> (t, !(s.sym_type), false)
  | Plac true ->
      let m = LibMeta.bmake pb (boxed c) _Type in
      (unbox m, mk_Type, true)
  | Plac false ->
      let mt = LibMeta.bmake pb (boxed c) _Type in
      let m = LibMeta.bmake pb (boxed c) mt in
      (unbox m, unbox mt, true)
  (* All metavariables inserted are typed. *)
  | (Meta (m, ts)) as t ->
      let cu = Stdlib.ref false in
      let rec ref_esubst i range =
        (* Refine terms of the explicit substitution. *)
        if i >= Array.length ts then range else
          match unfold range with
          | Prod(ai, b) ->
              let (tsi, cuf) = force pb c ts.(i) ai in
              ts.(i) <- tsi;
              Stdlib.(cu := !cu || cuf);
              let b = Bindlib.subst b ts.(i) in
              ref_esubst (i + 1) b
          | _ ->
              (* Meta type must be a product of arity greater or equal
                 to the environment *)
              assert false
      in
      let range = ref_esubst 0 !(m.meta_type) in
      (t, range, Stdlib.(!cu))
  | LLet (t_ty, t, u) as top ->
      (* Check that [a] is a type, and refine it. *)
      let t_ty, _, cu_t_ty = type_enforce pb c t_ty in
      (* Check that [t] is of type [t_ty], and refine it *)
      let t, cu_t = force pb c t t_ty in
      (* Unbind [u] and get new context with [x: t_ty ≔ t] *)
      let (x, u) = Bindlib.unbind u in
      let c = extend c x ~def:t t_ty in
      (* Infer type of [u'] and refine it. *)
      let u, u_ty, cu_u = infer pb c u in
      ( match unfold u_ty with
        | Kind ->
            Error.fatal_msg "Let bindings cannot have a body of type Kind.";
            Error.fatal_msg "Body of let binding [%a] has type Kind."
              term u;
            raise NotTypable
        | _ -> () );
      let u_ty = Bindlib.(u_ty |> lift |> bind_var x |> unbox) in
      let top_ty = mk_LLet (t_ty, t, u_ty) in
      let cu = cu_t_ty || cu_t || cu_u in
      let top =
        if cu then
          let u = Bindlib.(u |> lift |> bind_var x |> unbox) in
          mk_LLet(t_ty, t, u)
        else top
      in
      (top, top_ty, cu)
  | Abst (dom, b) as top ->
      (* Domain must by of type Type (and not Kind) *)
      let dom, cu_dom = force pb c dom mk_Type in
      let (x, b) = Bindlib.unbind b in
      let c = extend c x dom in
      let b, range, cu_b = infer pb c b in
      let range = Bindlib.(lift range |> bind_var x |> unbox) in
      let top_ty = mk_Prod (dom, range) in
      let cu = cu_b || cu_dom in
      let top =
        if cu then
          let b = Bindlib.(lift b |> bind_var x |> unbox) in
          mk_Abst (dom, b)
        else top
      in
      (top, top_ty, cu)
  | Prod (dom, b) as top ->
      (* Domain must by of type Type (and not Kind) *)
      let dom, cu_dom = force pb c dom mk_Type in
      let (x, b) = Bindlib.unbind b in
      let c = extend c x dom in
      let b, b_s, cu_b = type_enforce pb c b in
      let cu = cu_b || cu_dom in
      let top =
        if cu then
          let b = Bindlib.(lift b |> bind_var x |> unbox) in
          mk_Prod (dom, b)
        else top
      in
      (top, b_s, cu)
  | Appl (t, u) as top -> (
      let t, t_ty, cu_t = infer pb c t in
      let return m t u range =
        let ty = Bindlib.subst range u and cu = cu_t || m in
        if cu then (mk_Appl (t, u), ty, cu) else (top, ty, cu)
      in
      match Eval.whnf (classic c) t_ty with
      | Prod (dom, range) ->
          if Logger.log_enabled () then
            log "Appl-prod arg [%a]" term u;
          let u, cu_u = force pb c u dom in
          return cu_u t u range
      | Meta (_, _) ->
          let u, u_ty, cu_u = infer pb c u in
          let range =
            unbox (LibMeta.bmake_codomain pb (boxed c) (lift u_ty))
          in
          unif pb c t_ty (mk_Prod (u_ty, range));
          return cu_u t u range
      | t_ty ->
          let domain = LibMeta.bmake pb (boxed c) _Type in
          let range = LibMeta.bmake_codomain pb (boxed c) domain in
          let domain = unbox domain
          and range = unbox range in
          let t, cu_t' = coerce pb c t t_ty (mk_Prod (domain, range)) in
          if Logger.log_enabled () then
            log "Appl-default arg [%a]" term u;
          let u, cu_u = force pb c u domain in
          return (cu_t' || cu_u) t u range )


and infer : problem -> octxt -> term -> term * term * bool = fun pb c t ->
  if Logger.log_enabled () then log "Infer [%a]" term t;
  let t, t_ty, cu = infer_aux pb c t in
  if Logger.log_enabled () then
    log "Inferred [%a:@ %a]" term t term t_ty;
  (t, t_ty, cu)

(** {b NOTE} when unbinding a binder [b] (e.g. when inferring the type of an
    abstraction [λ x, e]) in context [c], [c] is always extended, even if
    binder [b] is constant. This is because during typechecking, the context
    must contain all variables traversed to build appropriate meta-variables.
    Otherwise, the term [λ a: _, λ b: _, b] will be transformed to [λ _: ?1,
    λ b: ?2, b] whereas it should be [λ a: ?1.[], λ b: ?2.[a], b] *)

(** [noexn f cs c args] initialises {!val:constraints} to [cs],
    calls [f c args] and returns [Some(r,cs)] where [r] is the value of
    the call to [f] and [cs] is the list of constraints gathered by
    [f]. Function [f] may raise [NotTypable], in which case [None] is
    returned. *)
let noexn : (problem -> octxt -> 'a -> 'b) -> problem -> ctxt -> 'a ->
  'b option =
  fun f pb c args ->
  try
    Some (f pb (c, Ctxt.box_context c) args)
  with NotTypable -> None

let infer_noexn pb c t : (term * term) option =
  if Logger.log_enabled () then
    log "Top infer %a%a" ctxt c term t;
  let infer pb c t = let (t,t_ty,_) = infer pb c t in (t, t_ty) in
  noexn infer pb c t

let check_noexn pb c t a : term option =
  if Logger.log_enabled () then log "Top check \"%a\"" typing
      (c, t, a);
  let force pb c (t, a) = fst (force pb c t a) in
  noexn force pb c (t, a)

let check_sort_noexn pb c t : (term * term) option =
  if Logger.log_enabled () then
    log "Top check sort %a%a" ctxt c term t;
  let type_enforce pb c t = let (t, s, _) = type_enforce pb c t in (t, s) in
  noexn type_enforce pb c t<|MERGE_RESOLUTION|>--- conflicted
+++ resolved
@@ -49,7 +49,7 @@
     [pb] is reduced as much as it can without the equation [a = b].*)
 let solve1 : problem -> octxt -> term -> term -> bool = fun pb c a b ->
   if Logger.log_enabled () then
-    log "Immediately solving %a" Print.pp_constr ((classic c), a, b);
+    log "Immediately solving %a" constr ((classic c), a, b);
   let before = Time.save () in
   unif pb c a b;
   !solve pb (* Either everything is solved *) || (
@@ -69,7 +69,7 @@
     the form [#c a t b] it tries to [solve1 pb c a b] *)
 let solve_coercions pb c t =
   if Logger.log_enabled () then
-    log "Unifying remains of [%a]" Print.pp_term t;
+    log "Unifying remains of [%a]" term t;
   let exception Failure in
   let rec solve t =
     match get_args t with
@@ -99,7 +99,7 @@
     if solve1 pb c a b then (t, false) else (
       if Logger.log_enabled () then
         log "Cast [%a: %a <= %a]"
-          Print.pp_term t Print.pp_term a Print.pp_term b;
+          term t term a term b;
       let reduced = ref (Coercion.apply t a b) in
       let exception Over in
       let exception Failure in
@@ -122,10 +122,7 @@
         | Over ->
             if Logger.log_enabled () then
               log (Color.gre "Cast [@[%a:@ %a@ <=@ %a@ ->@ %a@]]")
-                Print.pp_term t
-                Print.pp_term a
-                Print.pp_term b
-                Print.pp_term !reduced;
+                term t term a term b term !reduced;
               (!reduced, true)
         | Failure -> unif pb c a b; (t, false)))
 
@@ -161,16 +158,12 @@
 and force : problem -> octxt -> term -> term -> term * bool =
  fun pb c te ty ->
  if Logger.log_enabled () then
-<<<<<<< HEAD
-   log "Force [%a] of [%a]" Print.pp_term te Print.pp_term ty;
+   log "Force [%a] of [%a]" term te term ty;
  let default () =
    let (t, a, cui) = infer pb c te in
    let t, cu = coerce pb c t a ty in
    (t, cu || cui)
  in
-=======
-   log "Force [%a] of [%a]" term te term ty;
->>>>>>> f3efd60e
  match unfold te with
  | Plac true ->
      unif pb c ty mk_Type;
