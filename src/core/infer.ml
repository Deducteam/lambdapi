(** Generating constraints for type inference and type checking. *)

open Timed
open Common
open Error
open Term
open Print
open Debug
open Lplib
open Extra

(** Logging function for typing. *)
let log_infr = new_logger 'i' "infr" "type inference/checking"
let log_infr = log_infr.logger

(** Given a meta [m] of type [Πx1:a1,..,Πxn:an,b], [set_to_prod p m] sets [m]
   to a product term of the form [Πy:m1[x1;..;xn],m2[x1;..;xn;y]] with [m1]
   and [m2] fresh metavariables, and adds these metavariables to [p]. *)
let set_to_prod : problem -> meta -> unit = fun p m ->
  let n = m.meta_arity in
  let env, s = Env.of_prod_nth [] n !(m.meta_type) in
  let vs = Env.vars env in
  let xs = Array.map _Vari vs in
  (* domain *)
  let u1 = Env.to_prod env _Type in
  let m1 = LibMeta.fresh p u1 n in
  let a = _Meta m1 xs in
  (* codomain *)
  let y = new_tvar "y" in
  let env' = Env.add y (_Meta m1 xs) None env in
  let u2 = Env.to_prod env' (lift s) in
  let m2 = LibMeta.fresh p u2 (n+1) in
  let b = Bindlib.bind_var y (_Meta m2 (Array.append xs [|_Vari y|])) in
  (* result *)
  let r = _Prod a b in
  if !log_enabled then log_infr "%a ≔ %a" pp_meta m pp_term (Bindlib.unbox r);
  LibMeta.set p m (Bindlib.unbox (Bindlib.bind_mvar vs r))

(** [conv p c a b] adds the the constraint [(c,a,b)] in [p], if [a] and
   [b] are not convertible. *)
<<<<<<< HEAD
let conv : problem -> ctxt -> term -> term -> unit = fun p c a b ->
  if not (Eval.eq_modulo c a b) then
    (p.to_solve <- (c,a,b)::p.to_solve;
     if !log_enabled then log_infr (mag "%a") pp_constr (c,a,b))
=======
let conv : problem -> ctxt -> term -> term -> unit = fun p ctx a b ->
  if not (Eval.eq_modulo ctx a b) then
    begin
      let c = (ctx,a,b) in
      p.to_solve <- c::p.to_solve;
      if !log_enabled then log_infr (mag "add constraint %a") pp_constr c
    end
>>>>>>> 2f9c5f36

(** Exception that may be raised by type inference. *)
exception NotTypable

(*TODO make infer tail-recursive. *)
(** [infer p c t] tries to infer a type for the term [t] in context [c],
   possibly adding new unification constraints in [p]. The set of
   metavariables of [p] are updated if some metavariables are instantiated or
   created. The returned type is well-sorted if the recorded constraints are
   satisfied. [c] must be well sorted.
@raise NotTypable when the term is not typable (when encountering an
   abstraction over a kind). *)
let rec infer : problem -> ctxt -> term -> term = fun p c t ->
  if !log_enabled then log_infr "infer %a%a" pp_ctxt c pp_term t;
  match unfold t with
  | Patt(_,_,_) -> assert false (* Forbidden case. *)
  | TEnv(_,_)   -> assert false (* Forbidden case. *)
  | Kind        -> assert false (* Forbidden case. *)
  | Wild        -> assert false (* Forbidden case. *)
  | TRef(_)     -> assert false (* Forbidden case. *)

  (* -------------------
      c ⊢ Type ⇒ Kind  *)
  | Type -> mk_Kind

  (* ---------------------------------
      c ⊢ Vari x ⇒ Ctxt.type_of x c  *)
  | Vari x ->
      let a = try Ctxt.type_of x c with Not_found -> assert false in
      if !log_enabled then log_infr (yel "%a : %a") pp_term t pp_term a;
      a

  (* -------------------------------
      c ⊢ Symb s ⇒ !(s.sym_type)  *)
  | Symb s ->
      let a = !(s.sym_type) in
      if !log_enabled then log_infr (yel "%a : %a") pp_term t pp_term a;
      a

  (*  c ⊢ a ⇐ Type    c, x:a ⊢ b ⇒ s in {Type,Kind}
     -----------------------------------------
                c ⊢ Prod(a,b) ⇒ s            *)
  | Prod(a,b) ->
      check p c a mk_Type;
      let _,b,c' = Ctxt.unbind c a None b in
      let s = infer p c' b in
      begin match unfold s with
      | (Type | Kind) as s -> s
      | _ -> conv p c' s mk_Type; mk_Type
      (* Here, we force [s] to be equivalent to [Type] as there is little
         (no?) chance that it can be a kind. *)
      end

  (*  c ⊢ a ⇐ Type    c, x:a ⊢ t ⇒ b   b ≠ Kind
     --------------------------------------------
             c ⊢ Abst(a,t) ⇒ Prod(a,b)          *)
  | Abst(a,t) ->
      check p c a mk_Type;
      let x,t,c' = Ctxt.unbind c a None t in
      let b = infer p c' t in
      begin match unfold b with
      | Kind ->
          wrn None "Abstraction on [%a] is not allowed." Print.pp_term t;
          raise NotTypable
      | _ -> mk_Prod(a, Bindlib.unbox (Bindlib.bind_var x (lift b)))
      end

  (*  c ⊢ t ⇒ Prod(a,b)    c ⊢ u ⇐ a
     ------------------------------------
         c ⊢ Appl(t,u) ⇒ subst b u      *)
  | Appl(t,u) ->
      (* [get_prod f typ] returns the domain and codomain of [t] if [t] is a
         product. If [t] is a metavariable, then it instantiates it with a
         product and calls [get_prod f typ] again. Otherwise, it calls [f
         typ]. *)
      let rec get_prod f typ =
        if !log_enabled then log_infr "get_prod %a" pp_term typ;
        match unfold typ with
        | Prod(a,b) -> (a,b)
        | Meta(m,_) -> set_to_prod p m; get_prod f typ
        | _ -> f typ
      in
      let get_prod_whnf = (* assumes that its argument is in whnf *)
        get_prod (fun typ ->
            let a = LibMeta.make p c mk_Type in
            (* We force [b] to be of type [Type] as there is little (no?)
               chance that it can be a kind. *)
            let b = LibMeta.make_codomain p c a in
            conv p c typ (mk_Prod(a,b)); (a,b)) in
      let get_prod =
        get_prod (fun typ -> get_prod_whnf (Eval.whnf c typ)) in
      let a, b = get_prod (infer p c t) in
      check p c u a;
      Bindlib.subst b u

  (* c ⊢ t ⇐ a   c, x:a ≔ t ⊢ u ⇒ b   c, x:a ≔ t ⊢ b : s in {Type,Kind}
     ------------------------------------------------------------------
        c ⊢ let x:a ≔ t in u ⇒ let x:a ≔ t in b

     See Pure type systems with definitions, P. Severi and E. Poll,
     LFCS 1994, http://doi.org/10.1007/3-540-58140-5_30. *)
  | LLet(a,t,u) ->
      check p c a mk_Type; (*FIXME: allow mk_Kind too. *)
      check p c t a;
      let x,u,c' = Ctxt.unbind c a (Some t) u in
      let b = infer p c' u in
      begin match unfold b with
      | Kind ->
          wrn None "Abstraction on [%a] is not allowed." Print.pp_term u;
          raise NotTypable
      | _ ->
          let s = infer p c' b in
          begin match unfold s with
          | Type | Kind -> ()
          | _ -> conv p c' s mk_Type
          (* Here, we force [s] to be equivalent to [Type] as there is little
             (no?) chance that it can be a kind. *)
          end;
          let b = Bindlib.unbox (Bindlib.bind_var x (lift b)) in
          mk_LLet(a,t,b)
      end

  (*  c ⊢ term_of_meta m ts ⇒ a
     ----------------------------
         c ⊢ Meta(m,ts) ⇒ a      *)
  | Meta(m,ts) ->
      (* The type of [Meta(m,ts)] is the same as the one obtained by applying
         to [ts] a new symbol having the same type as [m]. *)
      let s = Term.create_sym (Sign.current_path()) Privat Const
                Eager true ("?" ^ LibMeta.name m) !(m.meta_type) [] in
      infer p c
        (Array.fold_left (fun acc t -> mk_Appl(acc,t)) (mk_Symb s) ts)

(** [check c t a] checks that the term [t] has type [a] in context [c],
   possibly adding new unification constraints in [p]. [c] must be
   well-formed and [a] well-sorted.
@raise NotTypable when the term is not typable (when encountering an
   abstraction over a kind). *)
and check : problem -> ctxt -> term -> term -> unit = fun p c t a ->
  if !log_enabled then log_infr "check %a" pp_typing (c,t,a);
  conv p c (infer p c t) a

(** [infer_noexn p c t] returns [None] if the type of [t] in context [c]
   cannot be inferred, or [Some a] where [a] is some type of [t] in the
   context [c], possibly adding new constraints in [p]. The metavariables of
   [p] are updated when a metavariable is instantiated or created. [c] must
   be well sorted. *)
let infer_noexn : problem -> ctxt -> term -> term option = fun p c t ->
  try
    if !log_enabled then
      log_hndl (blu "infer_noexn %a%a") pp_ctxt c pp_term t;
    let a = time_of (fun () -> infer p c t) in
    if !log_enabled then
      log_hndl (blu "result of infer_noexn:\n%a%a")
        pp_term a pp_constrs p.to_solve;
    Some a
  with NotTypable -> None

(** [check_noexn p c t a] tells whether the term [t] has type [a] in the
   context [c], possibly adding new constraints in |p]. The metavariables of
   [p] are updated when a metavariable is instantiated or created. The context
   [c] and the type [a] must be well sorted. *)
let check_noexn : problem -> ctxt -> term -> term -> bool = fun p c t a ->
  try
    if !log_enabled then log_hndl (blu "check_noexn %a") pp_typing (c,t,a);
    time_of (fun () -> check p c t a);
    if !log_enabled && p.to_solve <> [] then
      log_hndl (blu "result of check_noexn:%a") pp_constrs p.to_solve;
    true
  with NotTypable -> false<|MERGE_RESOLUTION|>--- conflicted
+++ resolved
@@ -38,20 +38,10 @@
 
 (** [conv p c a b] adds the the constraint [(c,a,b)] in [p], if [a] and
    [b] are not convertible. *)
-<<<<<<< HEAD
 let conv : problem -> ctxt -> term -> term -> unit = fun p c a b ->
   if not (Eval.eq_modulo c a b) then
-    (p.to_solve <- (c,a,b)::p.to_solve;
-     if !log_enabled then log_infr (mag "%a") pp_constr (c,a,b))
-=======
-let conv : problem -> ctxt -> term -> term -> unit = fun p ctx a b ->
-  if not (Eval.eq_modulo ctx a b) then
-    begin
-      let c = (ctx,a,b) in
-      p.to_solve <- c::p.to_solve;
-      if !log_enabled then log_infr (mag "add constraint %a") pp_constr c
-    end
->>>>>>> 2f9c5f36
+    (let cstr = (c,a,b) in p.to_solve <- cstr::p.to_solve;
+     if !log_enabled then log_infr (mag "add constraint %a") pp_constr cstr)
 
 (** Exception that may be raised by type inference. *)
 exception NotTypable
