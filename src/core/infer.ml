--- conflicted
+++ resolved
@@ -16,13 +16,8 @@
 let conv ctx a b =
   if not (Basics.eq ctx a b) then
     begin
-<<<<<<< HEAD
       if !log_enabled then log_infr (yel "add %a") pp_constr (ctx,a,b);
-      let open Pervasives in constraints := (ctx,a,b) :: !constraints
-=======
-      if !log_enabled then log_infr (yel "add %a") pp_constr (a,b);
-      let open Stdlib in constraints := (a,b) :: !constraints
->>>>>>> 540d6d8b
+      let open Stdlib in constraints := (ctx,a,b) :: !constraints
     end
 
 (** [make_meta_codomain ctx a] builds a metavariable intended as the  codomain
@@ -196,13 +191,8 @@
    In other words, the constraints of [cs] must be satisfied for [t]
    to have type [a]. [ctx] must be well-formed. This function never
    fails (but constraints may be unsatisfiable). *)
-<<<<<<< HEAD
 let infer : ctxt -> term -> term * unif_constrs = fun ctx t ->
-  Pervasives.(constraints := []);
-=======
-let infer : Ctxt.t -> term -> term * unif_constrs = fun ctx t ->
-  Stdlib.(constraints := []);
->>>>>>> 540d6d8b
+  Stdlib.(constraints := []);
   let a = infer ctx t in
   let constrs = Stdlib.(!constraints) in
   if !log_enabled then
@@ -218,13 +208,8 @@
    context [ctx] must be well-typed, and the type [c]
    well-sorted. This function never fails (but constraints may be
    unsatisfiable). *)
-<<<<<<< HEAD
 let check : ctxt -> term -> term -> unif_constrs = fun ctx t c ->
-  Pervasives.(constraints := []);
-=======
-let check : Ctxt.t -> term -> term -> unif_constrs = fun ctx t c ->
-  Stdlib.(constraints := []);
->>>>>>> 540d6d8b
+  Stdlib.(constraints := []);
   check ctx t c;
   let constrs = Stdlib.(!constraints) in
   if !log_enabled then
