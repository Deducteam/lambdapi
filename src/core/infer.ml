(** Type inference and checking *)

open Common
open Lplib
open Term
open Timed
open Print

(** Logging function for typing. *)
let log = Logger.make 'i' "infr" "type inference/checking"
let log = log.pp

(** Exception that may be raised by type inference. *)
exception NotTypable

(** [unif pb c a b] solves the unification problem [c ⊢ a ≡ b]. Current
    implementation collects constraints in {!val:constraints} then solves
    them at the end of type checking. *)
let unif : problem -> ctxt -> term -> term -> unit =
 fun pb c a b ->
 if not (Eval.pure_eq_modulo c a b) then
 (* NOTE: eq_modulo is used because the unification algorithm counts on
    the fact that no constraint is added in some cases (see test
    "245b.lp"). We may however want to reduce the number of calls to
    [eq_modulo]. *)
   begin
     if Logger.log_enabled () then
       log (Color.yel "add constraint %a") constr (c, a, b);
     pb := {!pb with to_solve = (c, a, b) :: !pb.to_solve}
   end

(** {1 Handling coercions} *)

(** [reduce_coercions c t] tries to reduce coercions that are in term [t]. The
    reduction is attempted bottom up: first simplify leaves then go up to the
    root. It returns [None] if some coercions couldn't be simplified, and
    [Some t] where [t] is the simplified term otherwise. *)
let rec reduce_coercions : octxt -> term -> term option = fun c t ->
  (* Some bindings *)
  let open Option.Monad in
  let is_coercion = function
    | Symb s when s == Coercion.coerce -> true
    | _ -> false
  in
  let (hd, args) = get_args t in
  if is_coercion hd then
    let* args = List.map (reduce_coercions c) args |> List.sequence_opt in
    (* Try to reduce: if there's still a coercion, quit *)
    let reduct = Eval.whnf (classic c) (add_args hd args) in
    let hd, args = get_args reduct in
    if is_coercion hd then None else reduce_coercions c (add_args hd args)
  else
    (* If the term is not a coercion, simplify subterms. *)
    let reduce_coercions_binder b =
      let x, b = Bindlib.unbind b in
      let* b = reduce_coercions c b in
      return (Bindlib.(unbox (bind_var x (Term.lift b))))
    in
    match unfold t with
    | Patt _ | Wild | TEnv _ | TRef _ -> assert false
    | Plac _
    | Kind
    | Type | Vari _ | Symb _ | Meta _ -> return t
    | Appl (t, u) ->
        let* t = reduce_coercions c t in let* u = reduce_coercions c u in
        return (mk_Appl (t, u))
    | Abst (a, b) ->
        let* a = reduce_coercions c a in
        let* b = reduce_coercions_binder b in
        return (mk_Abst (a, b))
    | Prod (a, b) ->
        let* a = reduce_coercions c a in
        let* b = reduce_coercions_binder b in
        return (mk_Prod (a, b))
    | LLet (a, e, b) ->
        let* a = reduce_coercions c a in
        let* e = reduce_coercions c e in
        let* b = reduce_coercions_binder b in
        return (mk_LLet (a, e, b))

(** [coerce pb c t a b] coerces term [t] from type [a] to type [b] in context
    [c] and problem [pb]. *)
let rec coerce : problem -> octxt -> term -> term -> term -> term * bool =
  fun pb c t a b ->
  if Eval.pure_eq_modulo (classic c) a b then (t, false) else
     match Coercion.apply a b t |> reduce_coercions c with
     | None -> unif pb c a b; (t, false)
     | Some u ->
         if Logger.log_enabled () then
           log "Coerced [%a : %a <: %a : %a]" term t term a term u term b;
      (* Type check reduced again to replace holes *)
         let u, _, _ = infer pb c u in
         (u, true)

(** {1 Other rules} *)

(** NOTE: functions {!val:type_enforce}, {!val:force} and {!val:infer}
    return a boolean which is true iff the typechecked term has been
    modified. It allows to bypass reconstruction of some terms. *)

(** [type_enforce pb c a] returns a tuple [(a',s)] where [a'] is refined
    term [a] and [s] is a sort (Type or Kind) such that [a'] is of type
    [s]. *)
<<<<<<< HEAD
let rec type_enforce : problem -> ctxt -> term -> term * term * bool =
=======
and type_enforce : problem -> octxt -> term -> term * term * bool =
>>>>>>> 5dd5ef9e
 fun pb c a ->
  if Logger.log_enabled () then log "Type enforce [%a]" term a;
  let a, s, cui = infer pb c a in
  let sort =
    match unfold s with
    | Kind -> mk_Kind
    | Type -> mk_Type
    | _ -> mk_Type
    (* FIXME The algorithm should be able to backtrack on the choice of
       this sort, first trying [Type], and if it does not succeed, trying
       [Kind]. *)
  in
  let a, cu = coerce pb c a s sort in
  (a, sort, cui || cu)

(** [force pb c t a] returns a term [t'] such that [t'] has type [a],
    and [t'] is the refinement of [t]. *)
and force : problem -> ctxt -> term -> term -> term * bool =
 fun pb c te ty ->
 if Logger.log_enabled () then
   log "Force [%a] of [%a]" term te term ty;
 match unfold te with
 | Plac true ->
     unif pb c ty mk_Type;
     (LibMeta.make pb c mk_Type, true)
 | Plac false ->
     (LibMeta.make pb c ty, true)
 | _ ->
     let (t, a, cui) = infer pb c te in
     let t, cu = coerce pb c t a ty in
     (t, cu || cui)

and infer_aux : problem -> ctxt -> term -> term * term * bool =
 fun pb c t ->
  match unfold t with
  | Patt _ -> assert false
  | Db _ -> assert false
  | Kind -> assert false
  | Wild -> assert false
  | TRef _ -> assert false
  | Type -> (mk_Type, mk_Kind, false)
  | Vari x ->
      let a = try Ctxt.type_of x c with Not_found -> assert false in
      (t, a, false)
  | Symb s -> (t, !(s.sym_type), false)
  | Plac true ->
      let m = LibMeta.make pb c mk_Type in
      (m, mk_Type, true)
  | Plac false ->
      let mt = LibMeta.make pb c mk_Type in
      let m = LibMeta.make pb c mt in
      (m, mt, true)
  (* All metavariables inserted are typed. *)
  | (Meta (m, ts)) as t ->
      let cu = Stdlib.ref false in
      let rec ref_esubst i range =
        (* Refine terms of the explicit substitution. *)
        if i >= Array.length ts then range else
          match unfold range with
          | Prod(ai, b) ->
              let (tsi, cuf) = force pb c ts.(i) ai in
              ts.(i) <- tsi;
              Stdlib.(cu := !cu || cuf);
              let b = subst b ts.(i) in
              ref_esubst (i + 1) b
          | _ ->
              (* Meta type must be a product of arity greater or equal
                 to the environment *)
              assert false
      in
      let range = ref_esubst 0 !(m.meta_type) in
      (t, range, Stdlib.(!cu))
  | LLet (t_ty, t, u) as top ->
      (* Check that [a] is a type, and refine it. *)
      let t_ty, _, cu_t_ty = type_enforce pb c t_ty in
      (* Check that [t] is of type [t_ty], and refine it *)
      let t, cu_t = force pb c t t_ty in
      (* Unbind [u] and get new context with [x: t_ty ≔ t] *)
      let (x, u) = unbind u in
      let c = (x, t_ty, Some t)::c in
      (* Infer type of [u'] and refine it. *)
      let u, u_ty, cu_u = infer pb c u in
      ( match unfold u_ty with
        | Kind ->
            Error.fatal_msg "Let bindings cannot have a body of type Kind.";
            Error.fatal_msg "Body of let binding [%a] has type Kind."
              term u;
            raise NotTypable
        | _ -> () );
      let u_ty = bind_var x u_ty in
      let top_ty = mk_LLet (t_ty, t, u_ty) in
      let cu = cu_t_ty || cu_t || cu_u in
      let top =
        if cu then
          let u = bind_var x u in
          mk_LLet(t_ty, t, u)
        else top
      in
      (top, top_ty, cu)
  | Abst (dom, b) as top ->
      (* Domain must by of type Type (and not Kind) *)
      let dom, cu_dom = force pb c dom mk_Type in
      let (x, b) = unbind b in
      let c = (x,dom,None)::c in
      let b, range, cu_b = infer pb c b in
      let range = bind_var x range in
      let top_ty = mk_Prod (dom, range) in
      let cu = cu_b || cu_dom in
      let top =
        if cu then
          let b = bind_var x b in
          mk_Abst (dom, b)
        else top
      in
      (top, top_ty, cu)
  | Prod (dom, b) as top ->
      (* Domain must by of type Type (and not Kind) *)
      let dom, cu_dom = force pb c dom mk_Type in
      let (x, b) = unbind b in
      let c = (x,dom,None)::c in
      let b, b_s, cu_b = type_enforce pb c b in
      let cu = cu_b || cu_dom in
      let top =
        if cu then
          let b = bind_var x b in
          mk_Prod (dom, b)
        else top
      in
      (top, b_s, cu)
  | Appl (t, u) as top -> (
      let t, t_ty, cu_t = infer pb c t in
      let return m t u range =
        let ty = subst range u and cu = cu_t || m in
        if cu then (mk_Appl (t, u), ty, cu) else (top, ty, cu)
      in
      match Eval.whnf c t_ty with
      | Prod (dom, range) ->
          if Logger.log_enabled () then
            log "Appl-prod arg [%a]" term u;
          let u, cu_u = force pb c u dom in
          return cu_u t u range
      | Meta (_, _) ->
          let u, u_ty, cu_u = infer pb c u in
          let range = LibMeta.make_codomain pb c u_ty in
          unif pb c t_ty (mk_Prod (u_ty, range));
          return cu_u t u range
      | t_ty ->
          let domain = LibMeta.make pb c mk_Type in
          let range = LibMeta.make_codomain pb c domain in
          let t, cu_t' = coerce pb c t t_ty (mk_Prod (domain, range)) in
          if Logger.log_enabled () then
            log "Appl-default arg [%a]" term u;
          let u, cu_u = force pb c u domain in
          return (cu_t' || cu_u) t u range )

and infer : problem -> ctxt -> term -> term * term * bool = fun pb c t ->
  if Logger.log_enabled () then log "Infer [%a]" term t;
  let t, t_ty, cu = infer_aux pb c t in
  if Logger.log_enabled () then log "Inferred [%a:@ %a]" term t term t_ty;
  (t, t_ty, cu)

(** {b NOTE} when unbinding a binder [b] (e.g. when inferring the type of an
    abstraction [λ x, e]) in context [c], [c] is always extended, even if
    binder [b] is constant. This is because during typechecking, the context
    must contain all variables traversed to build appropriate meta-variables.
    Otherwise, the term [λ a: _, λ b: _, b] will be transformed to [λ _: ?1,
    λ b: ?2, b] whereas it should be [λ a: ?1.[], λ b: ?2.[a], b]. *)

(** [noexn f p c arg] returns [Some r] if [f p c arg] returns [r], and [None]
   if [f p c arg] raises [NotTypable]. *)
let noexn :
  (problem -> ctxt -> 'a -> 'b) -> problem -> ctxt -> 'a -> 'b option =
  fun f p c arg -> try Some (f p c arg) with NotTypable -> None

let infer_noexn pb c t : (term * term) option =
  if Logger.log_enabled () then
    log (Color.blu "Top infer %a%a") ctxt c term t;
  let infer pb c t = let (t,t_ty,_) = infer pb c t in (t, t_ty) in
  noexn infer pb c t

let check_noexn pb c t a : term option =
  if Logger.log_enabled () then
    log (Color.blu "Top check %a") typing (c, t, a);
  let force pb c (t, a) = fst (force pb c t a) in
  noexn force pb c (t, a)

let check_sort_noexn pb c t : (term * term) option =
  if Logger.log_enabled () then
    log (Color.blu "Top check sort %a%a") ctxt c term t;
  let type_enforce pb c t = let (t, s, _) = type_enforce pb c t in (t, s) in
  noexn type_enforce pb c t<|MERGE_RESOLUTION|>--- conflicted
+++ resolved
@@ -35,7 +35,7 @@
     reduction is attempted bottom up: first simplify leaves then go up to the
     root. It returns [None] if some coercions couldn't be simplified, and
     [Some t] where [t] is the simplified term otherwise. *)
-let rec reduce_coercions : octxt -> term -> term option = fun c t ->
+let rec reduce_coercions : ctxt -> term -> term option = fun c t ->
   (* Some bindings *)
   let open Option.Monad in
   let is_coercion = function
@@ -46,21 +46,21 @@
   if is_coercion hd then
     let* args = List.map (reduce_coercions c) args |> List.sequence_opt in
     (* Try to reduce: if there's still a coercion, quit *)
-    let reduct = Eval.whnf (classic c) (add_args hd args) in
+    let reduct = Eval.whnf c (add_args hd args) in
     let hd, args = get_args reduct in
     if is_coercion hd then None else reduce_coercions c (add_args hd args)
   else
     (* If the term is not a coercion, simplify subterms. *)
     let reduce_coercions_binder b =
-      let x, b = Bindlib.unbind b in
+      let x, b = unbind b in
       let* b = reduce_coercions c b in
-      return (Bindlib.(unbox (bind_var x (Term.lift b))))
+      return (bind_var x b)
     in
     match unfold t with
-    | Patt _ | Wild | TEnv _ | TRef _ -> assert false
+    | Patt _ | Wild | TRef _ -> assert false
     | Plac _
     | Kind
-    | Type | Vari _ | Symb _ | Meta _ -> return t
+    | Db _ | Type | Vari _ | Symb _ | Meta _ -> return t
     | Appl (t, u) ->
         let* t = reduce_coercions c t in let* u = reduce_coercions c u in
         return (mk_Appl (t, u))
@@ -80,9 +80,9 @@
 
 (** [coerce pb c t a b] coerces term [t] from type [a] to type [b] in context
     [c] and problem [pb]. *)
-let rec coerce : problem -> octxt -> term -> term -> term -> term * bool =
+let rec coerce : problem -> ctxt -> term -> term -> term -> term * bool =
   fun pb c t a b ->
-  if Eval.pure_eq_modulo (classic c) a b then (t, false) else
+  if Eval.pure_eq_modulo c a b then (t, false) else
      match Coercion.apply a b t |> reduce_coercions c with
      | None -> unif pb c a b; (t, false)
      | Some u ->
@@ -101,11 +101,7 @@
 (** [type_enforce pb c a] returns a tuple [(a',s)] where [a'] is refined
     term [a] and [s] is a sort (Type or Kind) such that [a'] is of type
     [s]. *)
-<<<<<<< HEAD
-let rec type_enforce : problem -> ctxt -> term -> term * term * bool =
-=======
-and type_enforce : problem -> octxt -> term -> term * term * bool =
->>>>>>> 5dd5ef9e
+and type_enforce : problem -> ctxt -> term -> term * term * bool =
  fun pb c a ->
   if Logger.log_enabled () then log "Type enforce [%a]" term a;
   let a, s, cui = infer pb c a in
