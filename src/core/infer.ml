--- conflicted
+++ resolved
@@ -42,13 +42,8 @@
   if not (Eval.eq_modulo ctx a b) then
     begin
       let c = (ctx,a,b) in
-<<<<<<< HEAD
       p := {!p with to_solve = c::!p.to_solve};
-      if !log_enabled then log_infr (mag "%a") pp_constr c
-=======
-      p.to_solve <- c::p.to_solve;
       if !log_enabled then log_infr (mag "add constraint %a") pp_constr c
->>>>>>> 2f9c5f36
     end
 
 (** Exception that may be raised by type inference. *)
