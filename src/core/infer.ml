--- conflicted
+++ resolved
@@ -36,29 +36,28 @@
   if !log_enabled then log_infr "%a ≔ %a" pp_meta m pp_term (Bindlib.unbox r);
   LibMeta.set p m (Bindlib.unbox (Bindlib.bind_mvar vs r))
 
-(** [conv p ctx a b] adds the the constraint [(ctx,a,b)] in [p], if [a] and
+(** [conv p c a b] adds the the constraint [(c,a,b)] in [p], if [a] and
    [b] are not convertible. *)
-let conv : problem -> ctxt -> term -> term -> unit = fun p ctx a b ->
-  if not (Eval.eq_modulo ctx a b) then
+let conv : problem -> ctxt -> term -> term -> unit = fun p c a b ->
+  if not (Eval.eq_modulo c a b) then
     begin
-      let c = (ctx,a,b) in
-      p.to_solve <- c::p.to_solve;
-      if !log_enabled then log_infr (mag "%a") pp_constr c
+      let cstr = (c,a,b) in p.to_solve <- cstr::p.to_solve;
+      if !log_enabled then log_infr (mag "%a") pp_constr cstr
     end
 
 (** Exception that may be raised by type inference. *)
 exception NotTypable
 
 (*TODO make infer tail-recursive. *)
-(** [infer p ctx t] tries to infer a type for the term [t] in context [ctx],
+(** [infer p c t] tries to infer a type for the term [t] in context [c],
    possibly adding new unification constraints in [p]. The set of
    metavariables of [p] are updated if some metavariables are instantiated or
    created. The returned type is well-sorted if the recorded constraints are
-   satisfied. [ctx] must be well sorted.
+   satisfied. [c] must be well sorted.
 @raise NotTypable when the term is not typable (when encountering an
    abstraction over a kind). *)
-let rec infer : problem -> ctxt -> term -> term = fun p ctx t ->
-  if !log_enabled then log_infr "infer %a%a" pp_ctxt ctx pp_term t;
+let rec infer : problem -> ctxt -> term -> term = fun p c t ->
+  if !log_enabled then log_infr "infer %a%a" pp_ctxt c pp_term t;
   match unfold t with
   | Patt(_,_,_) -> assert false (* Forbidden case. *)
   | TEnv(_,_)   -> assert false (* Forbidden case. *)
@@ -67,51 +66,51 @@
   | TRef(_)     -> assert false (* Forbidden case. *)
 
   (* -------------------
-      ctx ⊢ Type ⇒ Kind  *)
-  | Type        -> mk_Kind
+      c ⊢ Type ⇒ Kind  *)
+  | Type -> mk_Kind
 
   (* ---------------------------------
-      ctx ⊢ Vari(x) ⇒ Ctxt.find x ctx  *)
-  | Vari(x)     ->
-      let a = try Ctxt.type_of x ctx with Not_found -> assert false in
+      c ⊢ Vari(x) ⇒ Ctxt.find x c  *)
+  | Vari x ->
+      let a = try Ctxt.type_of x c with Not_found -> assert false in
       if !log_enabled then log_infr (yel "%a : %a") pp_term t pp_term a;
       a
 
   (* -------------------------------
-      ctx ⊢ Symb(s) ⇒ !(s.sym_type)  *)
-  | Symb(s)     ->
+      c ⊢ Symb(s) ⇒ !(s.sym_type)  *)
+  | Symb s ->
       let a = !(s.sym_type) in
       if !log_enabled then log_infr (yel "%a : %a") pp_term t pp_term a;
       a
 
-  (*  ctx ⊢ a ⇐ Type    ctx, x : a ⊢ b<x> ⇒ s
+  (*  c ⊢ a ⇐ Type    c, x : a ⊢ b<x> ⇒ s
      -----------------------------------------
-                ctx ⊢ Prod(a,b) ⇒ s            *)
-  | Prod(a,b)   ->
+                c ⊢ Prod(a,b) ⇒ s            *)
+  | Prod(a,b) ->
       (* We ensure that [a] is of type [Type]. *)
-      check p ctx a mk_Type;
+      check p c a mk_Type;
       (* We infer the type of the body, first extending the context. *)
-      let (_,b,ctx') = Ctxt.unbind ctx a None b in
-      let s = infer p ctx' b in
+      let (_,b,c') = Ctxt.unbind c a None b in
+      let s = infer p c' b in
       (* We check that [s] is a sort. *)
       begin
         let s = unfold s in
         match s with
         | Type | Kind -> s
-        | _ -> conv p ctx' s mk_Type; mk_Type
+        | _ -> conv p c' s mk_Type; mk_Type
       (* Here, we force [s] to be equivalent to [Type] as there is little
          (no?) chance that it can be a kind. *)
       end
 
-  (*  ctx ⊢ a ⇐ Type    ctx, x : a ⊢ t<x> ⇒ b<x>
+  (*  c ⊢ a ⇐ Type    c, x : a ⊢ t<x> ⇒ b<x>
      --------------------------------------------
-             ctx ⊢ Abst(a,t) ⇒ Prod(a,b)          *)
-  | Abst(a,t)   ->
+             c ⊢ Abst(a,t) ⇒ Prod(a,b)          *)
+  | Abst(a,t) ->
       (* We ensure that [a] is of type [Type]. *)
-      check p ctx a mk_Type;
+      check p c a mk_Type;
       (* We infer the type of the body, first extending the context. *)
-      let (x,t,ctx') = Ctxt.unbind ctx a None t in
-      let b = infer p ctx' t in
+      let (x,t,c') = Ctxt.unbind c a None t in
+      let b = infer p c' t in
       begin
         match unfold b with
         | Kind ->
@@ -120,10 +119,10 @@
         | _ -> mk_Prod(a, Bindlib.unbox (Bindlib.bind_var x (lift b)))
       end
 
-  (*  ctx ⊢ t ⇒ Prod(a,b)    ctx ⊢ u ⇐ a
+  (*  c ⊢ t ⇒ Prod(a,b)    c ⊢ u ⇐ a
      ------------------------------------
-         ctx ⊢ Appl(t,u) ⇒ subst b u      *)
-  | Appl(t,u)   ->
+         c ⊢ Appl(t,u) ⇒ subst b u      *)
+  | Appl(t,u) ->
       (* [get_prod f typ] returns the domain and codomain of [t] if [t] is a
          product. If [t] is a metavariable, then it instantiates it with a
          product calls [get_prod f typ] again. Otherwise, it calls [f typ]. *)
@@ -136,168 +135,75 @@
       in
       let get_prod_whnf = (* assumes that its argument is in whnf *)
         get_prod (fun typ ->
-            let a = LibMeta.make p ctx mk_Type in
+            let a = LibMeta.make p c mk_Type in
             (* We force [b] to be of type [Type] as there is little (no?)
                chance that it can be a kind. *)
-            let b = LibMeta.make_codomain p ctx a in
-            conv p ctx typ (mk_Prod(a,b)); (a,b)) in
+            let b = LibMeta.make_codomain p c a in
+            conv p c typ (mk_Prod(a,b)); (a,b)) in
       let get_prod =
-        get_prod (fun typ -> get_prod_whnf (Eval.whnf ctx typ)) in
-      let (a,b) = get_prod (infer p ctx t) in
-      check p ctx u a;
+        get_prod (fun typ -> get_prod_whnf (Eval.whnf c typ)) in
+      let (a,b) = get_prod (infer p c t) in
+      check p c u a;
       Bindlib.subst b u
 
-  (*  ctx ⊢ t ⇐ a       ctx, x : a := t ⊢ u ⇒ b
+  (*  c ⊢ t ⇐ a       c, x : a := t ⊢ u ⇒ b
      -------------------------------------------
-        ctx ⊢ let x : a ≔ t in u ⇒ subst b t     *)
+        c ⊢ let x : a ≔ t in u ⇒ subst b t     *)
   | LLet(a,t,u) ->
-      check p ctx a mk_Type;
-      check p ctx t a;
+      check p c a mk_Type;
+      check p c t a;
       (* Unbind [u] and enrich context with [x: a ≔ t] *)
-      let (x,u,ctx') = Ctxt.unbind ctx a (Some(t)) u in
-      let b = infer p ctx' u in
+      let (x,u,c') = Ctxt.unbind c a (Some(t)) u in
+      let b = infer p c' u in
       (* Build back the term *)
       let b = Bindlib.unbox (Bindlib.bind_var x (lift b)) in
       mk_LLet(a,t,b)
 
-  (*  ctx ⊢ term_of_meta m e ⇒ a
+  (*  c ⊢ term_of_meta m e ⇒ a
      ----------------------------
-         ctx ⊢ Meta(m,e) ⇒ a      *)
-  | Meta(m,ts)   ->
+         c ⊢ Meta(m,e) ⇒ a      *)
+  | Meta(m,ts) ->
       (* The type of [Meta(m,ts)] is the same as the one obtained by applying
          to [ts] a new symbol having the same type as [m]. *)
       let s = Term.create_sym (Sign.current_path()) Privat Const
                 Eager true ("?" ^ LibMeta.name m) !(m.meta_type) [] in
-      infer p ctx
+      infer p c
         (Array.fold_left (fun acc t -> mk_Appl(acc,t)) (mk_Symb s) ts)
 
-(** [check ctx t a] checks that the term [t] has type [a] in context [ctx],
-   possibly adding new unification constraints in [p]. [ctx] must be
+(** [check c t a] checks that the term [t] has type [a] in context [c],
+   possibly adding new unification constraints in [p]. [c] must be
    well-formed and [a] well-sorted.
 @raise NotTypable when the term is not typable (when encountering an
    abstraction over a kind). *)
-and check : problem -> ctxt -> term -> term -> unit = fun p ctx t a ->
-  if !log_enabled then log_infr "check %a" pp_typing (ctx,t,a);
-<<<<<<< HEAD
-  conv ctx (infer ctx t) a
-
-(** [infer_noexn cs ctx t] returns [None] if the type of [t] in context [ctx]
-   and constraints [cs] cannot be infered, or [Some(a,cs')] where [a] is some
-   type of [t] in the context [ctx] if the constraints [cs'] are satisfiable
-   (which may not be the case). [ctx] must well sorted. *)
-let infer_noexn : constr list -> ctxt -> term -> (term * constr list) option =
-  fun cs ctx t ->
-  Stdlib.(constraints := cs);
-  let res =
-    try
-      if !log_enabled then log_hndl (blu "infer %a%a") pp_ctxt ctx pp_term t;
-      let a = time_of (fun () -> infer ctx t) in
-      let cs = Stdlib.(!constraints) in
-      if !log_enabled then log_hndl (blu "%a%a") pp_term a pp_constrs cs;
-      Some (a, cs)
-    with NotTypable -> None
-  in Stdlib.(constraints := []); res
-
-(** [check_noexn cs ctx t a] returns [None] if [t] does not have type [a] in
-   context [ctx] and constraints [cs], and [Some(cs')] where [cs'] is a list
-   of constraints under which [t] may have type [a] (but constraints may be
-   unsatisfiable). The context [ctx] and the type [a] must be well sorted. *)
-let check_noexn : constr list -> ctxt -> term -> term -> constr list option =
-  fun cs ctx t a ->
-  Stdlib.(constraints := cs);
-  let res =
-    try
-      if !log_enabled then log_hndl (blu "check %a") pp_typing (ctx,t,a);
-      time_of (fun () -> check ctx t a);
-      let cs = Stdlib.(!constraints) in
-      if !log_enabled && cs <> [] then log_hndl (blu "%a") pp_constrs cs;
-      Some cs
-    with NotTypable -> None
-  in Stdlib.(constraints := []); res
-
-(** Type for unification constraints solvers. *)
-type solver = problem -> constr list option
-
-(** [infer solve pos ctx t] returns a type for [t] in context [ctx] if there
-   is one, using the constraint solver [solve].
-@raise Fatal otherwise. [ctx] must well sorted. *)
-let infer : solver -> Pos.popt -> ctxt -> term -> term =
-  fun solve_noexn pos ctx t ->
-  match infer_noexn [] ctx t with
-  | None -> fatal pos "[%a] is not typable." pp_term t
-  | Some(a, to_solve) ->
-      let to_solve = List.rev to_solve in
-      match solve_noexn {empty_problem with to_solve} with
-      | None -> fatal pos "[%a] is not typable." pp_term t
-      | Some [] -> a
-      | Some cs ->
-          List.iter (wrn pos "Cannot solve %a.\n" pp_constr) cs;
-          fatal pos "Failed to infer the type of %a." pp_term t
-
-(** [check pos ctx t a] checks that [t] has type [a] in context [ctx],
-using the constraint solver [solve].
-@raise Fatal otherwise. [ctx] must well sorted. *)
-let check : solver -> Pos.popt -> ctxt -> term -> term -> unit =
-  fun solve_noexn pos ctx t a ->
-  match check_noexn [] ctx t a with
-  | None -> fatal pos "[%a] does not have type [%a]." pp_term t pp_term a
-  | Some(to_solve) ->
-      let to_solve = List.rev to_solve in
-      match solve_noexn {empty_problem with to_solve} with
-      | None -> fatal pos "[%a] does not have type [%a]." pp_term t pp_term a
-      | Some [] -> ()
-      | Some cs ->
-          List.iter (wrn pos "Cannot solve %a.\n" pp_constr) cs;
-          fatal pos "Failed to check %a." pp_typing (ctx,t,a)
-
-(** [check_sort pos ctx t] checks that [t] has type [Type] or [Kind] in
-   context [ctx], using the constraint solver [solve].
-@raise Fatal otherwise. [ctx] must well sorted. *)
-let check_sort : solver -> Pos.popt -> ctxt -> term -> unit
-  = fun solve_noexn pos ctx t ->
-  match infer_noexn [] ctx t with
-  | None -> fatal pos "[%a] is not typable." pp_term t
-  | Some(a, to_solve) ->
-      let to_solve = List.rev to_solve in
-      match solve_noexn {empty_problem with to_solve} with
-      | None -> fatal pos "[%a] is not typable." pp_term t
-      | Some ((_::_) as cs) ->
-          List.iter (wrn pos "Cannot solve %a.\n" pp_constr) cs;
-          fatal pos "Failed to infer the type of %a." pp_term a
-      | Some [] ->
-          match unfold a with
-          | Type | Kind -> ()
-          | _ -> fatal pos "[%a] has type [%a] and not a sort."
-                   pp_term t pp_term a
-=======
-  conv p ctx (infer p ctx t) a
-
-(** [infer_noexn p ctx t] returns [None] if the type of [t] in context [ctx]
+and check : problem -> ctxt -> term -> term -> unit = fun p c t a ->
+  if !log_enabled then log_infr "check %a" pp_typing (c,t,a);
+  conv p c (infer p c t) a
+
+(** [infer_noexn p c t] returns [None] if the type of [t] in context [c]
    cannot be inferred, or [Some a] where [a] is some type of [t] in the
-   context [ctx], possibly adding new constraints in [p]. The metavariables of
-   [p] are updated when a metavariable is instantiated or created. [ctx] must
+   context [c], possibly adding new constraints in [p]. The metavariables of
+   [p] are updated when a metavariable is instantiated or created. [c] must
    be well sorted. *)
-let infer_noexn : problem -> ctxt -> term -> term option = fun p ctx t ->
+let infer_noexn : problem -> ctxt -> term -> term option = fun p c t ->
   try
     if !log_enabled then
-      log_hndl (blu "infer_noexn %a%a") pp_ctxt ctx pp_term t;
-    let a = time_of (fun () -> infer p ctx t) in
+      log_hndl (blu "infer_noexn %a%a") pp_ctxt c pp_term t;
+    let a = time_of (fun () -> infer p c t) in
     if !log_enabled then
       log_hndl (blu "result of infer_noexn:\n%a%a")
         pp_term a pp_constrs p.to_solve;
     Some a
   with NotTypable -> None
 
-(** [check_noexn p ctx t a] tells whether the term [t] has type [a] in the
-   context [ctx], possibly adding new constraints in |p]. The metavariables of
+(** [check_noexn p c t a] tells whether the term [t] has type [a] in the
+   context [c], possibly adding new constraints in |p]. The metavariables of
    [p] are updated when a metavariable is instantiated or created. The context
-   [ctx] and the type [a] must be well sorted. *)
-let check_noexn : problem -> ctxt -> term -> term -> bool = fun p ctx t a ->
+   [c] and the type [a] must be well sorted. *)
+let check_noexn : problem -> ctxt -> term -> term -> bool = fun p c t a ->
   try
-    if !log_enabled then log_hndl (blu "check_noexn %a") pp_typing (ctx,t,a);
-    time_of (fun () -> check p ctx t a);
+    if !log_enabled then log_hndl (blu "check_noexn %a") pp_typing (c,t,a);
+    time_of (fun () -> check p c t a);
     if !log_enabled && p.to_solve <> [] then
       log_hndl (blu "result of check_noexn:%a") pp_constrs p.to_solve;
     true
-  with NotTypable -> false
->>>>>>> 4d12e7dd
+  with NotTypable -> false