--- conflicted
+++ resolved
@@ -196,22 +196,15 @@
    be well sorted. *)
 let infer_noexn : problem -> ctxt -> term -> term option = fun p c t ->
   try
-<<<<<<< HEAD
-    if !log_enabled then
-      log_hndl (blu "infer_noexn %a%a") pp_ctxt c pp_term t;
+    if Logger.log_enabled () then
+      log_hndl (Color.blu "infer_noexn %a%a") pp_ctxt c pp_term t;
     let a = time_of "infer" (fun () -> infer 0 p c t) in
-    if !log_enabled then log_hndl (blu "result of infer_noexn: %a") pp_term a;
-=======
-    if Logger.log_enabled () then
-      log_hndl (Color.blu "infer_noexn %a%a") pp_ctxt c pp_term t;
-    let a = time_of (fun () -> infer 0 p c t) in
     if Logger.log_enabled () then
       log_hndl (Color.blu "@[<v2>@[result of infer_noexn:@ %a@]%a@]")
         pp_term a
         (fun fmt constraints -> if constraints <> [] then
           Format.fprintf fmt ";@ @[constraints:@ %a@]" pp_constrs constraints)
         !p.to_solve;
->>>>>>> d5d876ca
     Some a
   with NotTypable -> None
 
@@ -221,16 +214,11 @@
    [c] and the type [a] must be well sorted. *)
 let check_noexn : problem -> ctxt -> term -> term -> bool = fun p c t a ->
   try
-<<<<<<< HEAD
-    if !log_enabled then log_hndl (blu "check_noexn %a") pp_typing (c,t,a);
+    if Logger.log_enabled () then
+      log_hndl (Color.blu "check_noexn %a") pp_typing (c, t, a);
     time_of "check" (fun () -> check 0 p c t a);
-=======
-    if Logger.log_enabled () then
-      log_hndl (Color.blu "check_noexn %a") pp_typing (c, t, a);
-    time_of (fun () -> check 0 p c t a);
     if Logger.log_enabled () && !p.to_solve <> [] then
       log_hndl (Color.blu "result of check_noexn:%a") pp_constrs !p.to_solve;
->>>>>>> d5d876ca
     true
   with NotTypable -> false
 
