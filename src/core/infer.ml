(** Generating constraints for type inference and type checking. *)

open Timed
open Common
open Error
open Term
open Print
<<<<<<< HEAD
open Lplib
=======
open Debug
open Lplib.Extra
>>>>>>> c05332eb

(** Logging function for typing. *)
let log_infr = new_logger 'i' "infr" "type inference/checking"
let log_infr = log_infr.logger

(** [type_app a ts] returns [Some(u)] where [u] is a type of [add_args x ts]
   where [x] is any term of type [a] if [x] can be applied to at least
   [List.length ts] arguments, and [None] otherwise. *)
let rec type_app : ctxt -> term -> term list -> term option = fun ctx a ts ->
  match Eval.whnf ctx a, ts with
  | Prod(_,b), t::ts -> type_app ctx (Bindlib.subst b t) ts
  | _, [] -> Some a
  | _, _ -> None

(** Accumulated constraints. *)
let constraints = Stdlib.ref []

(** Function adding a constraint. *)
let conv ctx a b =
  if not (List.mem_sorted LibTerm.cmp_constr (ctx,a,b)
            Stdlib.(!constraints)) && not (Eval.eq_modulo ctx a b) then
    begin
      if !log_enabled then log_infr (yel "add %a") pp_constr (ctx,a,b);
      Stdlib.(constraints :=
                Lplib.List.insert LibTerm.cmp_constr (ctx,a,b) !constraints)
    end

(** Exception that may be raised by type inference. *)
exception NotTypable

(** [infer ctx t] tries to infer a type for the term [t] in context [ctx],
   possibly under some constraints recorded in [constraints] using [conv]. The
   returned type is well-sorted if the recorded constraints are
   satisfied. [ctx] must be well sorted.
@raise NotTypable when the term is not typable (when encountering an
   abstraction over a kind). *)
let rec infer : ctxt -> term -> term = fun ctx t ->
  if !log_enabled then log_infr "infer %a%a" pp_ctxt ctx pp_term t;
  match unfold t with
  | Patt(_,_,_) -> assert false (* Forbidden case. *)
  | TEnv(_,_)   -> assert false (* Forbidden case. *)
  | Kind        -> assert false (* Forbidden case. *)
  | Wild        -> assert false (* Forbidden case. *)
  | TRef(_)     -> assert false (* Forbidden case. *)

  (* -------------------
      ctx ⊢ Type ⇒ Kind  *)
  | Type        -> Kind

  (* ---------------------------------
      ctx ⊢ Vari(x) ⇒ Ctxt.find x ctx  *)
  | Vari(x)     ->
      let a = try Ctxt.type_of x ctx with Not_found -> assert false in
      if !log_enabled then log_infr (yel "%a : %a") pp_term t pp_term a;
      a

  (* -------------------------------
      ctx ⊢ Symb(s) ⇒ !(s.sym_type)  *)
  | Symb(s)     ->
      let a = !(s.sym_type) in
      if !log_enabled then log_infr (yel "%a : %a") pp_term t pp_term a;
      a

  (*  ctx ⊢ a ⇐ Type    ctx, x : a ⊢ b<x> ⇒ s
     -----------------------------------------
                ctx ⊢ Prod(a,b) ⇒ s            *)
  | Prod(a,b)   ->
      (* We ensure that [a] is of type [Type]. *)
      check ctx a Type;
      (* We infer the type of the body, first extending the context. *)
      let (_,b,ctx') = Ctxt.unbind ctx a None b in
      let s = infer ctx' b in
      (* We check that [s] is a sort. *)
      begin
        let s = unfold s in
        match s with
        | Type | Kind -> s
        | _           -> conv ctx' s Type; Type
      (* Here, we force [s] to be equivalent to [Type] as there is little
         chance (no?) that it can be a kind. FIXME? *)
      end

  (*  ctx ⊢ a ⇐ Type    ctx, x : a ⊢ t<x> ⇒ b<x>
     --------------------------------------------
             ctx ⊢ Abst(a,t) ⇒ Prod(a,b)          *)
  | Abst(a,t)   ->
      (* We ensure that [a] is of type [Type]. *)
      check ctx a Type;
      (* We infer the type of the body, first extending the context. *)
      let (x,t,ctx') = Ctxt.unbind ctx a None t in
      let b = infer ctx' t in
      begin
        match unfold b with
        | Kind ->
            wrn None "Abstraction on [%a] is not allowed." Print.pp_term t;
            raise NotTypable
        | _ -> Prod(a, Bindlib.unbox (Bindlib.bind_var x (lift b)))
      end

  (*  ctx ⊢ t ⇒ Prod(a,b)    ctx ⊢ u ⇐ a
     ------------------------------------
         ctx ⊢ Appl(t,u) ⇒ subst b u      *)
  | Appl(t,u)   ->
      (* We first infer a product type for [t]. *)
      let (a,b) =
        let c = Eval.whnf ctx (infer ctx t) in
        match c with
        | Prod(a,b) -> (a,b)
        | _         ->
            let a = LibTerm.make_meta ctx Type in
            (* Here, we force [b] to be of type [Type] as there is little
               (no?) chance that it can be a kind. FIXME? *)
            let b = LibTerm.make_meta_codomain ctx a in
            conv ctx c (Prod(a,b)); (a,b)
      in
      (* We then check the type of [u] against the domain type. *)
      check ctx u a;
      (* We produce the returned type. *)
      Bindlib.subst b u

  (*  ctx ⊢ t ⇐ a       ctx, x : a := t ⊢ u ⇒ b
     -------------------------------------------
        ctx ⊢ let x : a ≔ t in u ⇒ subst b t     *)
  | LLet(a,t,u) ->
      check ctx a Type;
      check ctx t a;
      (* Unbind [u] and enrich context with [x: a ≔ t] *)
      let (x,u,ctx') = Ctxt.unbind ctx a (Some(t)) u in
      let b = infer ctx' u in
      (* Build back the term *)
      let b = Bindlib.unbox (Bindlib.bind_var x (lift b)) in
      Bindlib.subst b t

  (*  ctx ⊢ term_of_meta m e ⇒ a
     ----------------------------
         ctx ⊢ Meta(m,e) ⇒ a      *)
  | Meta(m,ts)   ->
      (* The type of [Meta(m,ts)] is the same as the one obtained by applying
         to [ts] a new symbol having the same type as [m]. *)
      let s = Term.create_sym (Sign.current_sign()).sign_path
                Privat Defin Eager false (Meta.name m) !(m.meta_type) [] in
      infer ctx (Array.fold_left (fun acc t -> Appl(acc,t)) (Symb s) ts)

(** [check ctx t a] checks that the term [t] has type [a] in context
   [ctx], possibly under some constraints recorded in [constraints] using
   [conv]. [ctx] must be well-formed and [a] well-sorted. This function never
   fails (but constraints may be unsatisfiable). *)
and check : ctxt -> term -> term -> unit = fun ctx t a ->
  if !log_enabled then
    log_infr "check %a%a\n: %a" pp_ctxt ctx pp_term t pp_term a;
  conv ctx (infer ctx t) a

(** [infer_noexn cs ctx t] returns [None] if the type of [t] in context [ctx]
   and constraints [cs] cannot be infered, or [Some(a,cs')] where [a] is some
   type of [t] in the context [ctx] if the constraints [cs'] are satisfiable
   (which may not be the case). [ctx] must well sorted. *)
let infer_noexn : constr list -> ctxt -> term -> (term * constr list) option =
  fun cs ctx t ->
  Stdlib.(constraints := cs);
  let res =
    try
      let a = infer ctx t in
      let cs = Stdlib.(!constraints) in
      (if !log_enabled then
        let cond oc c = Format.fprintf oc "\n  if %a" pp_constr c in
        log_infr (gre "infer %a : %a%a")
          pp_term t pp_term a (List.pp cond "") cs);
      Some (a,cs)
    with NotTypable -> None
  in Stdlib.(constraints := []); res

(** [check_noexn cs ctx t a] returns [None] if [t] does not have type [a] in
   context [ctx] and constraints [cs], and [Some(cs')] where [cs'] is a list
   of constraints under which [t] may have type [a] (but constraints may be
   unsatisfiable). The context [ctx] and the type [a] must be well sorted. *)
let check_noexn : constr list -> ctxt -> term -> term -> constr list option =
  fun cs ctx t a ->
  Stdlib.(constraints := cs);
  let res =
    try
      check ctx t a;
      let cs = Stdlib.(!constraints) in
      (if !log_enabled then
        let cond oc c = Format.fprintf oc "\n  if %a" pp_constr c in
        log_infr (gre "check %a\n: %a%a")
          pp_term t pp_term a (List.pp cond "") cs);
      Some cs
    with NotTypable -> None
  in Stdlib.(constraints := []); res

(** Type for unification constraints solvers. *)
type solver = problem -> constr list option

(** [infer solve pos ctx t] returns a type for [t] in context [ctx] if there
   is one, using the constraint solver [solve].
@raise Fatal otherwise. [ctx] must well sorted. *)
let infer : solver -> Pos.popt -> ctxt -> term -> term =
  fun solve_noexn pos ctx t ->
  match infer_noexn [] ctx t with
  | None -> fatal pos "[%a] is not typable." pp_term t
  | Some(a, to_solve) ->
      match solve_noexn {empty_problem with to_solve} with
      | None -> fatal pos "[%a] is not typable." pp_term t
      | Some [] -> a
      | Some cs ->
          List.iter (wrn pos "Cannot solve [%a].\n" pp_constr) cs;
          fatal pos "[%a] is not typable." pp_term a

(** [check pos ctx t a] checks that [t] has type [a] in context [ctx],
using the constraint solver [solve].
@raise Fatal otherwise. [ctx] must well sorted. *)
let check : solver -> Pos.popt -> ctxt -> term -> term -> unit =
  fun solve_noexn pos ctx t a ->
  match check_noexn [] ctx t a with
  | None -> fatal pos "[%a] does not have type [%a]." pp_term t pp_term a
  | Some(to_solve) ->
      match solve_noexn {empty_problem with to_solve} with
      | None -> fatal pos "[%a] does not have type [%a]." pp_term t pp_term a
      | Some [] -> ()
      | Some cs ->
          List.iter (wrn pos "Cannot solve [%a].\n" pp_constr) cs;
          fatal pos "[%a] does not have type [%a]." pp_term t pp_term a

(** [check_sort pos ctx t] checks that [t] has type [Type] or [Kind] in
   context [ctx], using the constraint solver [solve].
@raise Fatal otherwise. [ctx] must well sorted. *)
let check_sort : solver -> Pos.popt -> ctxt -> term -> unit
  = fun solve_noexn pos ctx t ->
  match infer_noexn [] ctx t with
  | None -> fatal pos "[%a] is not typable." pp_term t
  | Some(a, to_solve) ->
      match solve_noexn {empty_problem with to_solve} with
      | None -> fatal pos "[%a] is not typable." pp_term t
      | Some ((_::_) as cs) ->
          List.iter (wrn pos "Cannot solve [%a].\n" pp_constr) cs;
          fatal pos "[%a] is not typable." pp_term a
      | Some [] ->
          match unfold a with
          | Type | Kind -> ()
          | _ -> fatal pos "[%a] has type [%a] and not a sort."
                   pp_term t pp_term a<|MERGE_RESOLUTION|>--- conflicted
+++ resolved
@@ -5,12 +5,9 @@
 open Error
 open Term
 open Print
-<<<<<<< HEAD
+open Debug
 open Lplib
-=======
-open Debug
-open Lplib.Extra
->>>>>>> c05332eb
+open Extra
 
 (** Logging function for typing. *)
 let log_infr = new_logger 'i' "infr" "type inference/checking"
