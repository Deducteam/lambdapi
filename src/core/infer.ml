--- conflicted
+++ resolved
@@ -1,7 +1,6 @@
 open Common
 open Pos
 open Lplib
-<<<<<<< HEAD
 open Timed
 open Term
 
@@ -126,7 +125,8 @@
                    the term. *)
                 let preqs_vars, defn = Bindlib.unmbind defn in
                 let defn =
-                  Eval.whnf_beta (add_args defn (Array.to_list metas))
+                  Eval.whnf
+                    ~rewrite:false ctx (add_args defn (Array.to_list metas))
                 in
                 unif pb ctx t metas.(source - 1);
                 unif pb ctx b range;
@@ -380,212 +380,4 @@
 
 (** A refiner without coercion generator nor unification. *)
 module Bare =
-  Make(struct let coercions = [] let solve _ = false end)
-=======
-open Extra
-
-(** Logging function for typing. *)
-let log_infr = new_logger 'i' "infr" "type inference/checking"
-let log_infr = log_infr.logger
-
-(** Given a meta [m] of type [Πx1:a1,..,Πxn:an,b], [set_to_prod p m] sets [m]
-   to a product term of the form [Πy:m1[x1;..;xn],m2[x1;..;xn;y]] with [m1]
-   and [m2] fresh metavariables, and adds these metavariables to [p]. *)
-let set_to_prod : problem -> meta -> unit = fun p m ->
-  let n = m.meta_arity in
-  let env, s = Env.of_prod_nth [] n !(m.meta_type) in
-  let vs = Env.vars env in
-  let xs = Array.map _Vari vs in
-  (* domain *)
-  let u1 = Env.to_prod env _Type in
-  let m1 = LibMeta.fresh p u1 n in
-  let a = _Meta m1 xs in
-  (* codomain *)
-  let y = new_tvar "y" in
-  let env' = Env.add y (_Meta m1 xs) None env in
-  let u2 = Env.to_prod env' (lift s) in
-  let m2 = LibMeta.fresh p u2 (n+1) in
-  let b = Bindlib.bind_var y (_Meta m2 (Array.append xs [|_Vari y|])) in
-  (* result *)
-  let r = _Prod a b in
-  if !log_enabled then log_infr "%a ≔ %a" pp_meta m pp_term (Bindlib.unbox r);
-  LibMeta.set p m (Bindlib.unbox (Bindlib.bind_mvar vs r))
-
-(** [conv p c a b] adds the the constraint [(c,a,b)] in [p], if [a] and
-   [b] are not convertible. *)
-let conv : problem -> ctxt -> term -> term -> unit = fun p c a b ->
-  if not (Eval.eq_modulo c a b) then
-    (let cstr = (c,a,b) in
-     p := {!p with to_solve = cstr::!p.to_solve};
-     if !log_enabled then log_infr (mag "add %a") pp_constr cstr)
-
-(** Exception that may be raised by type inference. *)
-exception NotTypable
-
-(*TODO make infer tail-recursive. *)
-(** [infer p c t] tries to infer a type for the term [t] in context [c],
-   possibly adding new unification constraints in [p]. The set of
-   metavariables of [p] are updated if some metavariables are instantiated or
-   created. The returned type is well-sorted if the recorded constraints are
-   satisfied. [c] must be well sorted.
-@raise NotTypable when the term is not typable (when encountering an
-   abstraction over a kind). *)
-let rec infer : problem -> ctxt -> term -> term = fun p c t ->
-  if !log_enabled then log_infr "infer %a%a" pp_ctxt c pp_term t;
-  match unfold t with
-  | Patt(_,_,_) -> assert false (* Forbidden case. *)
-  | TEnv(_,_)   -> assert false (* Forbidden case. *)
-  | Kind        -> assert false (* Forbidden case. *)
-  | Wild        -> assert false (* Forbidden case. *)
-  | TRef(_)     -> assert false (* Forbidden case. *)
-
-  (* -------------------
-      c ⊢ Type ⇒ Kind  *)
-  | Type -> mk_Kind
-
-  (* ---------------------------------
-      c ⊢ Vari x ⇒ Ctxt.type_of x c  *)
-  | Vari x ->
-      let a = try Ctxt.type_of x c with Not_found -> assert false in
-      if !log_enabled then log_infr (yel "%a : %a") pp_term t pp_term a;
-      a
-
-  (* -------------------------------
-      c ⊢ Symb s ⇒ !(s.sym_type)  *)
-  | Symb s ->
-      let a = !(s.sym_type) in
-      if !log_enabled then log_infr (yel "%a : %a") pp_term t pp_term a;
-      a
-
-  (*  c ⊢ a ⇐ Type    c, x:a ⊢ b ⇒ s in {Type,Kind}
-     -----------------------------------------
-                c ⊢ Prod(a,b) ⇒ s            *)
-  | Prod(a,b) ->
-      check p c a mk_Type;
-      let _,b,c' = Ctxt.unbind c a None b in
-      let s = infer p c' b in
-      begin match unfold s with
-      | (Type | Kind) as s -> s
-      | _ -> conv p c' s mk_Type; mk_Type
-      (* Here, we force [s] to be equivalent to [Type] as there is little
-         (no?) chance that it can be a kind. *)
-      end
-
-  (*  c ⊢ a ⇐ Type    c, x:a ⊢ t ⇒ b   b ≠ Kind
-     --------------------------------------------
-             c ⊢ Abst(a,t) ⇒ Prod(a,b)          *)
-  | Abst(a,t) ->
-      check p c a mk_Type;
-      let x,t,c' = Ctxt.unbind c a None t in
-      let b = infer p c' t in
-      begin match unfold b with
-      | Kind ->
-          wrn None "Abstraction on [%a] is not allowed." Print.pp_term t;
-          raise NotTypable
-      | _ -> mk_Prod(a, Bindlib.unbox (Bindlib.bind_var x (lift b)))
-      end
-
-  (*  c ⊢ t ⇒ Prod(a,b)    c ⊢ u ⇐ a
-     ------------------------------------
-         c ⊢ Appl(t,u) ⇒ subst b u      *)
-  | Appl(t,u) ->
-      (* [get_prod f typ] returns the domain and codomain of [t] if [t] is a
-         product. If [t] is a metavariable, then it instantiates it with a
-         product and calls [get_prod f typ] again. Otherwise, it calls [f
-         typ]. *)
-      let rec get_prod f typ =
-        if !log_enabled then log_infr "get_prod %a" pp_term typ;
-        match unfold typ with
-        | Prod(a,b) -> (a,b)
-        | Meta(m,_) -> set_to_prod p m; get_prod f typ
-        | _ -> f typ
-      in
-      let get_prod_whnf = (* assumes that its argument is in whnf *)
-        get_prod (fun typ ->
-            let a = LibMeta.make p c mk_Type in
-            (* We force [b] to be of type [Type] as there is little (no?)
-               chance that it can be a kind. *)
-            let b = LibMeta.make_codomain p c a in
-            conv p c typ (mk_Prod(a,b)); (a,b)) in
-      let get_prod =
-        get_prod (fun typ -> get_prod_whnf (Eval.whnf c typ)) in
-      let a, b = get_prod (infer p c t) in
-      check p c u a;
-      Bindlib.subst b u
-
-  (* c ⊢ t ⇐ a   c, x:a ≔ t ⊢ u ⇒ b   c, x:a ≔ t ⊢ b : s in {Type,Kind}
-     ------------------------------------------------------------------
-        c ⊢ let x:a ≔ t in u ⇒ let x:a ≔ t in b
-
-     See Pure type systems with definitions, P. Severi and E. Poll,
-     LFCS 1994, http://doi.org/10.1007/3-540-58140-5_30. *)
-  | LLet(a,t,u) ->
-      check p c a mk_Type;
-      check p c t a;
-      let x,u,c' = Ctxt.unbind c a (Some t) u in
-      let b = infer p c' u in
-      begin match unfold b with
-      | Kind ->
-          wrn None "Abstraction on [%a] is not allowed." Print.pp_term u;
-          raise NotTypable
-      | _ ->
-          let s = infer p c' b in
-          begin match unfold s with
-          | Type | Kind -> ()
-          | _ -> conv p c' s mk_Type
-          (* Here, we force [s] to be equivalent to [Type] as there is little
-             (no?) chance that it can be a kind. *)
-          end;
-          let b = Bindlib.unbox (Bindlib.bind_var x (lift b)) in
-          mk_LLet(a,t,b)
-      end
-
-  (*  c ⊢ term_of_meta m ts ⇒ a
-     ----------------------------
-         c ⊢ Meta(m,ts) ⇒ a      *)
-  | Meta(m,ts) ->
-      (* The type of [Meta(m,ts)] is the same as the one obtained by applying
-         to [ts] a new symbol having the same type as [m]. *)
-      let s = Term.create_sym (Sign.current_path()) Privat Const
-                Eager true ("?" ^ LibMeta.name m) !(m.meta_type) [] in
-      infer p c
-        (Array.fold_left (fun acc t -> mk_Appl(acc,t)) (mk_Symb s) ts)
-
-(** [check c t a] checks that the term [t] has type [a] in context [c],
-   possibly adding new unification constraints in [p]. [c] must be
-   well-formed and [a] well-sorted.
-@raise NotTypable when the term is not typable (when encountering an
-   abstraction over a kind). *)
-and check : problem -> ctxt -> term -> term -> unit = fun p c t a ->
-  if !log_enabled then log_infr "check %a" pp_typing (c,t,a);
-  conv p c (infer p c t) a
-
-(** [infer_noexn p c t] returns [None] if the type of [t] in context [c]
-   cannot be inferred, or [Some a] where [a] is some type of [t] in the
-   context [c], possibly adding new constraints in [p]. The metavariables of
-   [p] are updated when a metavariable is instantiated or created. [c] must
-   be well sorted. *)
-let infer_noexn : problem -> ctxt -> term -> term option = fun p c t ->
-  try
-    if !log_enabled then
-      log_hndl (blu "infer_noexn %a%a") pp_ctxt c pp_term t;
-    let a = time_of (fun () -> infer p c t) in
-    if !log_enabled then
-      log_hndl (blu "result of infer_noexn:\n%a%a")
-        pp_term a pp_constrs !p.to_solve;
-    Some a
-  with NotTypable -> None
-
-(** [check_noexn p c t a] tells whether the term [t] has type [a] in the
-   context [c], possibly adding new constraints in |p]. The metavariables of
-   [p] are updated when a metavariable is instantiated or created. The context
-   [c] and the type [a] must be well sorted. *)
-let check_noexn : problem -> ctxt -> term -> term -> bool = fun p c t a ->
-  try
-    if !log_enabled then log_hndl (blu "check_noexn %a") pp_typing (c,t,a);
-    time_of (fun () -> check p c t a);
-    if !log_enabled && !p.to_solve <> [] then
-      log_hndl (blu "result of check_noexn:%a") pp_constrs !p.to_solve;
-    true
-  with NotTypable -> false
->>>>>>> 326d9873
+  Make(struct let coercions = [] let solve _ = false end)