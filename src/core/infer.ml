(** Type inference and checking *)

open Common
open Lplib
open Term
open Timed
open Print

(** Logging function for typing. *)
let log = Logger.make 'i' "infr" "type inference/checking"
let log = log.pp

<<<<<<< HEAD
(** Exception that may be raised by type inference. *)
exception NotTypable

(** [unif pb c a b] solves the unification problem [c ⊢ a ≡ b]. Current
    implementation collects constraints in {!val:constraints} then solves
    them at the end of type checking. *)
let unif : problem -> ctxt -> term -> term -> unit =
 fun pb c a b ->
 if not (Eval.pure_eq_modulo c a b) then
=======
(* Optimised context *)
type octxt = ctxt * bctxt
let boxed = snd
let classic = fst
let extend (cctx, bctx) v ?def ty =
  ((v, ty, def) :: cctx, (v, lift ty, Option.map lift def) :: bctx)

let unbox = Bindlib.unbox

(** Exception that may be raised by type inference. *)
exception NotTypable

(** [unif p c a b] adds the constraint [c |- a==b] in [p] if [a] is not
    convertible to [b]. *)
let unif : problem -> octxt -> term -> term -> unit = fun pb c a b ->
 if not (Eval.pure_eq_modulo (classic c) a b) then
>>>>>>> bd45582b
 (* NOTE: eq_modulo is used because the unification algorithm counts on
    the fact that no constraint is added in some cases (see test
    "245b.lp"). We may however want to reduce the number of calls to
    [eq_modulo]. *)
   begin
     if Logger.log_enabled () then
<<<<<<< HEAD
       log (Color.yel "add constraint %a") constr (c, a, b);
     pb := {!pb with to_solve = (c, a, b) :: !pb.to_solve}
=======
       log (Color.yel "add constraint %a") constr (classic c, a, b);
     pb := {!pb with to_solve = (classic c, a, b) :: !pb.to_solve}
>>>>>>> bd45582b
   end

(** {1 Handling coercions} *)

(** [reduce_coercions c t] tries to reduce coercions that are in term [t]. The
    reduction is attempted bottom up: first simplify leaves then go up to the
    root. It returns [None] if some coercions couldn't be simplified, and
    [Some t] where [t] is the simplified term otherwise. *)
let rec reduce_coercions : ctxt -> term -> term option = fun c t ->
  (* Some bindings *)
  let open Option.Monad in
  let is_coercion = function
    | Symb s when s == Coercion.coerce -> true
    | _ -> false
  in
  let (hd, args) = get_args t in
  if is_coercion hd then
    let* args = List.map (reduce_coercions c) args |> List.sequence_opt in
    (* Try to reduce: if there's still a coercion, quit *)
    let reduct = Eval.whnf c (add_args hd args) in
    let hd, args = get_args reduct in
    if is_coercion hd then None else reduce_coercions c (add_args hd args)
  else
    (* If the term is not a coercion, simplify subterms. *)
    let reduce_coercions_binder b =
      let x, b = unbind b in
      let* b = reduce_coercions c b in
      return (bind_var x b)
    in
    match unfold t with
    | Patt _ | Wild | TRef _ -> assert false
    | Plac _
    | Kind
    | Db _ | Type | Vari _ | Symb _ | Meta _ -> return t
    | Appl (t, u) ->
        let* t = reduce_coercions c t in let* u = reduce_coercions c u in
        return (mk_Appl (t, u))
    | Abst (a, b) ->
        let* a = reduce_coercions c a in
        let* b = reduce_coercions_binder b in
        return (mk_Abst (a, b))
    | Prod (a, b) ->
        let* a = reduce_coercions c a in
        let* b = reduce_coercions_binder b in
        return (mk_Prod (a, b))
    | LLet (a, e, b) ->
        let* a = reduce_coercions c a in
        let* e = reduce_coercions c e in
        let* b = reduce_coercions_binder b in
        return (mk_LLet (a, e, b))

(** [coerce pb c t a b] coerces term [t] from type [a] to type [b] in context
    [c] and problem [pb]. *)
let rec coerce : problem -> ctxt -> term -> term -> term -> term * bool =
  fun pb c t a b ->
  if Eval.pure_eq_modulo c a b then (t, false) else
     match Coercion.apply a b t |> reduce_coercions c with
     | None -> unif pb c a b; (t, false)
     | Some u ->
         if Logger.log_enabled () then
           log "Coerced [%a : %a <: %a : %a]" term t term a term u term b;
      (* Type check reduced again to replace holes *)
         let u, _, _ = infer pb c u in
         (u, true)

(** {1 Other rules} *)

(** NOTE: functions {!val:type_enforce}, {!val:force} and {!val:infer}
    return a boolean which is true iff the typechecked term has been
    modified. It allows to bypass reconstruction of some terms. *)

(** [type_enforce pb c a] returns a tuple [(a',s)] where [a'] is refined
    term [a] and [s] is a sort (Type or Kind) such that [a'] is of type
    [s]. *)
and type_enforce : problem -> ctxt -> term -> term * term * bool =
 fun pb c a ->
  if Logger.log_enabled () then log "Type enforce [%a]" term a;
  let a, s, cui = infer pb c a in
  let sort =
    match unfold s with
    | Kind -> mk_Kind
    | Type -> mk_Type
    | _ -> mk_Type
    (* FIXME The algorithm should be able to backtrack on the choice of
       this sort, first trying [Type], and if it does not succeed, trying
       [Kind]. *)
  in
  let a, cu = coerce pb c a s sort in
  (a, sort, cui || cu)

(** [force pb c t a] returns a term [t'] such that [t'] has type [a],
    and [t'] is the refinement of [t]. *)
and force : problem -> ctxt -> term -> term -> term * bool =
 fun pb c te ty ->
 if Logger.log_enabled () then
   log "Force [%a] of [%a]" term te term ty;
 match unfold te with
 | Plac true ->
     unif pb c ty mk_Type;
     (LibMeta.make pb c mk_Type, true)
 | Plac false ->
     (LibMeta.make pb c ty, true)
 | _ ->
     let (t, a, cui) = infer pb c te in
     let t, cu = coerce pb c t a ty in
     (t, cu || cui)

and infer_aux : problem -> ctxt -> term -> term * term * bool =
 fun pb c t ->
  match unfold t with
  | Patt _ -> assert false
  | Db _ -> assert false
  | Kind -> assert false
  | Wild -> assert false
  | TRef _ -> assert false
  | Type -> (mk_Type, mk_Kind, false)
  | Vari x ->
      let a = try Ctxt.type_of x c with Not_found -> assert false in
      (t, a, false)
  | Symb s -> (t, !(s.sym_type), false)
  | Plac true ->
      let m = LibMeta.make pb c mk_Type in
      (m, mk_Type, true)
  | Plac false ->
      let mt = LibMeta.make pb c mk_Type in
      let m = LibMeta.make pb c mt in
      (m, mt, true)
  (* All metavariables inserted are typed. *)
  | (Meta (m, ts)) as t ->
      let cu = Stdlib.ref false in
      let rec ref_esubst i range =
        (* Refine terms of the explicit substitution. *)
        if i >= Array.length ts then range else
          match unfold range with
          | Prod(ai, b) ->
              let (tsi, cuf) = force pb c ts.(i) ai in
              ts.(i) <- tsi;
              Stdlib.(cu := !cu || cuf);
<<<<<<< HEAD
              let b = subst b ts.(i) in
              ref_esubst (i + 1) b
=======
              ref_esubst (i+1) (Bindlib.subst b tsi)
          | LLet(_,d,b) ->
              unif pb c ts.(i) d;
              ref_esubst (i+1) (Bindlib.subst b d)
>>>>>>> bd45582b
          | _ ->
              (* Meta type must be a product of arity greater or equal
                 to the environment *)
              assert false
      in
      let range = ref_esubst 0 !(m.meta_type) in
      (t, range, Stdlib.(!cu))
  | LLet (t_ty, t, u) as top ->
      (* Check that [a] is a type, and refine it. *)
      let t_ty, _, cu_t_ty = type_enforce pb c t_ty in
      (* Check that [t] is of type [t_ty], and refine it *)
      let t, cu_t = force pb c t t_ty in
      (* Unbind [u] and get new context with [x: t_ty ≔ t] *)
      let (x, u) = unbind u in
      let c = (x, t_ty, Some t)::c in
      (* Infer type of [u'] and refine it. *)
      let u, u_ty, cu_u = infer pb c u in
      ( match unfold u_ty with
        | Kind ->
            Error.fatal_msg "Let bindings cannot have a body of type Kind.";
            Error.fatal_msg "Body of let binding [%a] has type Kind."
              term u;
            raise NotTypable
        | _ -> () );
      let u_ty = bind_var x u_ty in
      let top_ty = mk_LLet (t_ty, t, u_ty) in
      let cu = cu_t_ty || cu_t || cu_u in
      let top =
        if cu then
          let u = bind_var x u in
          mk_LLet(t_ty, t, u)
        else top
      in
      (top, top_ty, cu)
  | Abst (dom, b) as top ->
      (* Domain must by of type Type (and not Kind) *)
      let dom, cu_dom = force pb c dom mk_Type in
      let (x, b) = unbind b in
      let c = (x,dom,None)::c in
      let b, range, cu_b = infer pb c b in
      let range = bind_var x range in
      let top_ty = mk_Prod (dom, range) in
      let cu = cu_b || cu_dom in
      let top =
        if cu then
          let b = bind_var x b in
          mk_Abst (dom, b)
        else top
      in
      (top, top_ty, cu)
  | Prod (dom, b) as top ->
      (* Domain must by of type Type (and not Kind) *)
      let dom, cu_dom = force pb c dom mk_Type in
      let (x, b) = unbind b in
      let c = (x,dom,None)::c in
      let b, b_s, cu_b = type_enforce pb c b in
      let cu = cu_b || cu_dom in
      let top =
        if cu then
          let b = bind_var x b in
          mk_Prod (dom, b)
        else top
      in
      (top, b_s, cu)
  | Appl (t, u) as top -> (
      let t, t_ty, cu_t = infer pb c t in
      let return m t u range =
        let ty = subst range u and cu = cu_t || m in
        if cu then (mk_Appl (t, u), ty, cu) else (top, ty, cu)
      in
      match Eval.whnf c t_ty with
      | Prod (dom, range) ->
          if Logger.log_enabled () then
            log "Appl-prod arg [%a]" term u;
          let u, cu_u = force pb c u dom in
          return cu_u t u range
      | Meta (_, _) ->
          let u, u_ty, cu_u = infer pb c u in
          let range = LibMeta.make_codomain pb c u_ty in
          unif pb c t_ty (mk_Prod (u_ty, range));
          return cu_u t u range
      | t_ty ->
          let domain = LibMeta.make pb c mk_Type in
          let range = LibMeta.make_codomain pb c domain in
          let t, cu_t' = coerce pb c t t_ty (mk_Prod (domain, range)) in
          if Logger.log_enabled () then
            log "Appl-default arg [%a]" term u;
          let u, cu_u = force pb c u domain in
          return (cu_t' || cu_u) t u range )

and infer : problem -> ctxt -> term -> term * term * bool = fun pb c t ->
  if Logger.log_enabled () then log "Infer [%a]" term t;
  let t, t_ty, cu = infer_aux pb c t in
  if Logger.log_enabled () then log "Inferred [%a:@ %a]" term t term t_ty;
  (t, t_ty, cu)

(** {b NOTE} when unbinding a binder [b] (e.g. when inferring the type of an
    abstraction [λ x, e]) in context [c], [c] is always extended, even if
    binder [b] is constant. This is because during typechecking, the context
    must contain all variables traversed to build appropriate meta-variables.
    Otherwise, the term [λ a: _, λ b: _, b] will be transformed to [λ _: ?1,
    λ b: ?2, b] whereas it should be [λ a: ?1.[], λ b: ?2.[a], b]. *)

(** [noexn f p c arg] returns [Some r] if [f p c arg] returns [r], and [None]
   if [f p c arg] raises [NotTypable]. *)
let noexn :
  (problem -> ctxt -> 'a -> 'b) -> problem -> ctxt -> 'a -> 'b option =
  fun f p c arg -> try Some (f p c arg) with NotTypable -> None

let infer_noexn pb c t : (term * term) option =
  if Logger.log_enabled () then
    log (Color.blu "Top infer %a%a") ctxt c term t;
  let infer pb c t = let (t,t_ty,_) = infer pb c t in (t, t_ty) in
  noexn infer pb c t

let check_noexn pb c t a : term option =
  if Logger.log_enabled () then
    log (Color.blu "Top check %a") typing (c, t, a);
  let force pb c (t, a) = fst (force pb c t a) in
  noexn force pb c (t, a)

let check_sort_noexn pb c t : (term * term) option =
  if Logger.log_enabled () then
    log (Color.blu "Top check sort %a%a") ctxt c term t;
  let type_enforce pb c t = let (t, s, _) = type_enforce pb c t in (t, s) in
  noexn type_enforce pb c t<|MERGE_RESOLUTION|>--- conflicted
+++ resolved
@@ -10,47 +10,21 @@
 let log = Logger.make 'i' "infr" "type inference/checking"
 let log = log.pp
 
-<<<<<<< HEAD
 (** Exception that may be raised by type inference. *)
 exception NotTypable
 
-(** [unif pb c a b] solves the unification problem [c ⊢ a ≡ b]. Current
-    implementation collects constraints in {!val:constraints} then solves
-    them at the end of type checking. *)
-let unif : problem -> ctxt -> term -> term -> unit =
- fun pb c a b ->
- if not (Eval.pure_eq_modulo c a b) then
-=======
-(* Optimised context *)
-type octxt = ctxt * bctxt
-let boxed = snd
-let classic = fst
-let extend (cctx, bctx) v ?def ty =
-  ((v, ty, def) :: cctx, (v, lift ty, Option.map lift def) :: bctx)
-
-let unbox = Bindlib.unbox
-
-(** Exception that may be raised by type inference. *)
-exception NotTypable
-
 (** [unif p c a b] adds the constraint [c |- a==b] in [p] if [a] is not
     convertible to [b]. *)
-let unif : problem -> octxt -> term -> term -> unit = fun pb c a b ->
- if not (Eval.pure_eq_modulo (classic c) a b) then
->>>>>>> bd45582b
+let unif : problem -> ctxt -> term -> term -> unit = fun pb c a b ->
+ if not (Eval.pure_eq_modulo c a b) then
  (* NOTE: eq_modulo is used because the unification algorithm counts on
     the fact that no constraint is added in some cases (see test
     "245b.lp"). We may however want to reduce the number of calls to
     [eq_modulo]. *)
    begin
      if Logger.log_enabled () then
-<<<<<<< HEAD
        log (Color.yel "add constraint %a") constr (c, a, b);
      pb := {!pb with to_solve = (c, a, b) :: !pb.to_solve}
-=======
-       log (Color.yel "add constraint %a") constr (classic c, a, b);
-     pb := {!pb with to_solve = (classic c, a, b) :: !pb.to_solve}
->>>>>>> bd45582b
    end
 
 (** {1 Handling coercions} *)
@@ -189,15 +163,10 @@
               let (tsi, cuf) = force pb c ts.(i) ai in
               ts.(i) <- tsi;
               Stdlib.(cu := !cu || cuf);
-<<<<<<< HEAD
-              let b = subst b ts.(i) in
-              ref_esubst (i + 1) b
-=======
-              ref_esubst (i+1) (Bindlib.subst b tsi)
+              ref_esubst (i+1) (subst b ts.(i))
           | LLet(_,d,b) ->
               unif pb c ts.(i) d;
-              ref_esubst (i+1) (Bindlib.subst b d)
->>>>>>> bd45582b
+              ref_esubst (i+1) (subst b d)
           | _ ->
               (* Meta type must be a product of arity greater or equal
                  to the environment *)
