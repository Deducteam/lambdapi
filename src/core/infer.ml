--- conflicted
+++ resolved
@@ -38,20 +38,11 @@
 
 (** [conv p c a b] adds the the constraint [(c,a,b)] in [p], if [a] and
    [b] are not convertible. *)
-<<<<<<< HEAD
 let conv : problem -> ctxt -> term -> term -> unit = fun p c a b ->
   if not (Eval.eq_modulo c a b) then
-    (let cstr = (c,a,b) in p.to_solve <- cstr::p.to_solve;
-     if !log_enabled then log_infr (mag "add constraint %a") pp_constr cstr)
-=======
-let conv : problem -> ctxt -> term -> term -> unit = fun p ctx a b ->
-  if not (Eval.eq_modulo ctx a b) then
-    begin
-      let c = (ctx,a,b) in
-      p := {!p with to_solve = c::!p.to_solve};
-      if !log_enabled then log_infr (mag "add constraint %a") pp_constr c
-    end
->>>>>>> facf3c1f
+    (let cstr = (c,a,b) in
+     p := {!p with to_solve = cstr::!p.to_solve};
+     if !log_enabled then log_infr (mag "add %a") pp_constr cstr)
 
 (** Exception that may be raised by type inference. *)
 exception NotTypable
@@ -216,16 +207,9 @@
    [c] and the type [a] must be well sorted. *)
 let check_noexn : problem -> ctxt -> term -> term -> bool = fun p c t a ->
   try
-<<<<<<< HEAD
     if !log_enabled then log_hndl (blu "check_noexn %a") pp_typing (c,t,a);
     time_of (fun () -> check p c t a);
-    if !log_enabled && p.to_solve <> [] then
-      log_hndl (blu "result of check_noexn:%a") pp_constrs p.to_solve;
-=======
-    if !log_enabled then log_hndl (blu "check_noexn %a") pp_typing (ctx,t,a);
-    time_of (fun () -> check p ctx t a);
     if !log_enabled && !p.to_solve <> [] then
       log_hndl (blu "result of check_noexn:%a") pp_constrs !p.to_solve;
->>>>>>> facf3c1f
     true
   with NotTypable -> false