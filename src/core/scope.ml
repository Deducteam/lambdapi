(** Scoping. *)

open Timed
open Console
open Extra
open Files
open Pos
open Syntax
open Terms
open Env

(** State of the signature, including aliasing and accessible symbols. *)
type sig_state =
  { signature : Sign.t                    (** Current signature.   *)
  ; in_scope  : (sym * Pos.popt) StrMap.t (** Symbols in scope.    *)
  ; aliases   : Path.t StrMap.t           (** Established aliases. *)
  ; builtins  : sym StrMap.t              (** Builtin symbols.     *) }

(** [empty_sig_state] is an empty signature state, without symbols/aliases. *)
let empty_sig_state : Sign.t -> sig_state = fun sign ->
  { signature = sign
  ; in_scope  = StrMap.empty
  ; aliases   = StrMap.empty
  ; builtins  = StrMap.empty }

(** [open_sign ss sign] extends the signature state [ss] with every symbol  of
    the signature [sign].  This has the effect of putting these symbols in the
    scope when (possibly masking symbols with the same name).  Builtin symbols
    are also handled in a similar way. *)
let open_sign : sig_state -> Sign.t -> sig_state = fun ss sign ->
  let f _ _ v = Some(v) in
  let in_scope = StrMap.union f ss.in_scope Sign.(!(sign.sign_symbols)) in
  let builtins = StrMap.union f ss.builtins Sign.(!(sign.sign_builtins)) in
  {ss with in_scope; builtins}

(** [find_sym ~prt ~prv b st qid] returns the symbol and printing hint
    corresponding to the qualified identifier [qid]. If [fst qid.elt] is
    empty, we search for the name [snd qid.elt] in the opened modules of [st].
    The boolean [b] only indicates if the error message should mention
    variables, in the case where the module path is empty and the symbol is
    unbound. This is reported using the [Fatal] exception.
    {!constructor:Terms.expo.Protec} symbols from other modules
    are allowed in left-hand side of rewrite rules (only) iff [~prt] is true.
    {!constructor:Terms.expo.Privat} symbols are allowed iff [~prv]
    is [true]. *)
let find_sym : prt:bool -> prv:bool -> bool -> sig_state -> qident ->
  sym * pp_hint = fun ~prt ~prv b st qid ->
  let {elt = (mp, s); pos} = qid in
  let mp = List.map fst mp in
  let (s, h) =
    match mp with
    | []                               -> (* Symbol in scope. *)
        begin
          try (fst (StrMap.find s st.in_scope), Nothing) with Not_found ->
          let smap =
            List.map (fun (s,t) -> (s, Basics.to_sym t)) Unif_hints.map
          in
          try (List.assoc s smap, Nothing) with Not_found ->
          let txt = if b then " or variable" else "" in
          fatal pos "Unbound symbol%s [%s]." txt s
        end
    | [m] when StrMap.mem m st.aliases -> (* Aliased module path. *)
        begin
          (* The signature must be loaded (alias is mapped). *)
          let sign =
            try PathMap.find (StrMap.find m st.aliases) Timed.(!Sign.loaded)
            with _ -> assert false (* Should not happen. *)
          in
          (* Look for the symbol. *)
          try (Sign.find sign s, Alias m) with Not_found ->
          fatal pos "Unbound symbol [%a.%s]." Path.pp mp s
        end
    | _                                -> (* Fully-qualified symbol. *)
        begin
          (* Check that the signature was required (or is the current one). *)
          if mp <> st.signature.sign_path then
            if not (PathMap.mem mp !(st.signature.sign_deps)) then
              fatal pos "No module [%a] required." Path.pp mp;
          (* The signature must have been loaded. *)
          let sign =
            try PathMap.find mp Timed.(!Sign.loaded)
            with Not_found -> assert false (* Should not happen. *)
          in
          (* Look for the symbol. *)
          try (Sign.find sign s, Qualified) with Not_found ->
          fatal pos "Unbound symbol [%a.%s]." Path.pp mp s
        end
  in
  begin
    match (prt, prv, s.sym_expo) with
    | (false, _    , Protec) ->
        if s.sym_path <> st.signature.sign_path then
          (* Fail if symbol is not defined in the current module. *)
          fatal pos "Protected symbol not allowed here."
    | (_    , false, Privat) ->
        fatal pos "Private symbol not allowed here."
    | _                      -> ()
  end;
  (s, h)

(** [find_qid prt prv st env qid] returns a boxed term corresponding to a
    variable of the environment [env] (or to a symbol) which name corresponds
    to [qid]. In the case where the module path [fst qid.elt] is empty, we
    first search for the name [snd qid.elt] in the environment, and if it is
    not mapped we also search in the opened modules. The exception [Fatal] is
    raised if an error occurs (e.g., when the name cannot be found). If [prt]
    is true, {!constructor:Terms.expo.Protec} symbols from
    foreign modules are allowed (protected symbols from current modules are
    always allowed). If [prv] is true,
    {!constructor:Terms.expo.Privat} symbols are allowed. *)
let find_qid : bool -> bool -> sig_state -> env -> qident -> tbox =
  fun prt prv st env qid ->
  let (mp, s) = qid.elt in
  (* Check for variables in the environment first. *)
  try
    if mp <> [] then raise Not_found; (* Variables cannot be qualified. *)
    _Vari (Env.find s env)
  with Not_found ->
    (* Check for symbols. *)
    let (s, hint) = find_sym ~prt ~prv true st qid in
    _Symb s hint

(** [get_root t ss] returns the symbol at the root of term [t]. *)
let get_root : p_term -> sig_state -> sym * pp_hint = fun t ss ->
  let rec get_root t =
    match t.elt with
    | P_Iden(qid,_)
    | P_BinO(_,(_,_,_,qid),_)
    | P_UnaO((_,_,qid),_)   -> find_sym ~prt:true ~prv:true true ss qid
    | P_Appl(t, _)          -> get_root t
    | P_Wrap(t)             -> get_root t
    | _                     -> assert false
  in
  get_root t

(** Data used when scoping a LHS. *)
type m_lhs_data =
  { m_lhs_indices : (string, int   ) Hashtbl.t
  (** Stores the index reserved for a pattern variable of the given name. *)
  ; m_lhs_arities : (int   , int   ) Hashtbl.t
  (** Stores the arity of the pattern variable at the given index. *)
  ; m_lhs_names   : (int   , string) Hashtbl.t
  (** Stores the name of the pattern variable at the given index (if any). *)
  ; mutable m_lhs_size : int
  (** Stores the current known size of the environment of the RHS. *)
  ; m_lhs_in_env  : string list
  (** Pattern variables definitely needed in the RHS environment. *) }

(** Representation of the different scoping modes.  Note that the constructors
    hold specific information for the given mode. *)
type mode =
  | M_Term of meta StrMap.t Stdlib.ref * expo
  (** Standard scoping mode for terms, holding a map of metavariables that can
      be updated with new metavariables on scoping and the exposition of the
      scoped term. *)
  | M_Patt
  (** Scoping mode for patterns in the rewrite tactic. *)
  | M_LHS  of bool * m_lhs_data
  (** Scoping mode for rewriting rule left-hand sides. The constructor carries
      a flag that is set to [true] if {!constructor:Terms.expo.Privat} symbols
      are allowed, and also additional data. *)
  | M_RHS  of bool * (string, tevar) Hashtbl.t
  (** Scoping mode for rewriting rule righ-hand sides. The constructor carries
      a flag that is set to [true] if {!constructor:Terms.expo.Privat} symbols
      are allowed, and the environment for variables that we known to be bound
      in the RHS. *)

(** [get_implicitness t] gives the specified implicitness of the parameters of
    a symbol having the (parser-level) type [t]. *)
let get_implicitness : p_term -> bool list = fun t ->
  let rec get_impl t =
    match t.elt with
    | P_Prod(xs,t) -> List.map (fun (_,_,impl) -> impl) xs @ get_impl t
    | P_Impl(_,t)  -> false :: get_impl t
    | P_Wrap(t)    -> get_impl t
    | _            -> []
  in
  get_impl t

(** [get_args t] decomposes the parser level term [t] into a spine [(h,args)],
    when [h] is the term at the head of the application and [args] is the list
    of all its arguments. Note that sugared applications (e.g., infix symbols)
    are not expanded, so [h] may still be unsugared to an application. *)
let get_args : p_term -> p_term * p_term list =
  let rec get_args args t =
    match t.elt with
    | P_Appl(t,u) -> get_args (u::args) t
    | P_Wrap(t)   -> get_args args t
    | _           -> (t, args)
  in get_args []

(** [scope md ss env t] turns a parser-level term [t] into an actual term. The
    variables of the environment [env] may appear in [t], and the scoping mode
    [md] changes the behaviour related to certain constructors.  The signature
    state [ss] is used to hande module aliasing according to [find_qid]. *)
let scope : mode -> sig_state -> env -> p_term -> tbox = fun md ss env t ->
  (* Unique pattern variable generation for wildcards in a LHS. *)
  let fresh_patt data name env =
    let fresh_index () =
      let i = data.m_lhs_size in
      data.m_lhs_size <- i + 1;
      let arity = Array.length env in
      Hashtbl.add data.m_lhs_arities i arity; i
    in
    match name with
    | Some(name) ->
        let i =
          try Hashtbl.find data.m_lhs_indices name with Not_found ->
          let i = fresh_index () in
          Hashtbl.add data.m_lhs_indices name i;
          Hashtbl.add data.m_lhs_names i name; i
        in
        _Patt (Some(i)) (Printf.sprintf "%i_%s" i name) env
    | None       ->
        let i = fresh_index () in
        _Patt (Some(i)) (Printf.sprintf "%i" i) env
  in
  (* Toplevel scoping function, with handling of implicit arguments. *)
  let rec scope : env -> p_term -> tbox = fun env t ->
    (* Extract the spine. *)
    let (p_head, args) = get_args t in
    (* Check that LHS pattern variables are applied to no argument. *)
    begin
      match (p_head.elt, md) with
      | (P_Patt(_,_), M_LHS(_)) when args <> [] ->
          fatal t.pos "Pattern variables cannot be applied."
      | _                                       -> ()
    end;
    (* Scope the head and obtain the implicitness of arguments. *)
    let h = scope_head env p_head in
    let impl =
      (* Check whether application is marked as explicit in head symbol. *)
      let expl = match p_head.elt with P_Iden(_,b) -> b | _ -> false in
      (* We avoid unboxing if [h] is not closed (and hence not a symbol). *)
      if expl || not (Bindlib.is_closed h) then [] else
      match Bindlib.unbox h with Symb(s,_) -> s.sym_impl | _ -> []
    in
    (* Scope and insert the (implicit) arguments. *)
    add_impl env t.pos h impl args
  (* Build the application of [h] to [args], inserting implicit arguments. *)
  and add_impl env loc h impl args =
    let appl_p_term t u = _Appl t (scope env u) in
    let appl_meta t = _Appl t (scope_head env (Pos.none P_Wild)) in
    match (impl, args) with
    (* The remaining arguments are all explicit. *)
    | ([]         , _      ) -> List.fold_left appl_p_term h args
    (* Only implicit arguments remain. *)
    | (true ::impl, []     ) -> add_impl env loc (appl_meta h) impl []
    (* The first argument is implicit (could be [a] if made explicit). *)
    | (true ::impl, a::args) ->
        begin
          match a.elt with
          | P_Expl(a) -> add_impl env loc (appl_p_term h a) impl args
          | _         -> add_impl env loc (appl_meta h) impl (a::args)
        end
    (* The first argument [a] is explicit. *)
    | (false::impl, a::args) ->
        begin
          match a.elt with
          | P_Expl(_) -> fatal a.pos "Unexpected explicit argument."
          | _         -> add_impl env loc (appl_p_term h a) impl args
        end
    (* The application is too "partial" to insert all implicit arguments. *)
    | (false::_   , []     ) ->
        (* NOTE this could be improved with more general implicits. *)
        fatal loc "More arguments are required to instantiate implicits."
  (* Scoping function for the domain of functions or products. *)
  and scope_domain : env -> p_term option -> tbox = fun env a ->
    match (a, md) with
    | (Some(a), M_LHS(_)    ) ->
        fatal a.pos "Annotation not allowed in a LHS."
    | (None   , M_LHS(_,d)  ) -> fresh_patt d None (Env.to_tbox env)
    | (Some(a), _           ) -> scope env a
    | (None   , _           ) ->
        (* Create a new metavariable of type [TYPE] for the missing domain. *)
        let vs = Env.to_tbox env in
<<<<<<< HEAD
        _Meta (fresh_meta (Env.to_prod env _Type) (Array.length vs)) vs
  (* Scoping of a binder (abstraction, product or let-binding with [llet] to
     true). *)
  and scope_binder ?(llet=false) cons env xs t =
=======
        let a = Env.to_prod_box env _Type in
        let m = _Meta_full (fresh_meta_box a (Array.length vs)) vs in
        (* Sanity check: only variables of [env] free in [m] if not in RHS. *)
        match md with
        | M_RHS(_,_) -> m
        | _          ->
        assert (Bindlib.is_closed (Bindlib.bind_mvar (Env.vars env) m)); m
  (* Scoping of a binder (abstraction or product). The environment made of the
     variables is also returned. *)
  and scope_binder cons env xs t =
>>>>>>> 5dfe236b
    let rec aux env xs =
      match xs with
      | []                  -> (scope env t, [])
      | ([]       ,_,_)::xs -> aux env xs
      | (None  ::l,d,i)::xs ->
          assert (not llet); (* Let with wildcard rejected at parsing *)
          let v = Bindlib.new_var mkfree "_" in
          let a = scope_domain env d in
          let (t,env) = aux env ((l,d,i)::xs) in
          (cons a (Bindlib.bind_var v t), Env.add v a None env)
      | (Some x::l,d,i)::xs ->
          let v = Bindlib.new_var mkfree x.elt in
          let a = scope_domain env d in
          let (t,env) =
            aux ((x.elt,(v,a,None)) :: env) ((l,d,i) :: xs)
          in
          if x.elt.[0] <> '_' && not (Bindlib.occur v t) then
<<<<<<< HEAD
            wrn x.pos
              (if llet then "Variable [%s] is not used in let-binding."
               else "Variable [%s] could be replaced by [_].") x.elt;
          cons a (Bindlib.bind_var v t)
=======
            wrn x.pos "Variable [%s] could be replaced by [_]." x.elt;
          (cons a (Bindlib.bind_var v t), Env.add v a None env)
>>>>>>> 5dfe236b
    in
    aux env xs
  (* Scoping function for head terms. *)
  and scope_head : env -> p_term -> tbox = fun env t ->
    match (t.elt, md) with
    | (P_Type          , M_LHS(_)         ) ->
        fatal t.pos "[%a] is not allowed in a LHS." Print.pp Type
    | (P_Type          , _                ) -> _Type
    | (P_Iden(qid,_)   , M_LHS(p,_)       ) -> find_qid true p ss env qid
    | (P_Iden(qid,_)   , M_Term(_,Privat )) -> find_qid false true ss env qid
    | (P_Iden(qid,_)   , M_RHS(p,_)       ) -> find_qid false p ss env qid
    | (P_Iden(qid,_)   , _                ) -> find_qid false false ss env qid
    | (P_Wild          , M_LHS(_,d)       ) ->
        fresh_patt d None (Env.to_tbox env)
    | (P_Wild          , M_Patt           ) -> _Wild
    | (P_Wild          , _                ) ->
        (* We create a metavariable [m] of type [tm], which itself is also a
           metavariable [x] of type [Type].  Note that this case applies both
           to regular terms, and to the RHS of rewriting rules. *)
        let vs = Env.to_tbox env in
        let arity = Array.length vs in
        let tm =
          let x = fresh_meta_box (Env.to_prod_box env _Type) arity in
          Env.to_prod_box env (_Meta_full x vs)
        in
        let m = _Meta_full (fresh_meta_box tm arity) vs in
        (* Sanity check: only variables of [env] free in [m] if not in RHS. *)
        begin
          match md with
          | M_RHS(_,_) -> m
          | _          ->
          assert (Bindlib.is_closed (Bindlib.bind_mvar (Env.vars env) m)); m
        end
    | (P_Meta(id,ts)   , M_Term(m,_)      ) ->
        let m2 =
          (* We first check if the metavariable is in the map. *)
          try StrMap.find id.elt Stdlib.(!m) with Not_found ->
          (* Otherwise we create a new metavariable [m1] of type [TYPE]
             and a new metavariable [m2] of name [id] and type [m1], and
             return [m2]. *)
          let vs = Env.to_tbox env in
          let m1 = fresh_meta (Env.to_prod env _Type) (Array.length vs) in
          let a = Env.to_prod env (_Meta m1 vs) in
          let m2 = fresh_meta ~name:id.elt a (Array.length vs) in
          Stdlib.(m := StrMap.add id.elt m2 !m); m2
        in
        _Meta m2 (Array.map (scope env) ts)
    | (P_Meta(_,_)     , _                ) ->
        fatal t.pos "Metavariables are not allowed in rewriting rules."
    | (P_Patt(id,ts)   , M_LHS(_,d)       ) ->
        (* Check that [ts] are variables. *)
        let scope_var t =
          match unfold (Bindlib.unbox (scope env t)) with
          | Vari(x) -> x
          | _       -> fatal t.pos "Only bound variables are allowed in the \
                                    environment of pattern variables."
        in
        let vs = Array.map scope_var ts in
        (* Check that [vs] are distinct variables. *)
        for i = 0 to Array.length vs - 2 do
          for j = i + 1 to Array.length vs - 1 do
            if Bindlib.eq_vars vs.(i) vs.(j) then
              let name = Bindlib.name_of vs.(j) in
              fatal ts.(j).pos "Variable %s appears more than once in the \
                                environment of a pattern variable." name
          done
        done;
        let ar = Array.map Bindlib.box_var vs in
        begin
          match id with
          | None     when List.length env = Array.length vs    ->
              wrn t.pos "Pattern [%a] could be replaced by [_]." Pretty.pp t;
          | Some(id) when not (List.mem id.elt d.m_lhs_in_env) ->
              if List.length env = Array.length vs then
                wrn t.pos "Pattern variable [%a] can be replaced by a \
                           wildcard [_]." Pretty.pp t
              else
                wrn t.pos "Pattern variable [$%s] does not need to be \
                           named." id.elt
          | _                                                  -> ()
        end;
        fresh_patt d (Option.map (fun id -> id.elt) id) ar
    | (P_Patt(id,ts)   , M_RHS(_,h)         ) ->
        let x =
          match id with
          | None     -> fatal t.pos "Wildcard pattern not allowed in a RHS."
          | Some(id) ->
          try Hashtbl.find h id.elt with Not_found ->
            fatal t.pos "Pattern variable not in scope."
        in
        _TEnv (Bindlib.box_var x) (Array.map (scope env) ts)
    | (P_Patt(_,_)     , _                  ) ->
        fatal t.pos "Pattern variables are only allowed in rewriting rules."
    | (P_Appl(_,_)     , _                  ) ->
        assert false (* Unreachable. *)
    | (P_Impl(_,_)     , M_LHS(_)           ) ->
        fatal t.pos "Implications are not allowed in a LHS."
    | (P_Impl(_,_)     , M_Patt             ) ->
        fatal t.pos "Implications are not allowed in a pattern."
    | (P_Impl(a,b)     , _                  ) ->
        _Impl (scope env a) (scope env b)
    | (P_Abst(_,_)     , M_Patt             ) ->
        fatal t.pos "Abstractions are not allowed in a pattern."
    | (P_Abst(xs,t)    , _                  ) ->
        fst (scope_binder _Abst env xs t)
    | (P_Prod(_,_)     , M_LHS(_)           ) ->
        fatal t.pos "Dependent products are not allowed in a LHS."
<<<<<<< HEAD
    | (P_Prod(_,_)     , M_Patt           ) ->
        fatal t.pos "Dependent products are not allowed in a pattern."
    | (P_Prod(xs,b)    , _                ) -> scope_binder _Prod env xs b
    | (P_LLet(x,xs,t,u), M_Term(_)        )
    | (P_LLet(x,xs,t,u), M_RHS(_)         ) ->
        (* Scope the binding [x xs := t] as [x := λxs, t]. *)
        let t = scope_binder _Abst env xs t in
        (* Scope all the [let x xs := t in u] *)
        let cons a u = _LLet t a u in
        scope_binder ~llet:true cons env [[Some(x)], None, false] u
    | (P_LLet(_)       , M_LHS(_)         ) ->
        fatal t.pos "Let-bindings are not allowed in a LHS."
    | (P_LLet(_)       , M_Patt           ) ->
        fatal t.pos "Let-bindings are not allowed in a pattern."
    | (P_NLit(n)       , _                ) ->
        let sym_z = _Symb (Sign.builtin t.pos ss.builtins "0") Nothing
        and sym_s = _Symb (Sign.builtin t.pos ss.builtins "+1") Nothing in
=======
    | (P_Prod(_,_)     , M_Patt             ) ->
        fatal t.pos "Dependent products are not allowed in a pattern."
    | (P_Prod(xs,b)    , _                  ) ->
        fst (scope_binder _Prod env xs b)
    | (P_LLet(x,xs,a,t,u), M_Term(_)        )
    | (P_LLet(x,xs,a,t,u), M_RHS(_)         ) ->
        let a =
          let a = Option.get (Pos.none P_Wild) a in
          scope env (if xs = [] then a else Pos.none (P_Prod(xs, a)))
        in
        let t = scope env (if xs = [] then t else Pos.none (P_Abst(xs, t))) in
        let v = Bindlib.new_var mkfree x.elt in
        let u = scope (Env.add v a (Some(t)) env) u in
        if not (Bindlib.occur v u) then
          wrn x.pos "Useless let-binding ([%s] not bound)." x.elt;
        _LLet a t (Bindlib.bind_var v u)
    | (P_LLet(_)       , M_LHS(_)           ) ->
        fatal t.pos "Let-bindings are not allowed in a LHS."
    | (P_LLet(_)       , M_Patt             ) ->
        fatal t.pos "Let-bindings are not allowed in a pattern."
    | (P_NLit(n)       , _                  ) ->
        let sym_z = _Symb (Builtin.get t.pos ss.builtins "0") Nothing
        and sym_s = _Symb (Builtin.get t.pos ss.builtins "+1") Nothing in
>>>>>>> 5dfe236b
        let rec unsugar_nat_lit acc n =
          if n <= 0 then acc else unsugar_nat_lit (_Appl sym_s acc) (n-1)
        in
        unsugar_nat_lit sym_z n
    | (P_UnaO(u,t)    , _                   ) ->
        let (s, impl) =
          let (op,_,qid) = u in
          let (s, _) = find_sym ~prt:true ~prv:true true ss qid in
          (_Symb s (Unary(op)), s.sym_impl)
        in
        add_impl env t.pos s impl [t]
    | (P_BinO(l,b,r)  , _                   ) ->
        let (s, impl) =
          let (op,_,_,qid) = b in
          let (s, _) = find_sym ~prt:true ~prv:true true ss qid in
          (_Symb s (Binary(op)), s.sym_impl)
        in
        add_impl env t.pos s impl [l; r]
    | (P_Wrap(t)      , _                   ) -> scope env t
    | (P_Expl(_)      , _                   ) ->
        fatal t.pos "Explicit argument not allowed here."
  in
  scope env t

(** [scope ?exp ss env t] turns a parser-level term [t] into an actual term.
    The variables of the environment [env] may appear in [t]. The signature
    state [ss] is used to handle module aliasing according to [find_qid]. If
    [?exp] is {!constructor:Public}, then the term mustn't contain any private
    subterms. *)
let scope_term : expo -> sig_state -> env -> p_term -> term =
  fun expo ss env t ->
  let m = Stdlib.ref StrMap.empty in
  Bindlib.unbox (scope (M_Term(m, expo)) ss env t)

(** [patt_vars t] returns a couple [(pvs,nl)]. The first compoment [pvs] is an
    association list giving the arity of all the “pattern variables” appearing
    in the parser-level term [t]. The second component [nl] contains the names
    of the “pattern variables” that appear non-linearly.  If a given  “pattern
    variable” occurs with different arities the program fails gracefully. *)
let patt_vars : p_term -> (string * int) list * string list =
  let rec patt_vars acc t =
    match t.elt with
    | P_Type             -> acc
    | P_Iden(_)          -> acc
    | P_Wild             -> acc
    | P_Meta(_,ts)       -> Array.fold_left patt_vars acc ts
    | P_Patt(id,ts)      -> add_patt (Array.fold_left patt_vars acc ts) id ts
    | P_Appl(t,u)        -> patt_vars (patt_vars acc t) u
    | P_Impl(a,b)        -> patt_vars (patt_vars acc a) b
    | P_Abst(xs,t)       -> patt_vars (arg_patt_vars acc xs) t
    | P_Prod(xs,b)       -> patt_vars (arg_patt_vars acc xs) b
    | P_LLet(_,xs,a,t,u) ->
        let pvs = patt_vars (patt_vars (arg_patt_vars acc xs) t) u in
        begin
          match a with
          | None    -> pvs
          | Some(a) -> patt_vars pvs a
        end
    | P_NLit(_)          -> acc
    | P_UnaO(_,t)        -> patt_vars acc t
    | P_BinO(t,_,u)      -> patt_vars (patt_vars acc t) u
    | P_Wrap(t)          -> patt_vars acc t
    | P_Expl(t)          -> patt_vars acc t
  and add_patt ((pvs, nl) as acc) id ts =
    match id with
    | None     -> acc
    | Some(id) ->
    try
      if List.assoc id.elt pvs <> Array.length ts then
        fatal id.pos "Arity mismatch for pattern variable [%s]." id.elt;
      if List.mem id.elt nl then acc else (pvs, id.elt :: nl)
    with Not_found -> ((id.elt, Array.length ts) :: pvs, nl)
  and arg_patt_vars acc xs =
    match xs with
    | []                    -> acc
    | (_, None   , _) :: xs -> arg_patt_vars acc xs
    | (_, Some(a), _) :: xs -> arg_patt_vars (patt_vars acc a) xs
  in
  patt_vars ([],[])

(** Representation of a rewriting rule prior to SR-checking. *)
type pre_rule =
  { pr_sym     : sym * pp_hint
  (** Head symbol of the LHS with its printing hint. *)
  ; pr_lhs     : term list
  (** Arguments of the LHS. *)
  ; pr_vars    : term_env Bindlib.mvar
  (** Pattern variables that can appear in the RHS. *)
  ; pr_rhs     : tbox
  (** Body of the RHS, should only be unboxed once. *)
  ; pr_names   : (int, string) Hashtbl.t
  (** Gives the original name (if any) of pattern variable at given index. *)
  ; pr_arities : int array
  (** Gives the arity of all the pattern varialbes in field [pr_vars]. *) }

(** [scope_rule ss r] turns a parser-level rewriting rule [r] into a rewriting
    rule (and the associated head symbol). *)
let scope_rule : sig_state -> p_rule -> pre_rule loc = fun ss r ->
  let (p_lhs, p_rhs) = r.elt in
  (* Compute the set of pattern variables on both sides. *)
  let (pvs_lhs, nl) = patt_vars p_lhs in
  (* NOTE to reject non-left-linear rules check [nl = []] here. *)
  let (pvs_rhs, _ ) = patt_vars p_rhs in
  (* Check that pattern variables of RHS exist LHS (with right arities). *)
  let check_in_lhs (m,i) =
    let j =
      try List.assoc m pvs_lhs with Not_found ->
      fatal p_rhs.pos "Unknown pattern variable [%s]." m
    in
    if i <> j then fatal p_lhs.pos "Arity mismatch for [%s]." m
  in
  List.iter check_in_lhs pvs_rhs;
  (* Get privacy of head of the rule, scope the rest accordingly. *)
  let prv = is_private (fst (get_root p_lhs ss)) in
  (* Scope the LHS and get the reserved index for named pattern variables. *)
  let (pr_lhs, data) =
    let data =
      { m_lhs_indices = Hashtbl.create 7
      ; m_lhs_arities = Hashtbl.create 7
      ; m_lhs_names   = Hashtbl.create 7
      ; m_lhs_size    = 0
      ; m_lhs_in_env  = nl @ (List.map fst pvs_rhs) }
    in
    let pr_lhs = scope (M_LHS(prv, data)) ss Env.empty p_lhs in
    (Bindlib.unbox pr_lhs, data)
  in
  (* Check the head symbol and build actual LHS. *)
  let (sym, hint, pr_lhs) =
    let (h, args) = Basics.get_args pr_lhs in
    match h with
    | Symb(s,h) ->
        if is_constant s then
          fatal p_lhs.pos "Constant LHS head symbol.";
        if s.sym_expo = Protec && ss.signature.sign_path <> s.sym_path then
          fatal p_lhs.pos "Cannot define rules on foreign protected symbols.";
        (s, h, args)
    | _         ->
        fatal p_lhs.pos "No head symbol in LHS."
  in
  if pr_lhs = [] then wrn p_lhs.pos "LHS head symbol with no argument.";
  (* Create the pattern variables that can be bound in the RHS. *)
  let pr_vars =
    let fn i =
      let name =
        try Printf.sprintf "%i_%s" i (Hashtbl.find data.m_lhs_names i)
        with Not_found -> Printf.sprintf "%i" i
      in
      Bindlib.new_var te_mkfree name
    in
    Array.init data.m_lhs_size fn
  in
  (* We scope the RHS. *)
  let pr_rhs =
    let mode =
      let htbl_vars = Hashtbl.create (Hashtbl.length data.m_lhs_indices) in
      let fn k i = Hashtbl.add htbl_vars k pr_vars.(i) in
      Hashtbl.iter fn data.m_lhs_indices;
      M_RHS(is_private sym, htbl_vars)
    in
    scope mode ss Env.empty p_rhs
  in
  (* We put everything together to build the pre-rule. *)
  let pr_arities =
    let fn i =
      try Hashtbl.find data.m_lhs_arities i
      with Not_found -> assert false (* Unreachable. *)
    in
    Array.init data.m_lhs_size fn
  in
  let pr =
    { pr_sym = (sym, hint) ; pr_lhs ; pr_vars ; pr_rhs ; pr_arities
    ; pr_names = data.m_lhs_names }
  in
  Pos.make r.pos pr

(** [scope_hint ss h] transforms a parser-level hint [h] into a rewriting rule
    defined on {!val:Sign.hint_unif}. A unification hint can be seen as a
    rewriting rule that rewrite a unification problem into one or more
    sub-unification problems. *)
let scope_hint : sig_state -> p_hint -> rule loc = fun ss h ->
  let (p_l, p_rs) = h.elt in
  (* NOTE: in the following comments, we consider a unification hint of the
     form P ≡ Q → x1 ≡ H1, ..., xn ≡ Hn. *)
  (* Compute the pattern variables. *)
  let pvs =
    (* Get pattern variables of [l] and [r] and verify that they are
       linear. *)
    let lin_patt_vars (l,r) =
      let (pvs_l, nl) = patt_vars l in
      if nl <> [] then fatal p_l.pos "Linear unification hints only.";
      let (pvs_r, nl) = patt_vars r in
      if nl <> [] then fatal p_rs.pos "Linear unification hints only.";
      pvs_l @ pvs_r
    in
    let pvs_lhs = lin_patt_vars p_l.elt in
    let pvs_rhs = List.concat (List.map lin_patt_vars p_rs.elt) in
    let check_in_lhs (m,_) =
      try ignore (List.assoc m pvs_lhs) with Not_found ->
      fatal p_rs.pos "Unknown pattern variable [%s]." m
    in
    List.iter check_in_lhs pvs_rhs;
    List.map (fun m -> (m, List.assoc m pvs_lhs)) [] @ pvs_rhs
  in
  (* Mapping from pattern variable names to position in environment. *)
  let map = List.mapi (fun i (m,_) -> (m,i)) pvs in
  (* Like [Basics.add_args] but for parser level terms. *)
  let add_args t args =
    let rec add_args t args =
      match args with
      | []      -> t
      | u::args -> add_args (Pos.none (P_Appl(t,u))) args
    in
    add_args t args
  in
  (* [mk_unif_pb (l,r)] creates a parser-level unification problem [l ≡ r]. *)
  let mk_unif_pb (l,r) = add_args Syntax.Unif_hints.p_atom [l; r] in
  let lhs =
    let lhs =
      let p_lhs = mk_unif_pb p_l.elt in
      Bindlib.unbox (scope (M_LHS(map, true)) ss Env.empty p_lhs)
    in
    let (h, args) = Basics.get_args lhs in
    assert (match h with
        | Symb(s,_) -> s == Basics.to_sym Unif_hints.atom
        | _ -> false);
    args
  in
  (* The rhs is of the form
     - either [x ≡ t], or
     - [x ≡ t, y ≡ u, ...]
     where [x] and [y] are pattern variables. *)
  let rhs : (term_env, term) Bindlib.mbinder =
    let names = Array.of_list (List.map fst map) in
    let vars = Bindlib.new_mvar te_mkfree names in
    let rhs =
      let unif_probs = List.map mk_unif_pb p_rs.elt in
      let p_rhs = add_args Syntax.Unif_hints.p_list unif_probs in
      let map = Array.map2 (fun n v -> (n,v)) names vars in
      let mode = M_RHS(Array.to_list map, true) in
      scope mode ss Env.empty p_rhs
    in
    Bindlib.unbox (Bindlib.bind_mvar vars rhs)
  in
  (* NOTE: the remaining of the function checks whether [lhs] and [rhs] are
     well-formed. *)
  let _, rhst = Bindlib.unmbind rhs in
  (* Retrieve the sub unification problems in the form (xi, Hi). *)
  let bindings : (tevar * term) list =
    let (h, args) = Basics.get_args rhst in
    assert (Basics.to_sym h == Basics.to_sym Unif_hints.list);
    let f t = (* [f (xi ≡ Hi)] returns [(xi, Hi)] *)
      match Basics.get_args t with
      | (Symb(s, _), [TEnv(TE_Vari(x),_); u]) ->
          assert (s == Basics.to_sym Unif_hints.atom);
          (x, u)
      | _                                     ->
          assert false (* Ill-formed hint. *)
    in
    List.map f args
  in
  (* Ensure that (xi)i are distinct pairwise. *)
  let eq_fst (x,_) (y,_) = Bindlib.eq_vars x y in
  if not (List.are_distinct ~eq:eq_fst bindings) then
    fatal p_rs.pos "Only linear hint RHS allowed";
  (* [vars_closed (_,t)] raises an error if [t] depends on a variable in
     [bvars]. *)
  let bvars = List.map fst bindings in
  let vars_closed (_,t) =
    let tb = lift t in
    if List.exists (fun x -> Bindlib.occur x tb) bvars then
      fatal p_rs.pos
        "RHS of sub-unification problems can't depend on hinted vars"
  in
  (* Ensure that ∀ (i, j), Hi does not depend on xj. *)
  List.iter vars_closed bindings;
  (* [subst_from_hints t] substitutes pattern variables in [t] by the values
     in [bindings]. *)
  (* FIXME: rather replace by meta variables and check type (as with SR). *)
  let subst_of_hints t =
    let rec subst t =
      match unfold t with
      | Appl(t,u)         -> Appl(subst t, subst u)
      | Patt(Some(_),s,_) -> (* Only variables used in rhs. *)
          let f (x,_) = String.equal s (Bindlib.name_of x) in
          snd (try List.find f bindings with Not_found -> assert false)
      | t           -> t
    in
    subst t
  in
  (* Ensure that hints are sound, that is, P[x1 ≔ H1, ..., xn ≔ Hn] is
     convertible with Q[x1 ≔ H1, ..., xn ≔ Hn]. *)
  begin match lhs with
    | [t; u] ->
      let pp_binding oc (tev, t) =
        Format.fprintf oc "@[&%a ≔ %a@]" Print.pp_tevar tev Print.pp t
      in
      if not (Eval.eq_modulo [] (subst_of_hints t) (subst_of_hints u)) then
        fatal h.pos ("[%a]@ is@ not@ convertible@ with@ [%a]@ " ^^
                     "with@ substitution@ [%a]")
          Print.pp t Print.pp u (List.pp pp_binding ", ") bindings
    | _      -> assert false
  end;
  Pos.make h.pos {lhs; rhs; arity = List.length lhs; vars = Array.of_list pvs}

(** [scope_pattern ss env t] turns a parser-level term [t] into an actual term
    that will correspond to selection pattern (rewrite tactic). *)
let scope_pattern : sig_state -> env -> p_term -> term = fun ss env t ->
  Bindlib.unbox (scope M_Patt ss env t)

(** [scope_rw_patt ss env t] turns a parser-level rewrite tactic specification
    [s] into an actual rewrite specification (possibly containing variables of
    [env] and using [ss] for aliasing). *)
let scope_rw_patt : sig_state ->  env -> p_rw_patt loc -> Rewrite.rw_patt =
    fun ss env s ->
  let open Rewrite in
  match s.elt with
  | P_rw_Term(t)               -> RW_Term(scope_pattern ss env t)
  | P_rw_InTerm(t)             -> RW_InTerm(scope_pattern ss env t)
  | P_rw_InIdInTerm(x,t)       ->
      let v = Bindlib.new_var mkfree x.elt in
      let t = scope_pattern ss ((x.elt,(v, _Kind, None))::env) t in
      RW_InIdInTerm(Bindlib.unbox (Bindlib.bind_var v (lift t)))
  | P_rw_IdInTerm(x,t)         ->
      let v = Bindlib.new_var mkfree x.elt in
      let t = scope_pattern ss ((x.elt,(v, _Kind, None))::env) t in
      RW_IdInTerm(Bindlib.unbox (Bindlib.bind_var v (lift t)))
  | P_rw_TermInIdInTerm(u,x,t) ->
      let u = scope_pattern ss env u in
      let v = Bindlib.new_var mkfree x.elt in
      let t = scope_pattern ss ((x.elt,(v, _Kind, None))::env) t in
      RW_TermInIdInTerm(u, Bindlib.unbox (Bindlib.bind_var v (lift t)))
  | P_rw_TermAsIdInTerm(u,x,t) ->
      let u = scope_pattern ss env u in
      let v = Bindlib.new_var mkfree x.elt in
      let t = scope_pattern ss ((x.elt,(v, _Kind, None))::env) t in
      RW_TermAsIdInTerm(u, Bindlib.unbox (Bindlib.bind_var v (lift t)))<|MERGE_RESOLUTION|>--- conflicted
+++ resolved
@@ -274,12 +274,6 @@
     | (None   , _           ) ->
         (* Create a new metavariable of type [TYPE] for the missing domain. *)
         let vs = Env.to_tbox env in
-<<<<<<< HEAD
-        _Meta (fresh_meta (Env.to_prod env _Type) (Array.length vs)) vs
-  (* Scoping of a binder (abstraction, product or let-binding with [llet] to
-     true). *)
-  and scope_binder ?(llet=false) cons env xs t =
-=======
         let a = Env.to_prod_box env _Type in
         let m = _Meta_full (fresh_meta_box a (Array.length vs)) vs in
         (* Sanity check: only variables of [env] free in [m] if not in RHS. *)
@@ -290,13 +284,11 @@
   (* Scoping of a binder (abstraction or product). The environment made of the
      variables is also returned. *)
   and scope_binder cons env xs t =
->>>>>>> 5dfe236b
     let rec aux env xs =
       match xs with
       | []                  -> (scope env t, [])
       | ([]       ,_,_)::xs -> aux env xs
       | (None  ::l,d,i)::xs ->
-          assert (not llet); (* Let with wildcard rejected at parsing *)
           let v = Bindlib.new_var mkfree "_" in
           let a = scope_domain env d in
           let (t,env) = aux env ((l,d,i)::xs) in
@@ -308,15 +300,8 @@
             aux ((x.elt,(v,a,None)) :: env) ((l,d,i) :: xs)
           in
           if x.elt.[0] <> '_' && not (Bindlib.occur v t) then
-<<<<<<< HEAD
-            wrn x.pos
-              (if llet then "Variable [%s] is not used in let-binding."
-               else "Variable [%s] could be replaced by [_].") x.elt;
-          cons a (Bindlib.bind_var v t)
-=======
             wrn x.pos "Variable [%s] could be replaced by [_]." x.elt;
           (cons a (Bindlib.bind_var v t), Env.add v a None env)
->>>>>>> 5dfe236b
     in
     aux env xs
   (* Scoping function for head terms. *)
@@ -424,25 +409,6 @@
         fst (scope_binder _Abst env xs t)
     | (P_Prod(_,_)     , M_LHS(_)           ) ->
         fatal t.pos "Dependent products are not allowed in a LHS."
-<<<<<<< HEAD
-    | (P_Prod(_,_)     , M_Patt           ) ->
-        fatal t.pos "Dependent products are not allowed in a pattern."
-    | (P_Prod(xs,b)    , _                ) -> scope_binder _Prod env xs b
-    | (P_LLet(x,xs,t,u), M_Term(_)        )
-    | (P_LLet(x,xs,t,u), M_RHS(_)         ) ->
-        (* Scope the binding [x xs := t] as [x := λxs, t]. *)
-        let t = scope_binder _Abst env xs t in
-        (* Scope all the [let x xs := t in u] *)
-        let cons a u = _LLet t a u in
-        scope_binder ~llet:true cons env [[Some(x)], None, false] u
-    | (P_LLet(_)       , M_LHS(_)         ) ->
-        fatal t.pos "Let-bindings are not allowed in a LHS."
-    | (P_LLet(_)       , M_Patt           ) ->
-        fatal t.pos "Let-bindings are not allowed in a pattern."
-    | (P_NLit(n)       , _                ) ->
-        let sym_z = _Symb (Sign.builtin t.pos ss.builtins "0") Nothing
-        and sym_s = _Symb (Sign.builtin t.pos ss.builtins "+1") Nothing in
-=======
     | (P_Prod(_,_)     , M_Patt             ) ->
         fatal t.pos "Dependent products are not allowed in a pattern."
     | (P_Prod(xs,b)    , _                  ) ->
@@ -466,7 +432,6 @@
     | (P_NLit(n)       , _                  ) ->
         let sym_z = _Symb (Builtin.get t.pos ss.builtins "0") Nothing
         and sym_s = _Symb (Builtin.get t.pos ss.builtins "+1") Nothing in
->>>>>>> 5dfe236b
         let rec unsugar_nat_lit acc n =
           if n <= 0 then acc else unsugar_nat_lit (_Appl sym_s acc) (n-1)
         in
@@ -651,7 +616,7 @@
   (* NOTE: in the following comments, we consider a unification hint of the
      form P ≡ Q → x1 ≡ H1, ..., xn ≡ Hn. *)
   (* Compute the pattern variables. *)
-  let pvs =
+  let data =
     (* Get pattern variables of [l] and [r] and verify that they are
        linear. *)
     let lin_patt_vars (l,r) =
@@ -668,10 +633,12 @@
       fatal p_rs.pos "Unknown pattern variable [%s]." m
     in
     List.iter check_in_lhs pvs_rhs;
-    List.map (fun m -> (m, List.assoc m pvs_lhs)) [] @ pvs_rhs
-  in
-  (* Mapping from pattern variable names to position in environment. *)
-  let map = List.mapi (fun i (m,_) -> (m,i)) pvs in
+    { m_lhs_indices = Hashtbl.create 7
+    ; m_lhs_arities = Hashtbl.create 7
+    ; m_lhs_names   = Hashtbl.create 7
+    ; m_lhs_size    = 0
+    ; m_lhs_in_env  = List.map fst pvs_rhs }
+  in
   (* Like [Basics.add_args] but for parser level terms. *)
   let add_args t args =
     let rec add_args t args =
@@ -686,7 +653,7 @@
   let lhs =
     let lhs =
       let p_lhs = mk_unif_pb p_l.elt in
-      Bindlib.unbox (scope (M_LHS(map, true)) ss Env.empty p_lhs)
+      Bindlib.unbox (scope (M_LHS(true, data)) ss Env.empty p_lhs)
     in
     let (h, args) = Basics.get_args lhs in
     assert (match h with
@@ -694,21 +661,41 @@
         | _ -> false);
     args
   in
+  let vars =
+    let fn i =
+      let name =
+        try Printf.sprintf "%i_%s" i (Hashtbl.find data.m_lhs_names i)
+        with Not_found -> Printf.sprintf "%i" i
+      in
+      Bindlib.new_var te_mkfree name
+    in
+    Array.init data.m_lhs_size fn
+  in
   (* The rhs is of the form
      - either [x ≡ t], or
      - [x ≡ t, y ≡ u, ...]
      where [x] and [y] are pattern variables. *)
   let rhs : (term_env, term) Bindlib.mbinder =
-    let names = Array.of_list (List.map fst map) in
-    let vars = Bindlib.new_mvar te_mkfree names in
     let rhs =
-      let unif_probs = List.map mk_unif_pb p_rs.elt in
-      let p_rhs = add_args Syntax.Unif_hints.p_list unif_probs in
-      let map = Array.map2 (fun n v -> (n,v)) names vars in
-      let mode = M_RHS(Array.to_list map, true) in
+      let p_rhs =
+        let unif_probs = List.map mk_unif_pb p_rs.elt in
+        add_args Syntax.Unif_hints.p_list unif_probs
+      in
+      let mode =
+        let htbl_vars = Hashtbl.create (Hashtbl.length data.m_lhs_indices) in
+        let fn k i = Hashtbl.add htbl_vars k vars.(i) in
+        Hashtbl.iter fn data.m_lhs_indices;
+        M_RHS(true, htbl_vars) in
       scope mode ss Env.empty p_rhs
     in
     Bindlib.unbox (Bindlib.bind_mvar vars rhs)
+  in
+  let arities =
+    let fn i =
+      try Hashtbl.find data.m_lhs_arities i
+      with Not_found -> assert false (* Unreachable. *)
+    in
+    Array.init data.m_lhs_size fn
   in
   (* NOTE: the remaining of the function checks whether [lhs] and [rhs] are
      well-formed. *)
@@ -769,7 +756,7 @@
           Print.pp t Print.pp u (List.pp pp_binding ", ") bindings
     | _      -> assert false
   end;
-  Pos.make h.pos {lhs; rhs; arity = List.length lhs; vars = Array.of_list pvs}
+  Pos.make h.pos {lhs; rhs; arity = List.length lhs; vars; arities}
 
 (** [scope_pattern ss env t] turns a parser-level term [t] into an actual term
     that will correspond to selection pattern (rewrite tactic). *)
