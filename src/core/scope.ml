--- conflicted
+++ resolved
@@ -6,97 +6,8 @@
 open Syntax
 open Terms
 open Env
-<<<<<<< HEAD
-
-(** State of the signature, including aliasing and accessible symbols. *)
-type sig_state =
-  { signature : Sign.t                    (** Current signature.   *)
-  ; in_scope  : (sym * Pos.popt) StrMap.t (** Symbols in scope.    *)
-  ; aliases   : Path.t StrMap.t           (** Established aliases. *)
-  ; builtins  : sym StrMap.t              (** Builtin symbols.     *) }
-
-(** [empty_sig_state] is an empty signature state, without symbols/aliases. *)
-let empty_sig_state : Sign.t -> sig_state = fun sign ->
-  { signature = sign
-  ; in_scope  = !(Unif.Sym.sign.sign_symbols)
-  (* Always open unification hints. *)
-  ; aliases   = StrMap.empty
-  ; builtins  = StrMap.empty }
-
-(** [open_sign ss sign] extends the signature state [ss] with every symbol  of
-    the signature [sign].  This has the effect of putting these symbols in the
-    scope when (possibly masking symbols with the same name).  Builtin symbols
-    are also handled in a similar way. *)
-let open_sign : sig_state -> Sign.t -> sig_state = fun ss sign ->
-  let f _ _ v = Some(v) in
-  let in_scope = StrMap.union f ss.in_scope Sign.(!(sign.sign_symbols)) in
-  let builtins = StrMap.union f ss.builtins Sign.(!(sign.sign_builtins)) in
-  {ss with in_scope; builtins}
-
-(** [find_sym ~prt ~prv b st qid] returns the symbol and printing hint
-    corresponding to the qualified identifier [qid]. If [fst qid.elt] is
-    empty, we search for the name [snd qid.elt] in the opened modules of [st].
-    The boolean [b] only indicates if the error message should mention
-    variables, in the case where the module path is empty and the symbol is
-    unbound. This is reported using the [Fatal] exception.
-    {!constructor:Terms.expo.Protec} symbols from other modules
-    are allowed in left-hand side of rewrite rules (only) iff [~prt] is true.
-    {!constructor:Terms.expo.Privat} symbols are allowed iff [~prv]
-    is [true]. *)
-let find_sym : prt:bool -> prv:bool -> bool -> sig_state -> qident ->
-  sym * pp_hint = fun ~prt ~prv b st qid ->
-  let {elt = (mp, s); pos} = qid in
-  let mp = List.map fst mp in
-  let (s, h) =
-    match mp with
-    | []                               -> (* Symbol in scope. *)
-        begin
-          try (fst (StrMap.find s st.in_scope), Nothing) with Not_found ->
-          let txt = if b then " or variable" else "" in
-          fatal pos "Unbound symbol%s [%s]." txt s
-        end
-    | [m] when StrMap.mem m st.aliases -> (* Aliased module path. *)
-        begin
-          (* The signature must be loaded (alias is mapped). *)
-          let sign =
-            try PathMap.find (StrMap.find m st.aliases) Timed.(!Sign.loaded)
-            with _ -> assert false (* Should not happen. *)
-          in
-          (* Look for the symbol. *)
-          try (Sign.find sign s, Alias m) with Not_found ->
-          fatal pos "Unbound symbol [%a.%s]." Path.pp mp s
-        end
-    | _                                -> (* Fully-qualified symbol. *)
-        begin
-          (* Check that the signature was required (or is the current one). *)
-          if mp <> st.signature.sign_path then
-            if not (PathMap.mem mp !(st.signature.sign_deps)) then
-              fatal pos "No module [%a] required." Path.pp mp;
-          (* The signature must have been loaded. *)
-          let sign =
-            try PathMap.find mp Timed.(!Sign.loaded)
-            with Not_found -> assert false (* Should not happen. *)
-          in
-          (* Look for the symbol. *)
-          try (Sign.find sign s, Qualified) with Not_found ->
-          fatal pos "Unbound symbol [%a.%s]." Path.pp mp s
-        end
-  in
-  begin
-    match (prt, prv, s.sym_expo) with
-    | (false, _    , Protec) ->
-        if s.sym_path <> st.signature.sign_path then
-          (* Fail if symbol is not defined in the current module. *)
-          fatal pos "Protected symbol not allowed here."
-    | (_    , false, Privat) ->
-        fatal pos "Private symbol not allowed here."
-    | _                      -> ()
-  end;
-  (s, h)
-=======
 open Sig_state
 open Rewrite
->>>>>>> e205bd95
 
 (** Logging function for term scoping. *)
 let log_scop = new_logger 'o' "scop" "term scoping"
