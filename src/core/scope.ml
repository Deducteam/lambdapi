(** Scoping. *)

open Timed
open Console
open Extra
open Files
open Pos
open Syntax
open Terms
open Env

(** State of the signature, including aliasing and accessible symbols. *)
type sig_state =
  { signature : Sign.t                    (** Current signature.   *)
  ; in_scope  : (sym * Pos.popt) StrMap.t (** Symbols in scope.    *)
  ; aliases   : Path.t StrMap.t           (** Established aliases. *)
  ; builtins  : sym StrMap.t              (** Builtin symbols.     *) }

(** [empty_sig_state] is an empty signature state, without symbols/aliases. *)
let empty_sig_state : Sign.t -> sig_state = fun sign ->
  { signature = sign
  ; in_scope  = StrMap.empty
  ; aliases   = StrMap.empty
  ; builtins  = StrMap.empty }

(** [open_sign ss sign] extends the signature state [ss] with every symbol  of
    the signature [sign].  This has the effect of putting these symbols in the
    scope when (possibly masking symbols with the same name).  Builtin symbols
    are also handled in a similar way. *)
let open_sign : sig_state -> Sign.t -> sig_state = fun ss sign ->
  let fn _ v _ = Some(v) in
  let in_scope = StrMap.union fn ss.in_scope Sign.(!(sign.sign_symbols)) in
  let builtins = StrMap.union fn ss.builtins Sign.(!(sign.sign_builtins)) in
  {ss with in_scope; builtins}

(** [find_sym ~prt ~prv b st qid] returns the symbol and printing hint
    corresponding to the qualified identifier [qid]. If [fst qid.elt] is
    empty, we search for the name [snd qid.elt] in the opened modules of [st].
    The boolean [b] only indicates if the error message should mention
    variables, in the case where the module path is empty and the symbol is
    unbound. This is reported using the [Fatal] exception.
    {!constructor:Terms.expo.Protec} symbols from other modules
    are allowed in left-hand side of rewrite rules (only) iff [~prt] is true.
    {!constructor:Terms.expo.Privat} symbols are allowed iff [~prv]
    is [true]. *)
let find_sym : prt:bool -> prv:bool -> bool -> sig_state -> qident ->
  sym * pp_hint = fun ~prt ~prv b st qid ->
  let {elt = (mp, s); pos} = qid in
  let mp = List.map fst mp in
  let (s, h) =
    match mp with
    | []                               -> (* Symbol in scope. *)
        begin
          try (fst (StrMap.find s st.in_scope), Nothing) with Not_found ->
          let txt = if b then " or variable" else "" in
          fatal pos "Unbound symbol%s [%s]." txt s
        end
    | [m] when StrMap.mem m st.aliases -> (* Aliased module path. *)
        begin
          (* The signature must be loaded (alias is mapped). *)
          let sign =
            try PathMap.find (StrMap.find m st.aliases) Timed.(!Sign.loaded)
            with _ -> assert false (* Should not happen. *)
          in
          (* Look for the symbol. *)
          try (Sign.find sign s, Alias m) with Not_found ->
          fatal pos "Unbound symbol [%a.%s]." Path.pp mp s
        end
    | _                                -> (* Fully-qualified symbol. *)
        begin
          (* Check that the signature was required (or is the current one). *)
          if mp <> st.signature.sign_path then
            if not (PathMap.mem mp !(st.signature.sign_deps)) then
              fatal pos "No module [%a] required." Path.pp mp;
          (* The signature must have been loaded. *)
          let sign =
            try PathMap.find mp Timed.(!Sign.loaded)
            with Not_found -> assert false (* Should not happen. *)
          in
          (* Look for the symbol. *)
          try (Sign.find sign s, Qualified) with Not_found ->
          fatal pos "Unbound symbol [%a.%s]." Path.pp mp s
        end
  in
  begin
    match (prt, prv, s.sym_expo) with
    | (false, _    , Protec) ->
        if s.sym_path <> st.signature.sign_path then
          (* Fail if symbol is not defined in the current module. *)
          fatal pos "Protected symbol not allowed here."
    | (_    , false, Privat) ->
        fatal pos "Private symbol not allowed here."
    | _                      -> ()
  end;
  (s, h)

(** [find_qid prt prv st env qid] returns a boxed term corresponding to a
    variable of the environment [env] (or to a symbol) which name corresponds
    to [qid]. In the case where the module path [fst qid.elt] is empty, we
    first search for the name [snd qid.elt] in the environment, and if it is
    not mapped we also search in the opened modules. The exception [Fatal] is
    raised if an error occurs (e.g., when the name cannot be found). If [prt]
    is true, {!constructor:Terms.expo.Protec} symbols from
    foreign modules are allowed (protected symbols from current modules are
    always allowed). If [prv] is true,
    {!constructor:Terms.expo.Privat} symbols are allowed. *)
let find_qid : bool -> bool -> sig_state -> env -> qident -> tbox =
  fun prt prv st env qid ->
  let (mp, s) = qid.elt in
  (* Check for variables in the environment first. *)
  try
    if mp <> [] then raise Not_found; (* Variables cannot be qualified. *)
    _Vari (Env.find s env)
  with Not_found ->
    (* Check for symbols. *)
    let (s, hint) = find_sym ~prt ~prv true st qid in
    _Symb s hint

(** [get_root t ss] returns the symbol at the root of term [t]. *)
let get_root : p_term -> sig_state -> sym * pp_hint = fun t ss ->
  let rec get_root t =
    match t.elt with
    | P_Iden(qid,_)
    | P_BinO(_,(_,_,_,qid),_)
    | P_UnaO((_,_,qid),_)   -> find_sym ~prt:true ~prv:true true ss qid
    | P_Appl(t, _)          -> get_root t
    | P_Wrap(t)             -> get_root t
    | _                     -> assert false
  in
  get_root t

(** Data used when scoping a LHS. *)
type m_lhs_data =
  { m_lhs_indices : (string, int   ) Hashtbl.t
  (** Stores the index reserved for a pattern variable of the given name. *)
  ; m_lhs_arities : (int   , int   ) Hashtbl.t
  (** Stores the arity of the pattern variable at the given index. *)
  ; m_lhs_names   : (int   , string) Hashtbl.t
  (** Stores the name of the pattern variable at the given index (if any). *)
  ; mutable m_lhs_size : int
  (** Stores the current known size of the environment of the RHS. *)
  ; m_lhs_in_env  : string list
  (** Pattern variables definitely needed in the RHS environment. *) }

(** Representation of the different scoping modes.  Note that the constructors
    hold specific information for the given mode. *)
type mode =
  | M_Term of meta StrMap.t Stdlib.ref * expo
  (** Standard scoping mode for terms, holding a map of metavariables that can
      be updated with new metavariables on scoping and the exposition of the
      scoped term. *)
  | M_Patt
  (** Scoping mode for patterns in the rewrite tactic. *)
  | M_LHS  of bool * m_lhs_data
  (** Scoping mode for rewriting rule left-hand sides. The constructor carries
      a flag that is set to [true] if {!constructor:Terms.expo.Privat} symbols
      are allowed, and also additional data. *)
  | M_RHS  of bool * (string, tevar) Hashtbl.t
  (** Scoping mode for rewriting rule righ-hand sides. The constructor carries
      a flag that is set to [true] if {!constructor:Terms.expo.Privat} symbols
      are allowed, and the environment for variables that we known to be bound
      in the RHS. *)

(** [get_implicitness t] gives the specified implicitness of the parameters of
    a symbol having the (parser-level) type [t]. *)
let get_implicitness : p_term -> bool list = fun t ->
  let rec get_impl t =
    match t.elt with
    | P_Prod(xs,t) -> List.map (fun (_,_,impl) -> impl) xs @ get_impl t
    | P_Impl(_,t)  -> false :: get_impl t
    | P_Wrap(t)    -> get_impl t
    | _            -> []
  in
  get_impl t

(** [get_args t] decomposes the parser level term [t] into a spine [(h,args)],
    when [h] is the term at the head of the application and [args] is the list
    of all its arguments. Note that sugared applications (e.g., infix symbols)
    are not expanded, so [h] may still be unsugared to an application. *)
let get_args : p_term -> p_term * p_term list =
  let rec get_args args t =
    match t.elt with
    | P_Appl(t,u) -> get_args (u::args) t
    | P_Wrap(t)   -> get_args args t
    | _           -> (t, args)
  in get_args []

(** [scope ?wrn md ss env t] turns a parser-level term [t] into an actual
   term. The variables of the environment [env] may appear in [t], and the
   scoping mode [md] changes the behaviour related to certain constructors.
   The signature state [ss] is used to hande module aliasing according to
   [find_qid]. If [wrn] and a variables is not used, then a warning is
   output. *)
let scope : bool -> mode -> sig_state -> env -> p_term -> tbox
  = fun b md ss env t ->
  let wrn_unused_vars = Stdlib.ref b in
  (* Unique pattern variable generation for wildcards in a LHS. *)
  let fresh_patt data name env =
    let fresh_index () =
      let i = data.m_lhs_size in
      data.m_lhs_size <- i + 1;
      let arity = Array.length env in
      Hashtbl.add data.m_lhs_arities i arity; i
    in
    match name with
    | Some(name) ->
        let i =
          try Hashtbl.find data.m_lhs_indices name with Not_found ->
          let i = fresh_index () in
          Hashtbl.add data.m_lhs_indices name i;
          Hashtbl.add data.m_lhs_names i name; i
        in
        _Patt (Some(i)) (Printf.sprintf "#%i_%s" i name) env
    | None       ->
        let i = fresh_index () in
        _Patt (Some(i)) (Printf.sprintf "#%i" i) env
  in
  (* Toplevel scoping function, with handling of implicit arguments. *)
  let rec scope : env -> p_term -> tbox = fun env t ->
    (* Extract the spine. *)
    let (p_head, args) = get_args t in
    (* Check that LHS pattern variables are applied to no argument. *)
    begin
      match (p_head.elt, md) with
      | (P_Patt(_,_), M_LHS(_)) when args <> [] ->
          fatal t.pos "Pattern variables cannot be applied."
      | _                                       -> ()
    end;
    (* Scope the head and obtain the implicitness of arguments. *)
    let h = scope_head env p_head in
    let impl =
      (* Check whether application is marked as explicit in head symbol. *)
      let expl = match p_head.elt with P_Iden(_,b) -> b | _ -> false in
      (* We avoid unboxing if [h] is not closed (and hence not a symbol). *)
      if expl || not (Bindlib.is_closed h) then [] else
      match Bindlib.unbox h with Symb(s,_) -> s.sym_impl | _ -> []
    in
    (* Scope and insert the (implicit) arguments. *)
    add_impl env t.pos h impl args
  (* Build the application of [h] to [args], inserting implicit arguments. *)
  and add_impl env loc h impl args =
    let appl_p_term t u = _Appl t (scope env u) in
    let appl_meta t = _Appl t (scope_head env (Pos.none P_Wild)) in
    match (impl, args) with
    (* The remaining arguments are all explicit. *)
    | ([]         , _      ) -> List.fold_left appl_p_term h args
    (* Only implicit arguments remain. *)
    | (true ::impl, []     ) -> add_impl env loc (appl_meta h) impl []
    (* The first argument is implicit (could be [a] if made explicit). *)
    | (true ::impl, a::args) ->
        begin
          match a.elt with
          | P_Expl(a) -> add_impl env loc (appl_p_term h a) impl args
          | _         -> add_impl env loc (appl_meta h) impl (a::args)
        end
    (* The first argument [a] is explicit. *)
    | (false::impl, a::args) ->
        begin
          match a.elt with
          | P_Expl(_) -> fatal a.pos "Unexpected explicit argument."
          | _         -> add_impl env loc (appl_p_term h a) impl args
        end
    (* The application is too "partial" to insert all implicit arguments. *)
    | (false::_   , []     ) ->
        (* NOTE this could be improved with more general implicits. *)
        fatal loc "More arguments are required to instantiate implicits."
  (* Scoping function for the domain of functions or products. *)
  and scope_domain : env -> p_term option -> tbox = fun env a ->
    match (a, md) with
    | (Some(a), M_LHS(_)    ) ->
        fatal a.pos "Annotation not allowed in a LHS."
    | (None   , M_LHS(_,d)  ) -> fresh_patt d None (Env.to_tbox env)
    | (Some(a), _           ) -> scope env a
    | (None   , _           ) ->
        (* Create a new metavariable of type [TYPE] for the missing domain. *)
        let vs = Env.to_tbox env in
        let a = Env.to_prod_box env _Type in
        let m = _Meta_full (fresh_meta_box a (Array.length vs)) vs in
        (* Sanity check: only variables of [env] free in [m] if not in RHS. *)
        match md with
        | M_RHS(_,_) -> m
        | _          ->
        assert (Bindlib.is_closed (Bindlib.bind_mvar (Env.vars env) m)); m
  (* Scoping of a binder (abstraction or product). The environment made of the
     variables is also returned. *)
  and scope_binder cons env xs t =
    let rec aux env xs =
      match xs with
      | []                  -> (scope env t, [])
      | ([]       ,_,_)::xs -> aux env xs
      | (None  ::l,d,i)::xs ->
          let v = Bindlib.new_var mkfree "_" in
          let a = scope_domain env d in
          let (t,env) = aux env ((l,d,i)::xs) in
          (cons a (Bindlib.bind_var v t), Env.add v a None env)
      | (Some x::l,d,i)::xs ->
          let v = Bindlib.new_var mkfree x.elt in
          let a = scope_domain env d in
          let (t,env) =
            aux ((x.elt,(v,a,None)) :: env) ((l,d,i) :: xs)
          in
          if Stdlib.(!wrn_unused_vars)
             && x.elt.[0] <> '_' && not (Bindlib.occur v t) then
            wrn x.pos "Variable [%s] could be replaced by [_]." x.elt;
          (cons a (Bindlib.bind_var v t), Env.add v a None env)
    in
    aux env xs
  (* Scoping function for head terms. *)
  and scope_head : env -> p_term -> tbox = fun env t ->
    match (t.elt, md) with
    | (P_Type          , M_LHS(_)         ) ->
        fatal t.pos "[%a] is not allowed in a LHS." Print.pp Type
    | (P_Type          , _                ) -> _Type
    | (P_Iden(qid,_)   , M_LHS(p,_)       ) -> find_qid true p ss env qid
    | (P_Iden(qid,_)   , M_Term(_,Privat )) -> find_qid false true ss env qid
    | (P_Iden(qid,_)   , M_RHS(p,_)       ) -> find_qid false p ss env qid
    | (P_Iden(qid,_)   , _                ) -> find_qid false false ss env qid
    | (P_Wild          , M_LHS(_,d)       ) ->
        fresh_patt d None (Env.to_tbox env)
    | (P_Wild          , M_Patt           ) -> _Wild
    | (P_Wild          , _                ) ->
        (* We create a metavariable [m] of type [tm], which itself is also a
           metavariable [x] of type [Type].  Note that this case applies both
           to regular terms, and to the RHS of rewriting rules. *)
        let vs = Env.to_tbox env in
        let arity = Array.length vs in
        let tm =
          let x = fresh_meta_box (Env.to_prod_box env _Type) arity in
          Env.to_prod_box env (_Meta_full x vs)
        in
        let m = _Meta_full (fresh_meta_box tm arity) vs in
        (* Sanity check: only variables of [env] free in [m] if not in RHS. *)
        begin
          match md with
          | M_RHS(_,_) -> m
          | _          ->
          assert (Bindlib.is_closed (Bindlib.bind_mvar (Env.vars env) m)); m
        end
    | (P_Meta(id,ts)   , M_Term(m,_)      ) ->
        let m2 =
          (* We first check if the metavariable is in the map. *)
          try StrMap.find id.elt Stdlib.(!m) with Not_found ->
          (* Otherwise we create a new metavariable [m1] of type [TYPE]
             and a new metavariable [m2] of name [id] and type [m1], and
             return [m2]. *)
          let vs = Env.to_tbox env in
          let m1 = fresh_meta (Env.to_prod env _Type) (Array.length vs) in
          let a = Env.to_prod env (_Meta m1 vs) in
          let m2 = fresh_meta ~name:id.elt a (Array.length vs) in
          Stdlib.(m := StrMap.add id.elt m2 !m); m2
        in
        _Meta m2 (Array.map (scope env) ts)
    | (P_Meta(_,_)     , _                ) ->
        fatal t.pos "Metavariables are not allowed in rewriting rules."
    | (P_Patt(id,ts)   , M_LHS(_,d)       ) ->
        (* Check that [ts] are variables. *)
        let scope_var t =
          match unfold (Bindlib.unbox (scope env t)) with
          | Vari(x) -> x
          | _       -> fatal t.pos "Only bound variables are allowed in the \
                                    environment of pattern variables."
        in
        let vs = Array.map scope_var ts in
        (* Check that [vs] are distinct variables. *)
        for i = 0 to Array.length vs - 2 do
          for j = i + 1 to Array.length vs - 1 do
            if Bindlib.eq_vars vs.(i) vs.(j) then
              let name = Bindlib.name_of vs.(j) in
              fatal ts.(j).pos "Variable %s appears more than once in the \
                                environment of a pattern variable." name
          done
        done;
        let ar = Array.map Bindlib.box_var vs in
        begin
          match id with
          | None     when List.length env = Array.length vs    ->
              wrn t.pos "Pattern [%a] could be replaced by [_]." Pretty.pp t;
          | Some(id) when not (List.mem id.elt d.m_lhs_in_env) ->
              if List.length env = Array.length vs then
                wrn t.pos "Pattern variable [%a] can be replaced by a \
                           wildcard [_]." Pretty.pp t
              else
                wrn t.pos "Pattern variable [&%s] does not need to be \
                           named." id.elt
          | _                                                  -> ()
        end;
        fresh_patt d (Option.map (fun id -> id.elt) id) ar
    | (P_Patt(id,ts)   , M_RHS(_,h)         ) ->
        let x =
          match id with
          | None     -> fatal t.pos "Wildcard pattern not allowed in a RHS."
          | Some(id) ->
          try Hashtbl.find h id.elt with Not_found ->
            fatal t.pos "Pattern variable not in scope."
        in
        _TEnv (Bindlib.box_var x) (Array.map (scope env) ts)
    | (P_Patt(_,_)     , _                  ) ->
        fatal t.pos "Pattern variables are only allowed in rewriting rules."
    | (P_Appl(_,_)     , _                  ) ->
        assert false (* Unreachable. *)
    | (P_Impl(_,_)     , M_LHS(_)           ) ->
        fatal t.pos "Implications are not allowed in a LHS."
    | (P_Impl(_,_)     , M_Patt             ) ->
        fatal t.pos "Implications are not allowed in a pattern."
    | (P_Impl(a,b)     , _                  ) ->
        _Impl (scope env a) (scope env b)
    | (P_Abst(_,_)     , M_Patt             ) ->
        fatal t.pos "Abstractions are not allowed in a pattern."
    | (P_Abst(xs,t)    , _                  ) ->
        fst (scope_binder _Abst env xs t)
    | (P_Prod(_,_)     , M_LHS(_)           ) ->
        fatal t.pos "Dependent products are not allowed in a LHS."
    | (P_Prod(_,_)     , M_Patt             ) ->
        fatal t.pos "Dependent products are not allowed in a pattern."
    | (P_Prod(xs,b)    , _                  ) ->
        fst (scope_binder _Prod env xs b)
    | (P_LLet(x,xs,a,t,u), M_Term(_)        )
    | (P_LLet(x,xs,a,t,u), M_RHS(_)         ) ->
        let a =
          let a = Option.get (Pos.none P_Wild) a in
          scope env (if xs = [] then a else Pos.none (P_Prod(xs, a)))
        in
        let t = scope env (if xs = [] then t else Pos.none (P_Abst(xs, t))) in
        let v = Bindlib.new_var mkfree x.elt in
        let u = scope (Env.add v a (Some(t)) env) u in
        if not (Bindlib.occur v u) then
          wrn x.pos "Useless let-binding ([%s] not bound)." x.elt;
        _LLet a t (Bindlib.bind_var v u)
    | (P_LLet(_)       , M_LHS(_)           ) ->
        fatal t.pos "Let-bindings are not allowed in a LHS."
    | (P_LLet(_)       , M_Patt             ) ->
        fatal t.pos "Let-bindings are not allowed in a pattern."
    | (P_NLit(n)       , _                  ) ->
        let sym_z = _Symb (Builtin.get t.pos ss.builtins "0") Nothing
        and sym_s = _Symb (Builtin.get t.pos ss.builtins "+1") Nothing in
        let rec unsugar_nat_lit acc n =
          if n <= 0 then acc else unsugar_nat_lit (_Appl sym_s acc) (n-1)
        in
        unsugar_nat_lit sym_z n
    | (P_UnaO(u,t)    , _                   ) ->
        let (s, impl) =
          let (op,_,qid) = u in
          let (s, _) = find_sym ~prt:true ~prv:true true ss qid in
          (_Symb s (Unary(op)), s.sym_impl)
        in
        add_impl env t.pos s impl [t]
    | (P_BinO(l,b,r)  , _                   ) ->
        let (s, impl) =
          let (op,_,_,qid) = b in
          let (s, _) = find_sym ~prt:true ~prv:true true ss qid in
          (_Symb s (Binary(op)), s.sym_impl)
        in
        add_impl env t.pos s impl [l; r]
    | (P_Wrap(t)      , _                   ) -> scope env t
    | (P_Expl(_)      , _                   ) ->
        fatal t.pos "Explicit argument not allowed here."
  in
  scope env t

(** [scope exp ss env t] turns a parser-level term [t] into an actual term.
    The variables of the environment [env] may appear in [t]. The signature
    state [ss] is used to handle module aliasing according to [find_qid]. If
    [exp] is {!constructor:Public}, then the term mustn't contain any private
    subterms. *)
let scope_term : bool -> expo -> sig_state -> env -> p_term -> term =
  fun b expo ss env t ->
  let m = Stdlib.ref StrMap.empty in
  Bindlib.unbox (scope b (M_Term(m, expo)) ss env t)

(** [patt_vars t] returns a couple [(pvs,nl)]. The first compoment [pvs] is an
    association list giving the arity of all the “pattern variables” appearing
    in the parser-level term [t]. The second component [nl] contains the names
    of the “pattern variables” that appear non-linearly.  If a given  “pattern
    variable” occurs with different arities the program fails gracefully. *)
let patt_vars : p_term -> (string * int) list * string list =
  let rec patt_vars acc t =
    match t.elt with
    | P_Type             -> acc
    | P_Iden(_)          -> acc
    | P_Wild             -> acc
    | P_Meta(_,ts)       -> Array.fold_left patt_vars acc ts
    | P_Patt(id,ts)      -> add_patt (Array.fold_left patt_vars acc ts) id ts
    | P_Appl(t,u)        -> patt_vars (patt_vars acc t) u
    | P_Impl(a,b)        -> patt_vars (patt_vars acc a) b
    | P_Abst(xs,t)       -> patt_vars (arg_patt_vars acc xs) t
    | P_Prod(xs,b)       -> patt_vars (arg_patt_vars acc xs) b
    | P_LLet(_,xs,a,t,u) ->
        let pvs = patt_vars (patt_vars (arg_patt_vars acc xs) t) u in
        begin
          match a with
          | None    -> pvs
          | Some(a) -> patt_vars pvs a
        end
    | P_NLit(_)          -> acc
    | P_UnaO(_,t)        -> patt_vars acc t
    | P_BinO(t,_,u)      -> patt_vars (patt_vars acc t) u
    | P_Wrap(t)          -> patt_vars acc t
    | P_Expl(t)          -> patt_vars acc t
  and add_patt ((pvs, nl) as acc) id ts =
    match id with
    | None     -> acc
    | Some(id) ->
    try
      if List.assoc id.elt pvs <> Array.length ts then
        fatal id.pos "Arity mismatch for pattern variable [%s]." id.elt;
      if List.mem id.elt nl then acc else (pvs, id.elt :: nl)
    with Not_found -> ((id.elt, Array.length ts) :: pvs, nl)
  and arg_patt_vars acc xs =
    match xs with
    | []                    -> acc
    | (_, None   , _) :: xs -> arg_patt_vars acc xs
    | (_, Some(a), _) :: xs -> arg_patt_vars (patt_vars acc a) xs
  in
  patt_vars ([],[])

(** Representation of a rewriting rule prior to SR-checking. *)
type pre_rule =
  { pr_sym     : sym * pp_hint
  (** Head symbol of the LHS with its printing hint. *)
  ; pr_lhs     : term list
  (** Arguments of the LHS. *)
  ; pr_vars    : term_env Bindlib.mvar
  (** Pattern variables that can appear in the RHS. *)
  ; pr_rhs     : tbox
  (** Body of the RHS, should only be unboxed once. *)
  ; pr_names   : (int, string) Hashtbl.t
  (** Gives the original name (if any) of pattern variable at given index. *)
  ; pr_arities : int array
  (** Gives the arity of all the pattern varialbes in field [pr_vars]. *) }

(** [scope_rule ss r] turns a parser-level rewriting rule [r] into a rewriting
    rule (and the associated head symbol). *)
let scope_rule : sig_state -> p_rule -> pre_rule loc = fun ss r ->
  let (p_lhs, p_rhs) = r.elt in
  (* Compute the set of pattern variables on both sides. *)
  let (pvs_lhs, nl) = patt_vars p_lhs in
  (* NOTE to reject non-left-linear rules check [nl = []] here. *)
  let (pvs_rhs, _ ) = patt_vars p_rhs in
  (* Check that pattern variables of RHS exist LHS (with right arities). *)
  let check_in_lhs (m,i) =
    let j =
      try List.assoc m pvs_lhs with Not_found ->
      fatal p_rhs.pos "Unknown pattern variable [%s]." m
    in
    if i <> j then fatal p_lhs.pos "Arity mismatch for [%s]." m
  in
  List.iter check_in_lhs pvs_rhs;
  (* Get privacy of head of the rule, scope the rest accordingly. *)
  let prv = is_private (fst (get_root p_lhs ss)) in
<<<<<<< HEAD
  (* We scope the LHS and add indexes in the environment for metavariables. *)
  let lhs = Bindlib.unbox (scope true (M_LHS(map, prv)) ss Env.empty p_lhs) in
  let (sym, hint, lhs) =
    let (h, args) = Basics.get_args lhs in
=======
  (* Scope the LHS and get the reserved index for named pattern variables. *)
  let (pr_lhs, data) =
    let data =
      { m_lhs_indices = Hashtbl.create 7
      ; m_lhs_arities = Hashtbl.create 7
      ; m_lhs_names   = Hashtbl.create 7
      ; m_lhs_size    = 0
      ; m_lhs_in_env  = nl @ (List.map fst pvs_rhs) }
    in
    let pr_lhs = scope (M_LHS(prv, data)) ss Env.empty p_lhs in
    (Bindlib.unbox pr_lhs, data)
  in
  (* Check the head symbol and build actual LHS. *)
  let (sym, hint, pr_lhs) =
    let (h, args) = Basics.get_args pr_lhs in
>>>>>>> 1dd8385d
    match h with
    | Symb(s,h) ->
        if is_constant s then
          fatal p_lhs.pos "Constant LHS head symbol.";
        if s.sym_expo = Protec && ss.signature.sign_path <> s.sym_path then
          fatal p_lhs.pos "Cannot define rules on foreign protected symbols.";
        (s, h, args)
    | _         ->
        fatal p_lhs.pos "No head symbol in LHS."
  in
<<<<<<< HEAD
  if lhs = [] then wrn p_lhs.pos "LHS head symbol with no argument.";
  (* We scope the RHS and bind the meta-variables. *)
  let names = Array.of_list (List.map fst map) in
  let vars = Bindlib.new_mvar te_mkfree names in
  let rhs =
    let map = Array.map2 (fun n v -> (n,v)) names vars in
    let mode = M_RHS(Array.to_list map, is_private sym) in
    Bindlib.unbox (Bindlib.bind_mvar vars (scope true mode ss Env.empty p_rhs))
=======
  if pr_lhs = [] then wrn p_lhs.pos "LHS head symbol with no argument.";
  (* Create the pattern variables that can be bound in the RHS. *)
  let pr_vars =
    let fn i =
      let name =
        try Printf.sprintf "#%i_%s" i (Hashtbl.find data.m_lhs_names i)
        with Not_found -> Printf.sprintf "#%i" i
      in
      Bindlib.new_var te_mkfree name
    in
    Array.init data.m_lhs_size fn
  in
  (* We scope the RHS. *)
  let pr_rhs =
    let mode =
      let htbl_vars = Hashtbl.create (Hashtbl.length data.m_lhs_indices) in
      let fn k i = Hashtbl.add htbl_vars k pr_vars.(i) in
      Hashtbl.iter fn data.m_lhs_indices;
      M_RHS(is_private sym, htbl_vars)
    in
    scope mode ss Env.empty p_rhs
  in
  (* We put everything together to build the pre-rule. *)
  let pr_arities =
    let fn i =
      try Hashtbl.find data.m_lhs_arities i
      with Not_found -> assert false (* Unreachable. *)
    in
    Array.init data.m_lhs_size fn
  in
  let pr =
    { pr_sym = (sym, hint) ; pr_lhs ; pr_vars ; pr_rhs ; pr_arities
    ; pr_names = data.m_lhs_names }
>>>>>>> 1dd8385d
  in
  Pos.make r.pos pr

(** [scope_pattern ss env t] turns a parser-level term [t] into an actual term
    that will correspond to selection pattern (rewrite tactic). *)
let scope_pattern : sig_state -> env -> p_term -> term = fun ss env t ->
  Bindlib.unbox (scope true M_Patt ss env t)

(** [scope_rw_patt ss env t] turns a parser-level rewrite tactic specification
    [s] into an actual rewrite specification (possibly containing variables of
    [env] and using [ss] for aliasing). *)
let scope_rw_patt : sig_state ->  env -> p_rw_patt loc -> Rewrite.rw_patt =
    fun ss env s ->
  let open Rewrite in
  match s.elt with
  | P_rw_Term(t)               -> RW_Term(scope_pattern ss env t)
  | P_rw_InTerm(t)             -> RW_InTerm(scope_pattern ss env t)
  | P_rw_InIdInTerm(x,t)       ->
      let v = Bindlib.new_var mkfree x.elt in
      let t = scope_pattern ss ((x.elt,(v, _Kind, None))::env) t in
      RW_InIdInTerm(Bindlib.unbox (Bindlib.bind_var v (lift t)))
  | P_rw_IdInTerm(x,t)         ->
      let v = Bindlib.new_var mkfree x.elt in
      let t = scope_pattern ss ((x.elt,(v, _Kind, None))::env) t in
      RW_IdInTerm(Bindlib.unbox (Bindlib.bind_var v (lift t)))
  | P_rw_TermInIdInTerm(u,x,t) ->
      let u = scope_pattern ss env u in
      let v = Bindlib.new_var mkfree x.elt in
      let t = scope_pattern ss ((x.elt,(v, _Kind, None))::env) t in
      RW_TermInIdInTerm(u, Bindlib.unbox (Bindlib.bind_var v (lift t)))
  | P_rw_TermAsIdInTerm(u,x,t) ->
      let u = scope_pattern ss env u in
      let v = Bindlib.new_var mkfree x.elt in
      let t = scope_pattern ss ((x.elt,(v, _Kind, None))::env) t in
      RW_TermAsIdInTerm(u, Bindlib.unbox (Bindlib.bind_var v (lift t)))<|MERGE_RESOLUTION|>--- conflicted
+++ resolved
@@ -547,12 +547,6 @@
   List.iter check_in_lhs pvs_rhs;
   (* Get privacy of head of the rule, scope the rest accordingly. *)
   let prv = is_private (fst (get_root p_lhs ss)) in
-<<<<<<< HEAD
-  (* We scope the LHS and add indexes in the environment for metavariables. *)
-  let lhs = Bindlib.unbox (scope true (M_LHS(map, prv)) ss Env.empty p_lhs) in
-  let (sym, hint, lhs) =
-    let (h, args) = Basics.get_args lhs in
-=======
   (* Scope the LHS and get the reserved index for named pattern variables. *)
   let (pr_lhs, data) =
     let data =
@@ -562,13 +556,12 @@
       ; m_lhs_size    = 0
       ; m_lhs_in_env  = nl @ (List.map fst pvs_rhs) }
     in
-    let pr_lhs = scope (M_LHS(prv, data)) ss Env.empty p_lhs in
+    let pr_lhs = scope true (M_LHS(prv, data)) ss Env.empty p_lhs in
     (Bindlib.unbox pr_lhs, data)
   in
   (* Check the head symbol and build actual LHS. *)
   let (sym, hint, pr_lhs) =
     let (h, args) = Basics.get_args pr_lhs in
->>>>>>> 1dd8385d
     match h with
     | Symb(s,h) ->
         if is_constant s then
@@ -579,16 +572,6 @@
     | _         ->
         fatal p_lhs.pos "No head symbol in LHS."
   in
-<<<<<<< HEAD
-  if lhs = [] then wrn p_lhs.pos "LHS head symbol with no argument.";
-  (* We scope the RHS and bind the meta-variables. *)
-  let names = Array.of_list (List.map fst map) in
-  let vars = Bindlib.new_mvar te_mkfree names in
-  let rhs =
-    let map = Array.map2 (fun n v -> (n,v)) names vars in
-    let mode = M_RHS(Array.to_list map, is_private sym) in
-    Bindlib.unbox (Bindlib.bind_mvar vars (scope true mode ss Env.empty p_rhs))
-=======
   if pr_lhs = [] then wrn p_lhs.pos "LHS head symbol with no argument.";
   (* Create the pattern variables that can be bound in the RHS. *)
   let pr_vars =
@@ -609,7 +592,7 @@
       Hashtbl.iter fn data.m_lhs_indices;
       M_RHS(is_private sym, htbl_vars)
     in
-    scope mode ss Env.empty p_rhs
+    scope true mode ss Env.empty p_rhs
   in
   (* We put everything together to build the pre-rule. *)
   let pr_arities =
@@ -622,7 +605,6 @@
   let pr =
     { pr_sym = (sym, hint) ; pr_lhs ; pr_vars ; pr_rhs ; pr_arities
     ; pr_names = data.m_lhs_names }
->>>>>>> 1dd8385d
   in
   Pos.make r.pos pr
 
