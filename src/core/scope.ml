(** Scoping. *)

open! Lplib
open Lplib.Extra

open Console
open Pos
open Syntax
open Terms
open Env
open Sig_state
open Rewrite
open P_terms

(** Logging function for term scoping. *)
let log_scop = new_logger 'o' "scop" "term scoping"
let log_scop = log_scop.logger

(** [find_qid prt prv st env qid] returns a boxed term corresponding to a
    variable of the environment [env] (or to a symbol) which name corresponds
    to [qid]. In the case where the module path [fst qid.elt] is empty, we
    first search for the name [snd qid.elt] in the environment, and if it is
    not mapped we also search in the opened modules. The exception [Fatal] is
    raised if an error occurs (e.g., when the name cannot be found). If [prt]
    is true, {!constructor:Terms.expo.Protec} symbols from
    foreign modules are allowed (protected symbols from current modules are
    always allowed). If [prv] is true,
    {!constructor:Terms.expo.Privat} symbols are allowed. *)
let find_qid : bool -> bool -> sig_state -> env -> qident -> tbox =
  fun prt prv st env qid ->
  let (mp, s) = qid.elt in
  (* Check for variables in the environment first. *)
  try
    if mp <> [] then raise Not_found; (* Variables cannot be qualified. *)
    _Vari (Env.find s env)
  with Not_found ->
    (* Check for symbols. *)
    _Symb (find_sym ~prt ~prv true st qid)

(** [get_root t ss] returns the symbol at the root of term [t]. *)
let get_root : p_term -> sig_state -> sym = fun t ss ->
  let rec get_root t =
    match t.elt with
    | P_Iden(qid,_)
    | P_BinO(_,(_,_,_,qid),_)
    | P_UnaO((_,_,qid),_)   -> find_sym ~prt:true ~prv:true true ss qid
    | P_Appl(t, _)          -> get_root t
    | P_Wrap(t)             -> get_root t
    | _                     -> assert false
  in
  get_root t

(** Representation of the different scoping modes.  Note that the constructors
    hold specific information for the given mode. *)
type mode =
  | M_Term of meta StrMap.t Stdlib.ref * expo
  (** Standard scoping mode for terms, holding a map of metavariables that can
      be updated with new metavariables on scoping and the exposition of the
      scoped term. *)
  | M_Patt
  (** Scoping mode for patterns in the rewrite tactic. *)
  | M_LHS  of
      { m_lhs_prv              : bool
      (** True if {!constructor:Terms.expo.Privat} symbols are allowed. *)
      ; m_lhs_indices          : (string, int   ) Hashtbl.t
      (** Stores index reserved for a pattern variable of the given name. *)
      ; m_lhs_arities          : (int   , int   ) Hashtbl.t
      (** Stores the arity of the pattern variable at the given index. *)
      ; m_lhs_names            : (int   , string) Hashtbl.t
      (** Stores the name of the pattern variable at given index (if any). *)
      ; mutable m_lhs_size     : int
      (** Stores the current known size of the environment of the RHS. *)
      ; m_lhs_in_env           : string list
      (** Pattern variables definitely needed in the RHS environment. *) }
  (** Scoping mode for rewriting rule left-hand sides. *)
  | M_RHS  of
      { m_rhs_prv             : bool
      (** True if {!constructor:Terms.expo.Privat} symbols are allowed. *)
      ; m_rhs_data            : (string, tevar) Hashtbl.t
      (** Environment for variables that we know to be bound in the RHS. *) }
  (** Scoping mode for rewriting rule right-hand sides. *)
  | M_URHS of
      { mutable m_urhs_vars_nb : int
      (** Number  of  distinct  variables  in  the rewriting  rule,  including
          variables  only in  the  RHS. It  is initialised  to  the number  of
          (distinct) variables in the LHS and incremented each time a variable
          of the RHS that was not in the LHS is scoped. *)
      ; mutable m_urhs_xvars : (string * tevar) list
      (** Variables scoped that  were not in the LHS. This  field is only used
          in  unification  rules and  is  updated  imperatively for  each  new
          variable scoped. A couple [(n, v)]  is the name of the variable with
          the variable itself. The name is needed to ensure that two variables
          with the same name are scoped as the same variable. *)
      ; m_urhs_data : (string, tevar) Hashtbl.t }
  (** Scoping mode for unification rule right-hand sides. During  scoping, we
      always have [m_rhs_vars_nb = m_lhs_size + length m_rhs_xvars]. *)

(** [get_implicitness t] gives the specified implicitness of the parameters of
    a symbol having the (parser-level) type [t]. *)
let rec get_implicitness : p_term -> bool list = fun t ->
  match t.elt with
  | P_Prod([],t) -> get_implicitness t
  | P_Prod((ys,_,impl)::xs,t) ->
      List.map (fun _ -> impl) ys @ get_implicitness {t with elt=P_Prod(xs,t)}
  | P_Impl(_,t)  -> false :: get_implicitness t
  | P_Wrap(t)    -> get_implicitness t
  | _            -> []

(** [get_args t] decomposes the parser level term [t] into a spine [(h,args)],
    when [h] is the term at the head of the application and [args] is the list
    of all its arguments. Note that sugared applications (e.g., infix symbols)
    are not expanded, so [h] may still be unsugared to an application. *)
let get_args : p_term -> p_term * p_term list =
  let rec get_args args t =
    match t.elt with
    | P_Appl(t,u) -> get_args (u::args) t
    | P_Wrap(t)   -> get_args args t
    | _           -> (t, args)
  in get_args []

(** [scope md ss env t] turns a parser-level term [t] into an actual term. The
    variables of the environment [env] may appear in [t], and the scoping mode
    [md] changes the behaviour related to certain constructors.  The signature
    state [ss] is used to hande module aliasing according to [find_qid]. *)
let scope : mode -> sig_state -> env -> p_term -> tbox = fun md ss env t ->
  (* Unique pattern variable generation for wildcards in a LHS. *)
  let fresh_patt md name env =
    match md with
    | M_LHS(data) ->
    let fresh_index () =
      let i = data.m_lhs_size in
      data.m_lhs_size <- i + 1;
      let arity = Array.length env in
      Hashtbl.add data.m_lhs_arities i arity; i
    in
    begin
      match name with
      | Some(name) ->
          let i =
            try Hashtbl.find data.m_lhs_indices name with Not_found ->
            let i = fresh_index () in
            Hashtbl.add data.m_lhs_indices name i;
            Hashtbl.add data.m_lhs_names i name; i
          in
          _Patt (Some(i)) (Printf.sprintf "v%i_%s" i name) env
      | None       ->
          let i = fresh_index () in
          _Patt (Some(i)) (Printf.sprintf "v%i" i) env
    end
    | _           -> invalid_arg "fresh_patt mode must be M_LHS"
  in
  (* Toplevel scoping function, with handling of implicit arguments. *)
  let rec scope : env -> p_term -> tbox = fun env t ->
    (* Extract the spine. *)
    let (p_head, args) = get_args t in
    (* Check that LHS pattern variables are applied to no argument. *)
    begin
      match (p_head.elt, md) with
      | (P_Patt(_,_), M_LHS(_)) when args <> [] ->
          fatal t.pos "Pattern variables cannot be applied."
      | _                                       -> ()
    end;
    (* Scope the head and obtain the implicitness of arguments. *)
    let h = scope_head env p_head in
    let impl =
      (* Check whether application is marked as explicit in head symbol. *)
      let expl = match p_head.elt with P_Iden(_,b) -> b | _ -> false in
      (* We avoid unboxing if [h] is not closed (and hence not a symbol). *)
      if expl || not (Bindlib.is_closed h) then [] else
      match Bindlib.unbox h with Symb(s) -> s.sym_impl | _ -> []
    in
    (* Scope and insert the (implicit) arguments. *)
    add_impl env t.pos h impl args
  (* Build the application of [h] to [args], inserting implicit arguments. *)
  and add_impl env loc h impl args =
    let appl_p_term t u = _Appl t (scope env u) in
    let appl_meta t = _Appl t (scope_head env (Pos.none P_Wild)) in
    match (impl, args) with
    (* The remaining arguments are all explicit. *)
    | ([]         , _      ) -> List.fold_left appl_p_term h args
    (* Only implicit arguments remain. *)
    | (true ::impl, []     ) -> add_impl env loc (appl_meta h) impl []
    (* The first argument is implicit (could be [a] if made explicit). *)
    | (true ::impl, a::args) ->
        begin
          match a.elt with
          | P_Expl(a) -> add_impl env loc (appl_p_term h a) impl args
          | _         -> add_impl env loc (appl_meta h) impl (a::args)
        end
    (* The first argument [a] is explicit. *)
    | (false::impl, a::args) ->
        begin
          match a.elt with
          | P_Expl(_) -> fatal a.pos "Unexpected explicit argument."
          | _         -> add_impl env loc (appl_p_term h a) impl args
        end
    (* The application is too "partial" to insert all implicit arguments. *)
    | (false::_   , []     ) ->
        (* NOTE this could be improved with more general implicits. *)
        fatal loc "More arguments are required to instantiate implicits."
  (* Create a new metavariable of type [TYPE] for a missing domain. *)
  and _Meta_Type : env -> tbox = fun env ->
    let vs = Env.to_tbox env in
    let a = Env.to_prod_box env _Type in
    let m = _Meta_full (Meta.fresh_box a (Array.length vs)) vs in
    (* Sanity check: only variables of [env] free in [m] if not in RHS. *)
    match md with
    | M_RHS(_) -> m
    | _        ->
      assert (Bindlib.is_closed (Bindlib.bind_mvar (Env.vars env) m)); m
  (* Scoping function for the domain of functions or products. *)
  and scope_domain : env -> p_term option -> tbox = fun env a ->
    match (a, md) with
    | (Some(a), M_LHS(_)    ) ->
        fatal a.pos "Annotation not allowed in a LHS."
    | (None   , M_LHS(_)    ) -> fresh_patt md None (Env.to_tbox env)
    | ((Some({elt=P_Wild;_})|None), _           ) -> _Meta_Type env
    | (Some(a)   , _           ) -> scope env a
  (* Scoping of a binder (abstraction or product). The environment made of the
     variables is also returned. *)
  and scope_binder cons env xs t =
    let rec aux env xs =
      match xs with
      | []                  ->
        begin
          match t with
          | Some t -> (scope env t, [])
          | None -> (_Meta_Type env, [])
        end
      | ([]       ,_,_)::xs -> aux env xs
      | (None  ::l,d,i)::xs ->
          let v = Bindlib.new_var mkfree "_" in
          let a = scope_domain env d in
          let (t,env) = aux env ((l,d,i)::xs) in
          (cons a (Bindlib.bind_var v t), Env.add v a None env)
      | (Some x::l,d,i)::xs ->
          let v = Bindlib.new_var mkfree x.elt in
          let a = scope_domain env d in
          let (t,env) =
            aux ((x.elt,(v,a,None)) :: env) ((l,d,i) :: xs)
          in
          if x.elt.[0] <> '_' && not (Bindlib.occur v t) then
            wrn x.pos "Variable [%s] could be replaced by [_]." x.elt;
          (cons a (Bindlib.bind_var v t), Env.add v a None env)
    in
    aux env xs
  (* Scoping function for head terms. *)
  and scope_head : env -> p_term -> tbox = fun env t ->
    match (t.elt, md) with
    | (P_Type          , M_LHS(_)          ) ->
        fatal t.pos "TYPE is not allowed in a LHS."
    | (P_Type          , _                 ) -> _Type
    | (P_Iden(qid,_)   , M_LHS(d)          ) ->
        find_qid true d.m_lhs_prv ss env qid
    | (P_Iden(qid,_)   , M_Term(_,Privat ) ) -> find_qid false true ss env qid
    | (P_Iden(qid,_)   , M_RHS(d)          ) ->
        find_qid false d.m_rhs_prv ss env qid
    | (P_Iden(qid,_)   , _                 ) ->
        find_qid false false ss env qid
    | (P_Wild, M_URHS(data)) ->
      let x =
        let name = Printf.sprintf "v%i" data.m_urhs_vars_nb in
        let x = Bindlib.new_var te_mkfree name in
        data.m_urhs_vars_nb <- data.m_urhs_vars_nb + 1;
        data.m_urhs_xvars <- (name, x) :: data.m_urhs_xvars;
        x
      in
      _TEnv (Bindlib.box_var x) (Env.to_tbox env)
    | (P_Wild          , M_LHS(_)          ) ->
        fresh_patt md None (Env.to_tbox env)
    | (P_Wild          , M_Patt            ) -> _Wild
    | (P_Wild          , _                 ) ->
        (* We create a metavariable [m] of type [tm], which itself is also a
           metavariable [x] of type [Type].  Note that this case applies both
           to regular terms, and to the RHS of rewriting rules. *)
        let vs = Env.to_tbox env in
        let arity = Array.length vs in
        let tm =
          let x = Meta.fresh_box (Env.to_prod_box env _Type) arity in
          Env.to_prod_box env (_Meta_full x vs)
        in
        let m = _Meta_full (Meta.fresh_box tm arity) vs in
        (* Sanity check: only variables of [env] free in [m] if not in RHS. *)
        begin
          match md with
          | M_RHS(_) -> m
          | _        ->
          assert (Bindlib.is_closed (Bindlib.bind_mvar (Env.vars env) m)); m
        end
    | (P_Meta(id,ts)   , M_Term(m,_)      ) ->
        let m2 =
          (* We first check if the metavariable is in the map. *)
          try StrMap.find id.elt Stdlib.(!m) with Not_found ->
          (* Otherwise we create a new metavariable [m1] of type [TYPE]
             and a new metavariable [m2] of name [id] and type [m1], and
             return [m2]. *)
          let vs = Env.to_tbox env in
          let m1 = Meta.fresh (Env.to_prod env _Type) (Array.length vs) in
          let a = Env.to_prod env (_Meta m1 vs) in
          let m2 = Meta.fresh ~name:id.elt a (Array.length vs) in
          Stdlib.(m := StrMap.add id.elt m2 !m); m2
        in
        let ts =
          match ts with
          | None -> Env.to_tbox env (* [?M] is equivalent to [?M[env]] where
                                       [env] is the current environment. *)
          | Some ts -> Array.map (scope env) ts
        in
        _Meta m2 ts
    | (P_Meta(_,_)     , _                ) ->
        fatal t.pos "Metavariables are not allowed in rewriting rules."
    | (P_Patt(id,ts)   , M_LHS(d)         ) ->
        (* Check that [ts] are variables. *)
        let scope_var t =
          match unfold (Bindlib.unbox (scope env t)) with
          | Vari(x) -> x
          | _       -> fatal t.pos "Only bound variables are allowed in the \
                                    environment of pattern variables."
        in
        let ts =
          match ts with
          | None ->
              if env = [] then [||] (* $M stands for $M[] *)
              else fatal t.pos "Missing square brackets under binder."
          | Some ts ->
              let vs = Array.map scope_var ts in
              (* Check that [vs] are distinct variables. *)
              for i = 0 to Array.length vs - 2 do
                for j = i + 1 to Array.length vs - 1 do
                  if Bindlib.eq_vars vs.(i) vs.(j) then
                    let name = Bindlib.name_of vs.(j) in
                    fatal ts.(j).pos
                      "Variable %s appears more than once \
                       in the environment of a pattern variable." name
                done
              done;
              Array.map Bindlib.box_var vs
        in
        begin
          match id with
<<<<<<< HEAD
          | None     when List.length env = Array.length ts    ->
              wrn t.pos "Pattern [%a] could be replaced by [_]." P_terms.pp t;
          | Some(id) when not (List.mem id.elt d.m_lhs_in_env) ->
              if List.length env = Array.length ts then
                wrn t.pos "Pattern variable [%a] can be replaced by a \
                           wildcard [_]." P_terms.pp t
=======
          | None when List.length env = Array.length ts ->
              wrn t.pos
                "Pattern [%a] could be replaced by [_]." Pretty.term t;
          | Some(id) when not (List.mem id.elt d.m_lhs_in_env) ->
              if List.length env = Array.length ts then
                wrn t.pos "Pattern variable [%a] can be replaced by a \
                           wildcard [_]." Pretty.term t
>>>>>>> a36bca64
              else
                wrn t.pos "Pattern variable [$%s] does not need to be \
                           named." id.elt
          | _                                                  -> ()
        end;
        fresh_patt md (Option.map (fun id -> id.elt) id) ts
    | (P_Patt(id,ts), M_URHS(r)) ->
        let x =
          match id with
          | None     -> fatal t.pos "Wildcard pattern not allowed in a URHS."
          | Some(id) ->
              (* Search in variables declared in LHS. *)
              try Hashtbl.find r.m_urhs_data id.elt
              with Not_found ->
                (* Search in variables already declared in RHS. *)
                try List.assoc id.elt r.m_urhs_xvars
                with Not_found ->
                  let name =
                    Printf.sprintf "v%i_%s" r.m_urhs_vars_nb id.elt
                  in
                  let x = Bindlib.new_var te_mkfree name in
                  r.m_urhs_vars_nb <- r.m_urhs_vars_nb + 1          ;
                  r.m_urhs_xvars   <- (id.elt, x) :: r.m_urhs_xvars ;
                  x
        in
        let ts =
          match ts with
          | None -> [||] (* $M stands for $M[] *)
          | Some ts -> Array.map (scope env) ts
        in
        _TEnv (Bindlib.box_var x) ts
    | (P_Patt(id,ts)   , M_RHS(r)         ) ->
        let x =
          match id with
          | None     -> fatal t.pos "Wildcard pattern not allowed in a RHS."
          | Some(id) ->
              (* Search in variables declared in LHS. *)
              try Hashtbl.find r.m_rhs_data id.elt
              with Not_found -> fatal t.pos "Variable must be in LHS."
        in
        let ts =
          match ts with
          | None -> [||] (* $M stands for $M[] *)
          | Some ts -> Array.map (scope env) ts
        in
        _TEnv (Bindlib.box_var x) ts
    | (P_Patt(_,_)     , _                  ) ->
        fatal t.pos "Pattern variables are only allowed in rewriting rules."
    | (P_Appl(_,_)     , _                  ) ->
        assert false (* Unreachable. *)
    | (P_Impl(_,_)     , M_Patt             ) ->
        fatal t.pos "Implications are not allowed in a pattern."
    | (P_Impl(a,b)     , _                  ) ->
        _Impl (scope env a) (scope env b)
    | (P_Abst(_,_)     , M_Patt             ) ->
        fatal t.pos "Abstractions are not allowed in a pattern."
    | (P_Abst(xs,t)    , _                  ) ->
        fst (scope_binder _Abst env xs (Some(t)))
    | (P_Prod(_,_)     , M_Patt             ) ->
        fatal t.pos "Dependent products are not allowed in a pattern."
    | (P_Prod(xs,b)    , _                  ) ->
        fst (scope_binder _Prod env xs (Some(b)))
    | (P_LLet(x,xs,a,t,u), M_Term(_)        )
    | (P_LLet(x,xs,a,t,u), M_URHS(_)        )
    | (P_LLet(x,xs,a,t,u), M_RHS(_)         ) ->
        let a = fst (scope_binder _Prod env xs a) in
        let t = fst (scope_binder _Abst env xs (Some(t))) in
        let v = Bindlib.new_var mkfree x.elt in
        let u = scope (Env.add v a (Some(t)) env) u in
        if not (Bindlib.occur v u) then
          wrn x.pos "Useless let-binding ([%s] not bound)." x.elt;
        _LLet a t (Bindlib.bind_var v u)
    | (P_LLet(_)       , M_LHS(_)           ) ->
        fatal t.pos "Let-bindings are not allowed in a LHS."
    | (P_LLet(_)       , M_Patt             ) ->
        fatal t.pos "Let-bindings are not allowed in a pattern."
    | (P_NLit(n)       , _                  ) ->
        let sym_z = _Symb (Builtin.get ss t.pos "0")
        and sym_s = _Symb (Builtin.get ss t.pos "+1") in
        let rec unsugar_nat_lit acc n =
          if n <= 0 then acc else unsugar_nat_lit (_Appl sym_s acc) (n-1)
        in
        unsugar_nat_lit sym_z n
    | (P_UnaO(u,t)    , _                   ) ->
        let (s, impl) =
          let (_op,_,qid) = u in
          let s = find_sym ~prt:true ~prv:true true ss qid in
          (_Symb s, s.sym_impl)
        in
        add_impl env t.pos s impl [t]
    | (P_BinO(l,b,r)  , _                   ) ->
        let (s, impl) =
          let (_op,_,_,qid) = b in
          let s = find_sym ~prt:true ~prv:true true ss qid in
          (_Symb s, s.sym_impl)
        in
        add_impl env t.pos s impl [l; r]
    | (P_Wrap(t)      , _                   ) -> scope env t
    | (P_Expl(_)      , _                   ) ->
        fatal t.pos "Explicit argument not allowed here."
  in
  scope env t

(** [scope ?exp ss env t] turns a parser-level term [t] into an actual term.
    The variables of the environment [env] may appear in [t]. The signature
    state [ss] is used to handle module aliasing according to [find_qid]. If
    [?exp] is {!constructor:Public}, then the term mustn't contain any private
    subterms. *)
let scope_term : expo -> sig_state -> env -> p_term -> term =
  fun expo ss env t ->
  let m = Stdlib.ref StrMap.empty in
  Bindlib.unbox (scope (M_Term(m, expo)) ss env t)

(** [patt_vars t] returns a couple [(pvs,nl)]. The first compoment [pvs] is an
    association list giving the arity of all the “pattern variables” appearing
    in the parser-level term [t]. The second component [nl] contains the names
    of the “pattern variables” that appear non-linearly.  If a given  “pattern
    variable” occurs with different arities the program fails gracefully. *)
let patt_vars : p_term -> (string * int) list * string list =
  let rec patt_vars acc t =
    match t.elt with
    | P_Type             -> acc
    | P_Iden(_)          -> acc
    | P_Wild             -> acc
    | P_Meta(_,None)     -> acc
    | P_Meta(_,Some ts)  -> Array.fold_left (patt_vars) acc ts
    | P_Patt(id,ts)      -> add_patt acc id ts
    | P_Appl(t,u)        -> patt_vars (patt_vars acc t) u
    | P_Impl(a,b)        -> patt_vars (patt_vars acc a) b
    | P_Abst(args,t)     -> patt_vars (patt_vars_args acc args) t
    | P_Prod(args,b)     -> patt_vars (patt_vars_args acc args) b
    | P_LLet(_,args,a,t,u) ->
        let pvs = patt_vars (patt_vars (patt_vars_args acc args) t) u in
        begin
          match a with
          | None    -> pvs
          | Some(a) -> patt_vars pvs a
        end
    | P_NLit(_)          -> acc
    | P_UnaO(_,t)        -> patt_vars acc t
    | P_BinO(t,_,u)      -> patt_vars (patt_vars acc t) u
    | P_Wrap(t)          -> patt_vars acc t
    | P_Expl(t)          -> patt_vars acc t
  and add_patt ((pvs, nl) as acc) id ts =
    let acc, arity =
      match ts with
      | None     -> (acc, 0)
      | Some(ts) -> (Array.fold_left patt_vars acc ts, Array.length ts)
    in
    match id with
    | None     -> acc
    | Some(id) ->
        begin
          try
            if List.assoc id.elt pvs <> arity then
              fatal id.pos "Arity mismatch for pattern variable [%s]." id.elt;
            if List.mem id.elt nl then acc else (pvs, id.elt :: nl)
          with Not_found -> ((id.elt, arity) :: pvs, nl)
        end
  and patt_vars_args acc args =
    match args with
    | []            -> acc
    | (_,a,_)::args ->
        let acc = match a with None -> acc | Some a -> patt_vars acc a in
        patt_vars_args acc args
  in
  patt_vars ([],[])

(** Representation of a rewriting rule prior to SR-checking. *)
type pre_rule =
  { pr_sym      : sym
  (** Head symbol of the LHS. *)
  ; pr_lhs      : term list
  (** Arguments of the LHS. *)
  ; pr_vars     : term_env Bindlib.mvar
  (** Pattern  variables that can  appear in  the RHS. The  last [pr_xvars_nb]
      variables do not appear in the LHS. *)
  ; pr_rhs      : tbox
  (** Body of the RHS, should only be unboxed once. *)
  ; pr_names    : (int, string) Hashtbl.t
  (** Gives the original name (if any) of pattern variable at given index. *)
  ; pr_arities  : int array
  (** Gives the arity of all the pattern variables in field [pr_vars]. *)
  ; pr_xvars_nb : int
  (** Number of variables that appear in the RHS but not in the LHS. *) }

(** [scope_rule ur ss r] turns a parser-level rewriting rule [r], or a
    unification rule if [ur] is true, into a pre-rewriting rule. *)
let scope_rule : bool -> sig_state -> p_rule -> pre_rule loc = fun ur ss r ->
  let (p_lhs, p_rhs) = r.elt in
  (* Compute the set of pattern variables on both sides. *)
  let (pvs_lhs, nl) = patt_vars p_lhs in
  (* NOTE to reject non-left-linear rules check [nl = []] here. *)
  let (pvs_rhs, _ ) = patt_vars p_rhs in
  (* Check that pattern variables of RHS that are in the LHS have the right
     arity. *)
  let check_arity (m,i) =
    try
      let j = List.assoc m pvs_lhs in
      if i <> j then fatal p_lhs.pos "Arity mismatch for [%s]." m
    with Not_found -> ()
  in
  List.iter check_arity pvs_rhs;
  (* Scope the LHS and get the reserved index for named pattern variables. *)
  let (pr_lhs, lhs_indices, lhs_arities, lhs_names, lhs_size) =
    let mode =
      M_LHS{ m_lhs_prv     = is_private (get_root p_lhs ss)
           ; m_lhs_indices = Hashtbl.create 7
           ; m_lhs_arities = Hashtbl.create 7
           ; m_lhs_names   = Hashtbl.create 7
           ; m_lhs_size    = 0
           ; m_lhs_in_env  = nl @ List.map fst pvs_rhs }
    in
    let pr_lhs = scope mode ss Env.empty p_lhs in
    match mode with
    | M_LHS{ m_lhs_indices; m_lhs_names; m_lhs_size; m_lhs_arities; _} ->
        (Bindlib.unbox pr_lhs, m_lhs_indices, m_lhs_arities, m_lhs_names,
         m_lhs_size)
    | _                                                  -> assert false
  in
  (* Check the head symbol and build the actual LHS. *)
  let (sym, pr_lhs) =
    let (h, args) = Basics.get_args pr_lhs in
    match h with
    | Symb(s) ->
        if is_constant s then
          fatal p_lhs.pos "Constant LHS head symbol.";
        if s.sym_expo = Protec && ss.signature.sign_path <> s.sym_path then
          fatal p_lhs.pos "Cannot define rules on foreign protected symbols.";
        (s, args)
    | _       ->
        fatal p_lhs.pos "No head symbol in LHS."
  in
  if pr_lhs = [] then wrn p_lhs.pos "LHS head symbol with no argument.";
  (* Create the pattern variables that can be bound in the RHS. *)
  let pr_vars =
    let fn i =
      let name =
        try Printf.sprintf "v%i_%s" i (Hashtbl.find lhs_names i)
        with Not_found -> Printf.sprintf "v%i" i
      in
      Bindlib.new_var te_mkfree name
    in
    Array.init lhs_size fn
  in
  let mode =
    let htbl_vars = Hashtbl.create (Hashtbl.length lhs_indices) in
    let fn k i = Hashtbl.add htbl_vars k pr_vars.(i) in
    Hashtbl.iter fn lhs_indices;
    if ur then
      M_URHS{ m_urhs_data = htbl_vars ; m_urhs_vars_nb = Array.length pr_vars
            ; m_urhs_xvars = [] }
    else
      M_RHS{ m_rhs_prv = is_private sym; m_rhs_data = htbl_vars }
  in
  let pr_rhs = scope mode ss Env.empty p_rhs in
  let prerule =
    (* We put everything together to build the pre-rule. *)
    let pr_arities =
      let fn i =
        try Hashtbl.find lhs_arities i
        with Not_found -> assert false (* Unreachable. *)
      in
      Array.init lhs_size fn
    in
    if ur then (* Unification rule. *)
      (* We scope the RHS and retrieve variables not occurring in the LHS. *)
      let xvars =
        match mode with
        | M_URHS{m_urhs_xvars;_} -> m_urhs_xvars
        | _ -> assert false (* Guarded by the [if ur] *)
      in
      (* Add RHS-only variables to [pr_vars] and get index of the first
         one. *)
      let (pr_vars, pr_xvars_nb) =
        (* If there is no variable introduced in RHS, do nothing (typically
           while scoping regular rewriting rules.) *)
        if Stdlib.(xvars = []) then (pr_vars, 0) else
        let xvars = Array.of_list (List.map snd xvars) in
        (Array.append pr_vars xvars, Array.length xvars)
      in
      (* We put everything together to build the pre-rule. *)
      { pr_sym = sym ; pr_lhs ; pr_vars ; pr_rhs ; pr_arities
      ; pr_names = lhs_names ; pr_xvars_nb }
    else (* Rewrite rule. *)
      { pr_sym = sym ; pr_lhs ; pr_vars ; pr_rhs ; pr_arities
      ; pr_names = lhs_names ; pr_xvars_nb=0 }
  in
  Pos.make r.pos prerule

(** [scope_pattern ss env t] turns a parser-level term [t] into an actual term
    that will correspond to selection pattern (rewrite tactic). *)
let scope_pattern : sig_state -> env -> p_term -> term = fun ss env t ->
  Bindlib.unbox (scope M_Patt ss env t)

(** [scope_rw_patt ss env t] turns a parser-level rewrite tactic specification
    [s] into an actual rewrite specification (possibly containing variables of
    [env] and using [ss] for aliasing). *)
let scope_rw_patt : sig_state ->  env -> (p_term p_rw_patt) loc -> rw_patt =
    fun ss env s ->
  match s.elt with
  | P_rw_Term(t)               -> RW_Term(scope_pattern ss env t)
  | P_rw_InTerm(t)             -> RW_InTerm(scope_pattern ss env t)
  | P_rw_InIdInTerm(x,t)       ->
      let v = Bindlib.new_var mkfree x.elt in
      let t = scope_pattern ss ((x.elt,(v, _Kind, None))::env) t in
      RW_InIdInTerm(Bindlib.unbox (Bindlib.bind_var v (lift t)))
  | P_rw_IdInTerm(x,t)         ->
      let v = Bindlib.new_var mkfree x.elt in
      let t = scope_pattern ss ((x.elt,(v, _Kind, None))::env) t in
      RW_IdInTerm(Bindlib.unbox (Bindlib.bind_var v (lift t)))
  | P_rw_TermInIdInTerm(u,x,t) ->
      let u = scope_pattern ss env u in
      let v = Bindlib.new_var mkfree x.elt in
      let t = scope_pattern ss ((x.elt,(v, _Kind, None))::env) t in
      RW_TermInIdInTerm(u, Bindlib.unbox (Bindlib.bind_var v (lift t)))
  | P_rw_TermAsIdInTerm(u,x,t) ->
      let u = scope_pattern ss env u in
      let v = Bindlib.new_var mkfree x.elt in
      let t = scope_pattern ss ((x.elt,(v, _Kind, None))::env) t in
      RW_TermAsIdInTerm(u, Bindlib.unbox (Bindlib.bind_var v (lift t)))<|MERGE_RESOLUTION|>--- conflicted
+++ resolved
@@ -338,22 +338,13 @@
         in
         begin
           match id with
-<<<<<<< HEAD
-          | None     when List.length env = Array.length ts    ->
-              wrn t.pos "Pattern [%a] could be replaced by [_]." P_terms.pp t;
+          | None when List.length env = Array.length ts ->
+              wrn t.pos
+                "Pattern [%a] could be replaced by [_]." P_terms.pp t;
           | Some(id) when not (List.mem id.elt d.m_lhs_in_env) ->
               if List.length env = Array.length ts then
                 wrn t.pos "Pattern variable [%a] can be replaced by a \
                            wildcard [_]." P_terms.pp t
-=======
-          | None when List.length env = Array.length ts ->
-              wrn t.pos
-                "Pattern [%a] could be replaced by [_]." Pretty.term t;
-          | Some(id) when not (List.mem id.elt d.m_lhs_in_env) ->
-              if List.length env = Array.length ts then
-                wrn t.pos "Pattern variable [%a] can be replaced by a \
-                           wildcard [_]." Pretty.term t
->>>>>>> a36bca64
               else
                 wrn t.pos "Pattern variable [$%s] does not need to be \
                            named." id.elt
