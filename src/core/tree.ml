--- conflicted
+++ resolved
@@ -16,13 +16,8 @@
 open LibTerm
 open Tree_type
 
-<<<<<<< HEAD
-let log = Debug.new_logger 'd' "tree" "compilation of decision trees"
-let log = log.logger
-=======
-let log = Logger.make 'd' "tree" "Compilation of decision trees"
+let log = Logger.make 'd' "tree" "compilation of decision trees"
 let log = log.pp
->>>>>>> d5d876ca
 
 (** {1 Types for decision trees}
 
