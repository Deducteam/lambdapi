(** Signature for symbols. *)

open Lplib open Extra
open Common open Error open Pos
open Timed
open Term

(** Data associated to inductive type symbols. *)
type ind_data =
  { ind_cons : sym list (** Constructors. *)
  ; ind_prop : sym      (** Induction principle. *)
  ; ind_nb_params : int (** Number of parameters. *)
  ; ind_nb_types : int  (** Number of mutually defined types. *)
  ; ind_nb_cons : int   (** Number of constructors. *) }

(** Data associated to a symbol defined in another file. *)
type sym_data =
  { rules : rule list
  ; nota : float notation option }

(** Data associated to a dependency. *)
type dep_data =
  { dep_symbols : sym_data StrMap.t
  ; dep_open : bool }

(** Representation of a signature. It roughly corresponds to a set of symbols,
    defined in a single module (or file). *)
type t =
  { sign_symbols  : sym StrMap.t ref
  ; sign_path     : Path.t
  ; sign_deps     : dep_data Path.Map.t ref
  ; sign_builtins : sym StrMap.t ref
  ; sign_ind      : ind_data SymMap.t ref
  ; sign_cp_pos   : cp_pos list SymMap.t ref }

(* NOTE the [deps] field contains a map binding the external modules on
   which the current signature depends to an association list mapping symbols
   to additional rules defined in the current signature. *)

(** The empty signature. WARNING: to be used for creating ghost signatures
   only. Use Sig_state functions otherwise. It's a thunk to force the creation
   of a new record on each call (and avoid unwanted sharing). *)
let dummy : unit -> t = fun () ->
  { sign_symbols = ref StrMap.empty; sign_path = []
  ; sign_deps = ref Path.Map.empty; sign_builtins = ref StrMap.empty
  ; sign_ind = ref SymMap.empty; sign_cp_pos = ref SymMap.empty }

(** [find sign name] finds the symbol named [name] in [sign] if it exists, and
    raises the [Not_found] exception otherwise. *)
let find : t -> string -> sym =
  fun sign name -> StrMap.find name !(sign.sign_symbols)

(** [mem sign name] checks whether a symbol named [name] exists in [sign]. *)
let mem : t -> string -> bool =
  fun sign name -> StrMap.mem name !(sign.sign_symbols)

(** [loaded] stores the signatures of the known (already compiled or currently
    being compiled) modules. An important invariant is that all occurrences of
    a symbol are physically equal, even across signatures). This is ensured by
    making copies of terms when loading an object file. *)
let loaded : t Path.Map.t ref = ref Path.Map.empty

(** [find_sym path name] returns the symbol identified by [path] and [name]
    in the known modules (already compiled or currently being compiled) *)
let find_sym : Path.t -> string -> sym = fun path name ->
 find (Path.Map.find path !loaded) name

(* NOTE that the current module is stored in [loaded] so that the symbols that
   it contains can be qualified with the name of the module. This behavior was
   inherited from previous versions of Dedukti. *)

(** [loading] contains the modules that are being processed. They are stored
   in a stack due to dependencies. Note that the topmost element corresponds
   to the current module. If a module appears twice in the stack, then there
   is a circular dependency. *)
let loading : Path.t list ref = ref []

(** [current_path ()] returns the current signature path. *)
let current_path : unit -> Path.t =
  fun () -> (Path.Map.find (List.hd !loading) !loaded).sign_path

(** Signature for symbols introduced by Lambdapi and not the user
    (e.g. unification/coercion rules, strings) and always loaded. *)
module Ghost = struct

  let path = Path.ghost "ghost"

  let sign =
    let sign = { (dummy()) with sign_path = path } in
    loaded := Path.Map.add path sign !loaded;
    sign

  let find s = StrMap.find s !(sign.sign_symbols)

  (** [iter f] iters function [f] on ghost symbols. *)
  let iter : (sym -> unit) -> unit = fun f ->
    StrMap.iter (fun _ s -> f s) !(sign.sign_symbols)

end

(** [link sign] establishes physical links to the external symbols. *)
let link : t -> unit = fun sign ->
  let link_symb s =
    if s.sym_path = sign.sign_path then s
    else
      try find (Path.Map.find s.sym_path !loaded) s.sym_name
      with Not_found ->
        if s.sym_path = Ghost.path
           && String.is_string_literal s.sym_name then
          begin
            Ghost.sign.sign_symbols :=
              StrMap.add s.sym_name s !(Ghost.sign.sign_symbols);
            s
          end
        else assert false
  in
  let link_term mk_Appl =
    let rec link_term t =
      match unfold t with
      | Type
      | Kind
      | Vari _ -> t
      | Symb s -> mk_Symb(link_symb s)
      | Prod(a,b) -> mk_Prod(link_term a, binder link_term b)
      | Abst(a,b) -> mk_Abst(link_term a, binder link_term b)
      | LLet(a,t,b) -> mk_LLet(link_term a, link_term t, binder link_term b)
      | Appl(a,b)   -> mk_Appl(link_term a, link_term b)
      | Patt(i,n,ts)-> mk_Patt(i, n, Array.map link_term ts)
      | Bvar _ -> assert false
      | Meta _ -> assert false
      | Plac _ -> assert false
      | Wild -> assert false
      | TRef _ -> assert false
    in link_term
  in
  let link_lhs = link_term mk_Appl_not_canonical
  and link_term = link_term mk_Appl in
  let link_rule r =
    let lhs = List.map link_lhs r.lhs in
    let rhs = link_term r.rhs in
    {r with lhs ; rhs}
  in
  let f _ s =
    s.sym_type := link_term !(s.sym_type);
    s.sym_def := Option.map link_term !(s.sym_def);
    s.sym_rules := List.map link_rule !(s.sym_rules);
    Tree.update_dtree s []
  in
  StrMap.iter f !(sign.sign_symbols);
  let f mp {dep_symbols=sm; _} =
    if sm <> Extra.StrMap.empty then
      let sign =
        try Path.Map.find mp !loaded with Not_found -> assert false in
      let g n sd =
        let s = try find sign n with Not_found -> assert false in
        s.sym_rules := !(s.sym_rules) @ List.map link_rule sd.rules;
        Option.iter (fun n -> s.sym_nota := n) sd.nota;
        Tree.update_dtree s []
      in
      StrMap.iter g sm
  in
  Path.Map.iter f !(sign.sign_deps);
  sign.sign_builtins := StrMap.map link_symb !(sign.sign_builtins);
  let link_ind_data i =
    { ind_cons = List.map link_symb i.ind_cons;
      ind_prop = link_symb i.ind_prop; ind_nb_params = i.ind_nb_params;
      ind_nb_types = i.ind_nb_types; ind_nb_cons = i.ind_nb_cons }
  in
  let f s i m = SymMap.add (link_symb s) (link_ind_data i) m in
  sign.sign_ind := SymMap.fold f !(sign.sign_ind) SymMap.empty;
  let link_cp_pos (pos,l,r,p,l_p) =
    pos, link_lhs l, link_term r, p, link_lhs l_p in
  let f s cps m = SymMap.add (link_symb s) (List.map link_cp_pos cps) m in
  sign.sign_cp_pos := SymMap.fold f !(sign.sign_cp_pos) SymMap.empty

let link s = Debug.(record_time Sharing (fun () -> link s))

(** [unlink sign] removes references to external symbols (and thus signatures)
    in the signature [sign]. This function is used to minimize the size of
    object files, by preventing a recursive inclusion of all the dependencies.
    Note however that [unlink] processes [sign] in place, which means that the
    signature is invalidated in the process. *)
let unlink : t -> unit = fun sign ->
  let unlink_sym s =
    s.sym_dtree := Tree_type.empty_dtree;
    if s.sym_path <> sign.sign_path then
      (s.sym_type := mk_Kind; s.sym_rules := [])
  in
  let rec unlink_term t =
    match unfold t with
    | Symb s -> unlink_sym s
    | Prod(a,b)
    | Abst(a,b) -> unlink_term a; unlink_term (snd(unbind b))
    | LLet(a,t,b) -> unlink_term a; unlink_term t; unlink_term (snd(unbind b))
    | Appl(a,b) -> unlink_term a; unlink_term b
    | Meta _ -> assert false
    | Plac _ -> assert false
    | Wild   -> assert false
    | TRef _ -> assert false
    | Bvar _ -> assert false
    | Vari _
    | Patt _
    | Type
    | Kind -> ()
  in
  let unlink_rule r =
    List.iter unlink_term r.lhs;
    unlink_term r.rhs
  in
  let f _ s =
    unlink_term !(s.sym_type);
    Option.iter unlink_term !(s.sym_def);
    List.iter unlink_rule !(s.sym_rules)
  in
  StrMap.iter f !(sign.sign_symbols);
  let f _ {dep_symbols=sm; _} =
    StrMap.iter (fun _ sd -> List.iter unlink_rule sd.rules) sm in
  Path.Map.iter f !(sign.sign_deps);
  StrMap.iter (fun _ s -> unlink_sym s) !(sign.sign_builtins);
  let unlink_ind_data i =
    List.iter unlink_sym i.ind_cons; unlink_sym i.ind_prop in
  let f s i = unlink_sym s; unlink_ind_data i in
  SymMap.iter f !(sign.sign_ind);
  let unlink_cp_pos (_,l,r,_,l_p) =
    unlink_term l; unlink_term r; unlink_term l_p in
  let f s cps = unlink_sym s; List.iter unlink_cp_pos cps in
  SymMap.iter f !(sign.sign_cp_pos)

let add_symbol_callback = Stdlib.ref (fun _ -> ())
let add_rules_callback = Stdlib.ref (fun _ _ -> ())

(** [add_symbol sign expo prop mstrat opaq name pos typ impl notation] adds in
    the signature [sign] a symbol with name [name], exposition [expo],
    property [prop], matching strategy [strat], opacity [opaq], type [typ],
    implicit arguments [impl], no notation, no definition and no rules. [name]
    should not already be used in [sign]. [pos] is the position of the
    declaration (without its definition). The created symbol is returned. *)
let add_symbol : t -> expo -> prop -> match_strat -> bool -> strloc ->
  popt -> term -> bool list -> sym =
  fun sign sym_expo sym_prop sym_mstrat sym_opaq name pos typ impl ->
  let sym =
    create_sym sign.sign_path sym_expo sym_prop sym_mstrat sym_opaq name pos
      (cleanup typ) (minimize_impl impl)
  in
  sign.sign_symbols := StrMap.add name.elt sym !(sign.sign_symbols);
  if Stdlib.(!Common.Mode.lsp_mod) then Stdlib.(!add_symbol_callback sym) ;
  sym

(** [strip_private sign] removes private symbols from signature [sign]. *)
let strip_private : t -> unit = fun sign ->
  let not_prv sym = not (Term.is_private sym) in
  sign.sign_symbols :=
    StrMap.filter (fun _ s -> not_prv s) !(sign.sign_symbols)

(** [write sign file] writes the signature [sign] to the file [fname]. *)
let write : t -> string -> unit = fun sign fname ->
  (* [Unix.fork] is used to safely [unlink] and write an object file, while
     preserving a valid copy of the written signature in the parent
     process. *)
  match Unix.fork () with
  | 0 -> let oc = open_out fname in
         unlink sign; Marshal.to_channel oc sign [Marshal.Closures];
         close_out oc; Stdlib.(Debug.do_print_time := false); exit 0
  | i -> ignore (Unix.waitpid [] i); Stdlib.(Debug.do_print_time := true)

let write s n = Debug.(record_time Writing (fun () -> write s n))

(** [read fname] reads a signature from the object file [fname]. Note that the
    file can only be read properly if it was build with the same binary as the
    one being evaluated. If this is not the case, the program gracefully fails
    with an error message. *)
(* NOTE here, we rely on the fact that a marshaled closure can only be read by
   processes running the same binary as the one that produced it. *)
let read : string -> t = fun fname ->
  let ic = open_in fname in
  let sign =
    try
      let sign = Marshal.from_channel ic in
      close_in ic; sign
    with Failure _ ->
      close_in ic;
      fatal_no_pos "File \"%s\" is incompatible with current binary." fname
  in
  (* Timed references need reset after unmarshaling (see [Timed] doc). *)
  unsafe_reset sign.sign_symbols;
  unsafe_reset sign.sign_deps;
  unsafe_reset sign.sign_builtins;
  unsafe_reset sign.sign_ind;
  unsafe_reset sign.sign_cp_pos;
  let shallow_reset_sym s =
    unsafe_reset s.sym_type;
    unsafe_reset s.sym_def;
    unsafe_reset s.sym_rules;
    (* s.sym_dtree is not reset since it is recomputed. *)
  in
  let rec reset_term t =
    match unfold t with
    | Type
    | Kind
    | Vari _ -> ()
    | Symb s -> shallow_reset_sym s
    | Prod(a,b)
    | Abst(a,b) -> reset_term a; reset_term (snd (unbind b))
    | LLet(a,t,b) -> reset_term a; reset_term t; reset_term (snd(unbind b))
    | Appl(a,b) -> reset_term a; reset_term b
    | Patt(_,_,ts) -> Array.iter reset_term ts
    | Bvar _ -> assert false
    | TRef _ -> assert false
    | Wild -> assert false
    | Meta _ -> assert false
    | Plac _ -> assert false
  in
  let reset_rule r =
    List.iter reset_term r.lhs;
    reset_term r.rhs
  in
  let reset_sym s =
    shallow_reset_sym s;
    reset_term !(s.sym_type);
    Option.iter reset_term !(s.sym_def);
    List.iter reset_rule !(s.sym_rules)
  in
  StrMap.iter (fun _ s -> reset_sym s) !(sign.sign_symbols);
  StrMap.iter (fun _ s -> shallow_reset_sym s) !(sign.sign_builtins);
  let f _ {dep_symbols=sm; _} =
    StrMap.iter (fun _ sd -> List.iter reset_rule sd.rules) sm in
  Path.Map.iter f !(sign.sign_deps);
  let reset_ind i =
    shallow_reset_sym i.ind_prop; List.iter shallow_reset_sym i.ind_cons in
  let f s i = shallow_reset_sym s; reset_ind i in
  SymMap.iter f !(sign.sign_ind);
  let reset_cp_pos (_,l,r,_,l_p) =
    reset_term l; reset_term r; reset_term l_p in
  let f s cps = shallow_reset_sym s; List.iter reset_cp_pos cps in
  SymMap.iter f !(sign.sign_cp_pos);
  sign

let read =
  let open Stdlib in let r = ref (dummy ()) in fun n ->
  Debug.(record_time Reading (fun () -> r := read n)); !r

<<<<<<< HEAD
(** [add_rules sign sym rs] adds the new rules [rs] to the symbol [sym]. When
   the rules do not correspond to a symbol of signature [sign], they are
   stored in its dependencies. /!\ does not update the decision tree or the
   critical pairs. *)
let add_rules : t -> sym -> rule list -> unit = fun sign sym rs ->
  sym.sym_rules := !(sym.sym_rules) @ rs;
  if sym.sym_path <> sign.sign_path then
    let sm = Path.Map.find sym.sym_path !(sign.sign_deps) in
=======
(** [add_rule sign s r] adds the new rule [r] to the symbol [s]. When the rule
    does not correspond to a symbol of signature [sign], it is stored in its
    dependencies. /!\ does not update the decision tree or the critical
    pairs. *)
let add_rule : t -> sym_rule -> unit = fun sign (s,r) ->
  s.sym_rules := !(s.sym_rules) @ [r];
  if s.sym_path <> sign.sign_path then
    let d = try Path.Map.find s.sym_path !(sign.sign_deps)
            with Not_found -> assert false in
    let f = function
      | None -> Some{rules=[r]; nota=None}
      | Some sd -> Some{sd with rules=sd.rules@[r]}
    in
    let sm = StrMap.update s.sym_name f d.dep_symbols in
    let d = {d with dep_symbols=sm} in
    sign.sign_deps := Path.Map.add s.sym_path d !(sign.sign_deps)

(** [add_rules sign s rs] adds the new rules [rs] to the symbol [s]. When the
    rules do not correspond to a symbol of signature [sign], they are stored
    in its dependencies. /!\ does not update the decision tree or the critical
    pairs. *)
let add_rules : t -> sym -> rule list -> unit = fun sign s rs ->
  s.sym_rules := !(s.sym_rules) @ rs;
  if s.sym_path <> sign.sign_path then
    let d = try Path.Map.find s.sym_path !(sign.sign_deps)
            with Not_found -> assert false in
>>>>>>> f73c64db
    let f = function
      | None -> Some{rules=rs; nota=None}
      | Some sd -> Some{sd with rules=sd.rules@rs}
    in
<<<<<<< HEAD
    let sm = StrMap.update sym.sym_name f sm in
    sign.sign_deps := Path.Map.add sym.sym_path sm !(sign.sign_deps) ;
    if Stdlib.(!Common.Mode.lsp_mod) then Stdlib.(!add_rules_callback sym rs)

(** [add_rule sign sym r] adds the new rule [r] to the symbol [sym].  When the
   rule does not correspond to a symbol of signature [sign], it is stored in
   its dependencies. /!\ does not update the decision tree or the critical
   pairs. *)
let add_rule : t -> sym_rule -> unit = fun sign (sym,r) ->
 add_rules sign sym [r]
=======
    let sm = StrMap.update s.sym_name f d.dep_symbols in
    let d = {d with dep_symbols=sm} in
    sign.sign_deps := Path.Map.add s.sym_path d !(sign.sign_deps)
>>>>>>> f73c64db

(** [add_notation sign sym nota] changes the notation of [s] to [n] in
    the signature [sign]. *)
let add_notation : t -> sym -> float notation -> unit = fun sign s n ->
  s.sym_nota := n;
  if s.sym_path <> sign.sign_path then
    let d = try Path.Map.find s.sym_path !(sign.sign_deps)
             with Not_found -> assert false in
    let f = function
      | None -> Some{rules=[]; nota=Some n}
      | Some sd -> Some{sd with nota=Some n}
    in
    let sm = StrMap.update s.sym_name f d.dep_symbols in
    let d = {d with dep_symbols=sm} in
    sign.sign_deps := Path.Map.add s.sym_path d !(sign.sign_deps)

(** [add_builtin sign name sym] binds the builtin [name] to [sym] in the
    signature [sign]. The previous binding, if any, is discarded. *)
let add_builtin : t -> string -> sym -> unit = fun sign name sym ->
  sign.sign_builtins := StrMap.add name sym !(sign.sign_builtins)

(** [add_inductive sign ind_sym ind_cons ind_prop ind_prop_args] add to [sign]
   the inductive type [ind_sym] with constructors [ind_cons], induction
   principle [ind_prop] with [ind_prop_args] arguments. *)
let add_inductive : t -> sym -> sym list -> sym -> int -> int -> unit =
  fun sign ind_sym ind_cons ind_prop ind_nb_params ind_nb_types ->
  let ind_nb_cons = List.length ind_cons in
  let ind = {ind_cons; ind_prop; ind_nb_params; ind_nb_types; ind_nb_cons} in
  sign.sign_ind := SymMap.add ind_sym ind !(sign.sign_ind)

(** [iterate f sign] applies [f] on [sign] and its dependencies
   recursively. *)
let iterate : (t -> unit) -> t -> unit = fun f sign ->
  let visited = Stdlib.ref Path.Set.empty in
  let rec handle sign =
    Stdlib.(visited := Path.Set.add sign.sign_path !visited);
    f sign;
    let dep path _ =
      if not (Path.Set.mem path Stdlib.(!visited)) then
        handle (Path.Map.find path !loaded)
    in
    Path.Map.iter dep !(sign.sign_deps)
  in handle sign

(** [dependencies sign] returns an association list containing (the transitive
    closure of) the dependencies of the signature [sign].  Note that the order
    of the list gives one possible loading order for the signatures. Note also
    that [sign] itself appears at the end of the list. *)
let rec dependencies : t -> (Path.t * t) list = fun sign ->
  (* Recursively compute dependencies for the immediate dependencies. *)
  let f p _ l = dependencies (Path.Map.find p !loaded) :: l in
  let deps = Path.Map.fold f !(sign.sign_deps) [[(sign.sign_path, sign)]] in
  (* Minimize and put everything together. *)
  let rec minimize acc deps =
    let not_here (p,_) =
      let has_p = List.exists (fun (q,_) -> p = q) in
      not (List.exists has_p acc)
    in
    match deps with
    | []      -> List.rev acc
    | d::deps -> minimize ((List.filter not_here d) :: acc) deps
  in
  List.concat (minimize [] deps)<|MERGE_RESOLUTION|>--- conflicted
+++ resolved
@@ -339,33 +339,6 @@
   let open Stdlib in let r = ref (dummy ()) in fun n ->
   Debug.(record_time Reading (fun () -> r := read n)); !r
 
-<<<<<<< HEAD
-(** [add_rules sign sym rs] adds the new rules [rs] to the symbol [sym]. When
-   the rules do not correspond to a symbol of signature [sign], they are
-   stored in its dependencies. /!\ does not update the decision tree or the
-   critical pairs. *)
-let add_rules : t -> sym -> rule list -> unit = fun sign sym rs ->
-  sym.sym_rules := !(sym.sym_rules) @ rs;
-  if sym.sym_path <> sign.sign_path then
-    let sm = Path.Map.find sym.sym_path !(sign.sign_deps) in
-=======
-(** [add_rule sign s r] adds the new rule [r] to the symbol [s]. When the rule
-    does not correspond to a symbol of signature [sign], it is stored in its
-    dependencies. /!\ does not update the decision tree or the critical
-    pairs. *)
-let add_rule : t -> sym_rule -> unit = fun sign (s,r) ->
-  s.sym_rules := !(s.sym_rules) @ [r];
-  if s.sym_path <> sign.sign_path then
-    let d = try Path.Map.find s.sym_path !(sign.sign_deps)
-            with Not_found -> assert false in
-    let f = function
-      | None -> Some{rules=[r]; nota=None}
-      | Some sd -> Some{sd with rules=sd.rules@[r]}
-    in
-    let sm = StrMap.update s.sym_name f d.dep_symbols in
-    let d = {d with dep_symbols=sm} in
-    sign.sign_deps := Path.Map.add s.sym_path d !(sign.sign_deps)
-
 (** [add_rules sign s rs] adds the new rules [rs] to the symbol [s]. When the
     rules do not correspond to a symbol of signature [sign], they are stored
     in its dependencies. /!\ does not update the decision tree or the critical
@@ -373,29 +346,26 @@
 let add_rules : t -> sym -> rule list -> unit = fun sign s rs ->
   s.sym_rules := !(s.sym_rules) @ rs;
   if s.sym_path <> sign.sign_path then
+   begin
     let d = try Path.Map.find s.sym_path !(sign.sign_deps)
             with Not_found -> assert false in
->>>>>>> f73c64db
     let f = function
       | None -> Some{rules=rs; nota=None}
       | Some sd -> Some{sd with rules=sd.rules@rs}
     in
-<<<<<<< HEAD
-    let sm = StrMap.update sym.sym_name f sm in
-    sign.sign_deps := Path.Map.add sym.sym_path sm !(sign.sign_deps) ;
-    if Stdlib.(!Common.Mode.lsp_mod) then Stdlib.(!add_rules_callback sym rs)
-
-(** [add_rule sign sym r] adds the new rule [r] to the symbol [sym].  When the
-   rule does not correspond to a symbol of signature [sign], it is stored in
-   its dependencies. /!\ does not update the decision tree or the critical
-   pairs. *)
-let add_rule : t -> sym_rule -> unit = fun sign (sym,r) ->
- add_rules sign sym [r]
-=======
     let sm = StrMap.update s.sym_name f d.dep_symbols in
     let d = {d with dep_symbols=sm} in
     sign.sign_deps := Path.Map.add s.sym_path d !(sign.sign_deps)
->>>>>>> f73c64db
+   end ;
+  if Stdlib.(!Common.Mode.lsp_mod) then Stdlib.(!add_rules_callback s rs)
+
+(** [add_rule sign s r] adds the new rule [r] to the symbol [s]. When the rule
+    does not correspond to a symbol of signature [sign], it is stored in its
+    dependencies. /!\ does not update the decision tree or the critical
+    pairs. *)
+let add_rule : t -> sym_rule -> unit = fun sign (s,r) ->
+  add_rules sign s [r]
+
 
 (** [add_notation sign sym nota] changes the notation of [s] to [n] in
     the signature [sign]. *)
