--- conflicted
+++ resolved
@@ -80,19 +80,16 @@
 (** [current_sign ()] returns the current signature. *)
 let current_sign () = Path.Map.find (List.hd !loading) !loaded
 
-<<<<<<< HEAD
-=======
-(** [create_sym expo prop name typ impl] creates a new symbol with the
-   exposition [expo], property [prop], name [name] type [typ] and implicit
-   arguments [impl]. *)
-let create_sym : expo -> prop -> string -> term -> bool list -> sym =
-  fun sym_expo sym_prop sym_name typ sym_impl ->
+(** [create_sym expo prop opaq name typ impl] creates a new symbol with the
+   exposition [expo], property [prop], name [name], type [typ], implicit
+   arguments [impl], opacity [opaq]. *)
+let create_sym : expo -> prop -> bool -> string -> term -> bool list -> sym =
+  fun sym_expo sym_prop sym_opaq sym_name typ sym_impl ->
   let sym_path = (current_sign()).sign_path in
   { sym_expo; sym_path; sym_name; sym_type = ref typ; sym_impl; sym_prop;
-    sym_def = ref None; sym_rules = ref []; sym_mstrat = ref Eager;
-    sym_tree = ref Tree_types.empty_dtree }
-
->>>>>>> c05332eb
+    sym_def = ref None; sym_opaq; sym_rules = ref [];
+    sym_mstrat = ref Eager; sym_tree = ref Tree_types.empty_dtree }
+
 (** [link sign] establishes physical links to the external symbols. *)
 let link : t -> unit = fun sign ->
   let rec link_term t =
