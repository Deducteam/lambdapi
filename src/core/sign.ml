--- conflicted
+++ resolved
@@ -25,22 +25,13 @@
    list. This association list then maps definable symbols of the external
    module to additional reduction rules defined in the current signature. *)
 
-<<<<<<< HEAD
-(** [create path] creates an empty signature with module path [path]. *)
-let create : Path.t -> t = fun sign_path ->
-  { sign_path; sign_symbols = ref StrMap.empty; sign_deps = ref PathMap.empty
-  ; sign_builtins = ref StrMap.empty; sign_unops = ref StrMap.empty
-  ; sign_binops = ref StrMap.empty; sign_idents = ref StrSet.empty
-  ; sign_quants = ref SymSet.empty }
-=======
 (** The empty signature. It's a thunk to force the creation of a new record on
     each call (and avoid unwanted sharing). *)
 let dummy : unit -> t = fun () ->
   { sign_symbols = ref StrMap.empty; sign_path = []
   ; sign_deps = ref PathMap.empty; sign_builtins = ref StrMap.empty
   ; sign_unops = ref StrMap.empty; sign_binops = ref StrMap.empty
-  ; sign_idents = ref StrSet.empty }
->>>>>>> 11144a8f
+  ; sign_idents = ref StrSet.empty; sign_quants = ref SymSet.empty }
 
 (** [find sign name] finds the symbol named [name] in [sign] if it exists, and
     raises the [Not_found] exception otherwise. *)
