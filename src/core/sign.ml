(** Signature for symbols. *)

open Extra
open Timed
open Console
open Files
open Terms
open Syntax
open Pos

(** Representation of a signature. It roughly corresponds to a set of symbols,
    defined in a single module (or file). *)
type t =
  { sign_symbols  : (sym * Pos.popt) StrMap.t ref
  ; sign_path     : Path.t
  ; sign_deps     : (string * rule) list PathMap.t ref
  ; sign_builtins : sym StrMap.t ref
  ; sign_unops    : (sym * unop ) StrMap.t ref
  ; sign_binops   : (sym * binop) StrMap.t ref
  ; sign_idents   : StrSet.t ref }

(* NOTE the [deps] field contains a hashtable binding the [module_path] of the
   external modules on which the current signature depends to an association
   list. This association list then maps definable symbols of the external
   module to additional reduction rules defined in the current signature. *)

(** [create path] creates an empty signature with module path [path]. *)
let create : Path.t -> t = fun sign_path ->
  { sign_path; sign_symbols = ref StrMap.empty; sign_deps = ref PathMap.empty
  ; sign_builtins = ref StrMap.empty; sign_unops = ref StrMap.empty
  ; sign_binops = ref StrMap.empty; sign_idents = ref StrSet.empty }

(** [find sign name] finds the symbol named [name] in [sign] if it exists, and
    raises the [Not_found] exception otherwise. *)
let find : t -> string -> sym =
  fun sign name -> fst (StrMap.find name !(sign.sign_symbols))

(** [mem sign name] checks whether a symbol named [name] exists in [sign]. *)
let mem : t -> string -> bool =
  fun sign name -> StrMap.mem name !(sign.sign_symbols)

(** [loaded] stores the signatures of the known (already compiled or currently
    being compiled) modules. An important invariant is that all occurrences of
    a symbol are physically equal, even across signatures). This is ensured by
    making copies of terms when loading an object file. *)
let loaded : t PathMap.t ref = ref PathMap.empty

(* NOTE that the current module is stored in [loaded] so that the symbols that
   it contains can be qualified with the name of the module. This behavior was
   inherited from previous versions of Dedukti. *)

(** [loading] contains the [module_path] of the signatures (or files) that are
    being processed. They are stored in a stack due to dependencies. Note that
    the topmost element corresponds to the current module.  If a [module_path]
    appears twice in the stack, then there is a circular dependency. *)
let loading : Path.t list ref = ref []

(** [current_sign ()] returns the current signature. *)
let current_sign () =
  let mp =
    match !loading with
    | mp :: _ -> mp
    | []      -> assert false
  in
  PathMap.find mp !loaded

(** [link sign] establishes physical links to the external symbols. *)
let link : t -> unit = fun sign ->
  let rec link_term t =
    let link_binder b =
      let (x,t) = Bindlib.unbind b in
      Bindlib.unbox (Bindlib.bind_var x (lift (link_term t)))
    in
    match unfold t with
    | Vari(_)     -> t
    | Type        -> t
    | Kind        -> t
    | Symb(s,h)   -> Symb(link_symb s, h)
    | Prod(a,b)   -> Prod(link_term a, link_binder b)
    | Abst(a,t)   -> Abst(link_term a, link_binder t)
<<<<<<< HEAD
    | LLet(t,a,u) -> LLet(link_term t, link_term a, link_binder u)
=======
    | LLet(a,t,u) -> LLet(link_term a, link_term t, link_binder u)
>>>>>>> 5dfe236b
    | Appl(t,u)   -> Appl(link_term t, link_term u)
    | Meta(_,_)   -> assert false
    | Patt(i,n,m) -> Patt(i, n, Array.map link_term m)
    | TEnv(t,m)   -> TEnv(t, Array.map link_term m)
    | Wild        -> t
    | TRef(_)     -> t
  and link_rule r =
    let lhs = List.map link_term r.lhs in
    let (xs, rhs) = Bindlib.unmbind r.rhs in
    let rhs = lift (link_term rhs) in
    let rhs = Bindlib.unbox (Bindlib.bind_mvar xs rhs) in
    {r with lhs ; rhs}
  and link_symb s =
    if s.sym_path = sign.sign_path then s else
    try
      let sign = PathMap.find s.sym_path !loaded in
      try find sign s.sym_name with Not_found -> assert false
    with Not_found -> assert false
  in
  let fn _ (s,_) =
    s.sym_type  := link_term !(s.sym_type);
    s.sym_def   := Option.map link_term !(s.sym_def);
    s.sym_rules := List.map link_rule !(s.sym_rules)
  in
  StrMap.iter fn !(sign.sign_symbols);
  let gn path ls =
    let sign =
      try PathMap.find path !loaded
      with Not_found -> assert false
    in
    let h (n, r) =
      let r = link_rule r in
      let s = find sign n in
      s.sym_rules := !(s.sym_rules) @ [r]
    in
    List.iter h ls
  in
  PathMap.iter gn !(sign.sign_deps);
  sign.sign_builtins := StrMap.map link_symb !(sign.sign_builtins);
  let hn (s,h) = (link_symb s, h) in
  sign.sign_unops := StrMap.map hn !(sign.sign_unops);
  sign.sign_binops := StrMap.map hn !(sign.sign_binops);
  StrMap.iter (fun _ (s, _) -> Tree.update_dtree s) !(sign.sign_symbols)

(** [unlink sign] removes references to external symbols (and thus signatures)
    in the signature [sign]. This function is used to minimize the size of our
    object files, by preventing a recursive inclusion of all the dependencies.
    Note however that [unlink] processes [sign] in place, which means that the
    signature is invalidated in the process. *)
let unlink : t -> unit = fun sign ->
  let unlink_sym s =
    s.sym_tree := Tree_types.empty_dtree ;
    if s.sym_path <> sign.sign_path then
      (s.sym_type := Kind; s.sym_rules := [])
  in
  let rec unlink_term t =
    let unlink_binder b = unlink_term (snd (Bindlib.unbind b)) in
    let unlink_term_env t =
      match t with
      | TE_Vari(_) -> ()
      | _          -> assert false (* Should not happen, matching-specific. *)
    in
    match unfold t with
    | Vari(_)      -> ()
    | Type         -> ()
    | Kind         -> ()
    | Symb(s,_)    -> unlink_sym s
    | Prod(a,b)    -> unlink_term a; unlink_binder b
    | Abst(a,t)    -> unlink_term a; unlink_binder t
<<<<<<< HEAD
    | LLet(t,a,u)  -> unlink_term t; unlink_term a; unlink_binder u
=======
    | LLet(a,t,u)  -> unlink_term a; unlink_term t; unlink_binder u
>>>>>>> 5dfe236b
    | Appl(t,u)    -> unlink_term t; unlink_term u
    | Meta(_,_)    -> assert false (* Should not happen, uninstantiated. *)
    | Patt(_,_,_)  -> () (* The environment only contains variables. *)
    | TEnv(t,m)    -> unlink_term_env t; Array.iter unlink_term m
    | Wild         -> ()
    | TRef(_)      -> ()
  and unlink_rule r =
    List.iter unlink_term r.lhs;
    let (_, rhs) = Bindlib.unmbind r.rhs in
    unlink_term rhs
  in
  let fn _ (s,_) =
    unlink_term !(s.sym_type);
    Option.iter unlink_term !(s.sym_def);
    List.iter unlink_rule !(s.sym_rules)
  in
  StrMap.iter fn !(sign.sign_symbols);
  let gn _ ls = List.iter (fun (_, r) -> unlink_rule r) ls in
  PathMap.iter gn !(sign.sign_deps);
  StrMap.iter (fun _ s -> unlink_sym s) !(sign.sign_builtins);
  StrMap.iter (fun _ (s,_) -> unlink_sym s) !(sign.sign_unops);
  StrMap.iter (fun _ (s,_) -> unlink_sym s) !(sign.sign_binops)

(** [add_symbol sign ?sym_expo mode name a impl] creates a fresh symbol with
    name [name] (which should not already be used in [sign]) and with the type
    [a], in the signature [sign]. The exposition is
    {!constructor:Terms.sym_exposition.Public} by default, unless [?sym_expo]
    is precised. The list [impl] tells which arguments is implicit. The
    created symbol is returned. *)
let add_symbol : t -> expo -> prop -> strloc -> term -> bool list -> sym =
    fun sign sym_expo sym_prop s a impl ->
  (* Check for metavariables in the symbol type. *)
  if Basics.has_metas true a then
    fatal s.pos "The type of [%s] contains metavariables" s.elt;
  (* We minimize [impl] to enforce our invariant (see {!type:Terms.sym}). *)
  let rec rem_false l = match l with false::l -> rem_false l | _ -> l in
  let sym_impl = List.rev (rem_false (List.rev impl)) in
  (* Add the symbol. *)
  let sym =
    { sym_name = s.elt ; sym_type = ref a ; sym_path = sign.sign_path
    ; sym_def = ref None ; sym_impl ; sym_rules = ref [] ; sym_prop
    ; sym_expo ; sym_tree = ref Tree_types.empty_dtree }
  in
  sign.sign_symbols := StrMap.add s.elt (sym, s.pos) !(sign.sign_symbols); sym

(** [write sign file] writes the signature [sign] to the file [fname]. *)
let write : t -> string -> unit = fun sign fname ->
  match Unix.fork () with
  | 0 -> let oc = open_out fname in
         unlink sign; Marshal.to_channel oc sign [Marshal.Closures];
         close_out oc; exit 0
  | i -> ignore (Unix.waitpid [] i)

(* NOTE [Unix.fork] is used to safely [unlink] and write an object file, while
   preserving a valid copy of the written signature in the parent process. *)

(** [read fname] reads a signature from the object file [fname]. Note that the
    file can only be read properly if it was build with the same binary as the
    one being evaluated. If this is not the case, the program gracefully fails
    with an error message. *)
let read : string -> t = fun fname ->
  let ic = open_in fname in
  let sign =
    try
      let sign = Marshal.from_channel ic in
      close_in ic; sign
    with Failure _ ->
      close_in ic;
      fatal_no_pos "File [%s] is incompatible with current binary...\n" fname
  in
  (* Timed references need reset after unmarshaling (see [Timed] doc). *)
  let reset_timed_refs sign =
    unsafe_reset sign.sign_symbols;
    unsafe_reset sign.sign_deps;
    unsafe_reset sign.sign_builtins;
    unsafe_reset sign.sign_unops;
    unsafe_reset sign.sign_binops;
    let rec reset_term t =
      let reset_binder b = reset_term (snd (Bindlib.unbind b)) in
      match unfold t with
      | Vari(_)     -> ()
      | Type        -> ()
      | Kind        -> ()
      | Symb(s,_)   -> shallow_reset_sym s
      | Prod(a,b)   -> reset_term a; reset_binder b
      | Abst(a,t)   -> reset_term a; reset_binder t
<<<<<<< HEAD
      | LLet(t,a,u) -> reset_term t; reset_term a; reset_binder u
=======
      | LLet(a,t,u) -> reset_term a; reset_term t; reset_binder u
>>>>>>> 5dfe236b
      | Appl(t,u)   -> reset_term t; reset_term u
      | Meta(_,_)   -> assert false
      | Patt(_,_,m) -> Array.iter reset_term m
      | TEnv(_,m)   -> Array.iter reset_term m
      | Wild        -> ()
      | TRef(r)     -> unsafe_reset r; Option.iter reset_term !r
    and reset_rule r =
      List.iter reset_term r.lhs;
      reset_term (snd (Bindlib.unmbind r.rhs))
    and shallow_reset_sym s =
      unsafe_reset s.sym_type;
      unsafe_reset s.sym_def;
      unsafe_reset s.sym_rules
    in
    let reset_sym s =
      shallow_reset_sym s;
      reset_term !(s.sym_type);
      Option.iter reset_term !(s.sym_def);
      List.iter reset_rule !(s.sym_rules)
    in
    StrMap.iter (fun _ (s,_) -> reset_sym s) !(sign.sign_symbols);
    StrMap.iter (fun _ (s,_) -> shallow_reset_sym s) !(sign.sign_binops);
    StrMap.iter (fun _ s -> shallow_reset_sym s) !(sign.sign_builtins);
    let fn (_,r) = reset_rule r in
    PathMap.iter (fun _ -> List.iter fn) !(sign.sign_deps);
    sign
  in
  reset_timed_refs sign

(* NOTE here, we rely on the fact that a marshaled closure can only be read by
   processes running the same binary as the one that produced it. *)

(** [add_rule sign sym r] adds the new rule [r] to the symbol [sym].  When the
    rule does not correspond to a symbol of signature [sign],  it is stored in
    its dependencies. *)
let add_rule : t -> sym -> rule -> unit = fun sign sym r ->
  sym.sym_rules := !(sym.sym_rules) @ [r];
  if sym.sym_path <> sign.sign_path then
    let m =
      try PathMap.find sym.sym_path !(sign.sign_deps)
      with Not_found -> assert false
    in
    let m = (sym.sym_name, r) :: m in
    sign.sign_deps := PathMap.add sym.sym_path m !(sign.sign_deps)

(** [add_builtin sign name sym] binds the builtin name [name] to [sym] (in the
    signature [sign]). The previous binding, if any, is discarded. *)
let add_builtin : t -> string -> sym -> unit = fun sign s sym ->
  sign.sign_builtins := StrMap.add s sym !(sign.sign_builtins)

(** [add_unop sign unop sym] binds the unary operator [op] to [sym] in [sign].
    If [unop] was previously bound, the previous binding is discarded. *)
let add_unop : t -> string -> (sym * unop) -> unit = fun sign s sym ->
  sign.sign_unops := StrMap.add s sym !(sign.sign_unops)

(** [add_binop sign op sym] binds the binary operator [op] to [sym] in [sign].
    If [op] was previously bound, the previous binding is discarded. *)
let add_binop : t -> string -> (sym * binop) -> unit = fun sign s sym ->
  sign.sign_binops := StrMap.add s sym !(sign.sign_binops)

(** [add_ident sign id] add the declared identifier [id] to [sign]. *)
let add_ident : t -> string -> unit = fun sign id ->
  sign.sign_idents := StrSet.add id !(sign.sign_idents)

(** [dependencies sign] returns an association list containing (the transitive
    closure of) the dependencies of the signature [sign].  Note that the order
    of the list gives one possible loading order for the signatures. Note also
    that [sign] itself appears at the end of the list. *)
let rec dependencies : t -> (Path.t * t) list = fun sign ->
  (* Recursively compute dependencies for the immediate dependencies. *)
  let fn p _ l = dependencies (PathMap.find p !loaded) :: l in
  let deps = PathMap.fold fn !(sign.sign_deps) [[(sign.sign_path, sign)]] in
  (* Minimize and put everything together. *)
  let rec minimize acc deps =
    let not_here (p,_) =
      let has_p = List.exists (fun (q,_) -> p = q) in
      not (List.exists has_p acc)
    in
    match deps with
    | []      -> List.rev acc
    | d::deps -> minimize ((List.filter not_here d) :: acc) deps
  in
  List.concat (minimize [] deps)<|MERGE_RESOLUTION|>--- conflicted
+++ resolved
@@ -78,11 +78,7 @@
     | Symb(s,h)   -> Symb(link_symb s, h)
     | Prod(a,b)   -> Prod(link_term a, link_binder b)
     | Abst(a,t)   -> Abst(link_term a, link_binder t)
-<<<<<<< HEAD
-    | LLet(t,a,u) -> LLet(link_term t, link_term a, link_binder u)
-=======
     | LLet(a,t,u) -> LLet(link_term a, link_term t, link_binder u)
->>>>>>> 5dfe236b
     | Appl(t,u)   -> Appl(link_term t, link_term u)
     | Meta(_,_)   -> assert false
     | Patt(i,n,m) -> Patt(i, n, Array.map link_term m)
@@ -152,11 +148,7 @@
     | Symb(s,_)    -> unlink_sym s
     | Prod(a,b)    -> unlink_term a; unlink_binder b
     | Abst(a,t)    -> unlink_term a; unlink_binder t
-<<<<<<< HEAD
-    | LLet(t,a,u)  -> unlink_term t; unlink_term a; unlink_binder u
-=======
     | LLet(a,t,u)  -> unlink_term a; unlink_term t; unlink_binder u
->>>>>>> 5dfe236b
     | Appl(t,u)    -> unlink_term t; unlink_term u
     | Meta(_,_)    -> assert false (* Should not happen, uninstantiated. *)
     | Patt(_,_,_)  -> () (* The environment only contains variables. *)
@@ -243,11 +235,7 @@
       | Symb(s,_)   -> shallow_reset_sym s
       | Prod(a,b)   -> reset_term a; reset_binder b
       | Abst(a,t)   -> reset_term a; reset_binder t
-<<<<<<< HEAD
-      | LLet(t,a,u) -> reset_term t; reset_term a; reset_binder u
-=======
       | LLet(a,t,u) -> reset_term a; reset_term t; reset_binder u
->>>>>>> 5dfe236b
       | Appl(t,u)   -> reset_term t; reset_term u
       | Meta(_,_)   -> assert false
       | Patt(_,_,m) -> Array.iter reset_term m
