--- conflicted
+++ resolved
@@ -23,13 +23,8 @@
 type sig_state =
   { signature : Sign.t                    (** Current signature.        *)
   ; in_scope  : (sym * Pos.popt) StrMap.t (** Symbols in scope.         *)
-<<<<<<< HEAD
-  ; alias_path: Path.t StrMap.t           (** Map from aliases to paths.*)
-  ; path_alias: string Path.Map.t         (** Map from paths to aliases.*)
-=======
   ; alias_path   : Path.t StrMap.t        (** Alias to path map.        *)
   ; path_alias  : string Path.Map.t       (** Path to alias map.        *)
->>>>>>> 45875dd0
   ; builtins  : sym StrMap.t              (** Builtin symbols.          *)
   ; notations : notation SymMap.t         (** Printing hints.           *) }
 
@@ -172,12 +167,7 @@
         begin
           (* The signature must be loaded (alias is mapped). *)
           let sign =
-<<<<<<< HEAD
-            try Path.Map.find (StrMap.find m st.alias_path)
-                  Timed.(!Sign.loaded)
-=======
             try Path.Map.find (StrMap.find m st.alias_path) !loaded
->>>>>>> 45875dd0
             with _ -> assert false (* Should not happen. *)
           in
           (* Look for the symbol. *)
