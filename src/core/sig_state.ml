(** Signature state.

   This module provides a record type [sig_state] containing all the
   informations needed for scoping p_terms and printing terms, and functions
   on this type for manipulating it. In particular, it provides functions
   [open_sign], [add_symbol], [add_binop], etc. taking a [sig_state] as
   argument and returning a new [sig_state] as result. These functions call
   the corresponding functions of [Sign] which should not be called directly
   but through the current module only, in order to setup the [sig_state]
   properly. *)

open Lplib.Extra

open Common
open Console
open Pos
open Timed
open Module
open Parsing
open Syntax
open Term
open Sign

(** State of the signature, including aliasing and accessible symbols. *)
type sig_state =
  { signature : Sign.t                    (** Current signature.        *)
  ; in_scope  : (sym * Pos.popt) StrMap.t (** Symbols in scope.         *)
  ; aliases   : Path.t StrMap.t           (** Established aliases.      *)
  ; path_map  : string PathMap.t          (** Reverse map of [aliases]. *)
  ; builtins  : sym StrMap.t              (** Builtin symbols.          *)
  ; notations : notation SymMap.t         (** Printing hints.           *) }

type t = sig_state

(** [create_sign path] creates a signature with path [path] with ghost modules
    as dependencies. *)
let create_sign : Path.t -> Sign.t = fun sign_path ->
  let d = Sign.dummy () in
  { d with sign_path ; sign_deps = ref (PathMap.singleton Unif_rule.path []) }

(** Symbol properties needed for the signature *)
<<<<<<< HEAD
type sym_data =
  { expo   : expo        (** exposition          *)
  ; prop   : prop        (** property            *)
  ; mstrat : match_strat (** strategy            *)
  ; ident  : ident       (** name                *)
  ; typ    : term        (** type                *)
  ; impl   : bool list   (** implicit arguments  *)
  ; def    : term option (** optional definition *) }
=======
type sig_symbol =
  { expo   : Tags.expo        (** exposition          *)
  ; prop   : Tags.prop        (** property            *)
  ; mstrat : Tags.match_strat (** strategy            *)
  ; ident  : ident            (** name                *)
  ; typ    : term             (** type                *)
  ; impl   : bool list        (** implicit arguments  *)
  ; def    : term option      (** optional definition *) }
>>>>>>> 7ddfffa1

(** [add_symbol ss sym_data={e,p,st,x,a,impl,def}] generates a new signature
   state from [ss] by creating a new symbol with expo [e], property [p],
   strategy [st], name [x], type [a], implicit arguments [impl] and optional
   definition [t]. This new symbol is returned too. *)
let add_symbol : sig_state -> expo -> prop -> match_strat -> bool -> ident
                 -> term -> bool list -> term option -> sig_state * sym =
  fun ss expo prop mstrat opaq id typ impl def ->
  let s = Sign.add_symbol ss.signature expo prop mstrat opaq id typ impl in
  begin
    match def with
    | Some t -> s.sym_def := Some (cleanup t)
    | None -> ()
  end;
  let in_scope = StrMap.add id.elt (s, id.pos) ss.in_scope in
  ({ss with in_scope}, s)

(** [add_unop ss n x] generates a new signature state from [ss] by adding a
    unary operator [x] with name [n]. This name is added to the scope. *)
let add_unop : sig_state -> strloc -> (sym * unop) -> sig_state =
  fun ss name (sym, unop) ->
  Sign.add_unop ss.signature sym unop;
  let in_scope = StrMap.add name.elt (sym, name.pos) ss.in_scope in
  let notations = SymMap.add sym (Prefix unop) ss.notations in
  {ss with in_scope; notations}

(** [add_binop ss n x] generates a new signature state from [ss] by adding a
    binary operator [x] with name [n]. This name is added to scope. *)
let add_binop : sig_state -> strloc -> (sym * binop) -> sig_state =
  fun ss name (sym, binop) ->
  Sign.add_binop ss.signature sym binop;
  let in_scope = StrMap.add name.elt (sym, name.pos) ss.in_scope in
  let notations = SymMap.add sym (Infix binop) ss.notations in
  {ss with in_scope; notations}

(** [add_builtin ss n s] generates a new signature state from [ss] by mapping
   the builtin [n] to [s]. *)
let add_builtin : sig_state -> string -> sym -> sig_state = fun ss name sym ->
  Sign.add_builtin ss.signature name sym;
  let builtins = StrMap.add name sym ss.builtins in
  let add_pp_hint hint = SymMap.add sym hint ss.notations in
  let notations =
    match name with
    | "0"  -> add_pp_hint Zero
    | "+1" -> add_pp_hint Succ
    | _    -> ss.notations
  in
  {ss with builtins; notations}

(** [add_quant ss sym] generates a new signature state from [ss] by declaring
   [sym] as quantifier. *)
let add_quant : sig_state -> sym -> sig_state = fun ss sym ->
  Sign.add_quant ss.signature sym;
  {ss with notations = SymMap.add sym Quant ss.notations}

(** [update_notations_from_builtins old_bm new_bm notations] generates a new
   pp_hint map from [notations] when adding [new_bm] to the builtin map
   [old_bm]. *)
let update_notations_from_builtins
    : sym StrMap.t -> sym StrMap.t -> notation SymMap.t -> notation SymMap.t =
  fun old_bm new_bm notations ->
  let add_hint name h notations =
    try
      let s_new = StrMap.find name new_bm in
      try
        let s_old = StrMap.find name old_bm in
        SymMap.add s_new h (SymMap.remove s_old notations)
      with Not_found -> SymMap.add s_new h notations
    with Not_found -> notations
  in
  add_hint "0" Zero (add_hint "+1" Succ notations)

(** [open_sign ss sign] extends the signature state [ss] with every symbol  of
    the signature [sign].  This has the effect of putting these symbols in the
    scope when (possibly masking symbols with the same name).  Builtin symbols
    are also handled in a similar way. *)
let open_sign : sig_state -> Sign.t -> sig_state = fun ss sign ->
  let f _key _v1 v2 = Some(v2) in (* hides previous symbols *)
  let in_scope = StrMap.union f ss.in_scope !(sign.sign_symbols) in
  let builtins = StrMap.union f ss.builtins !(sign.sign_builtins) in
  (* Bring operators in scope *)
  let open_synt s syn ssis =
    match syn with
    | Sign.Infix (k,_, _, _) -> StrMap.add k (s, None) ssis
    | Sign.Prefix (k,_,_) -> StrMap.add k (s, None) ssis
    | _ -> ssis
  in
  let in_scope = SymMap.fold open_synt !(sign.sign_notations) in_scope in
  let notations =
    SymMap.fold SymMap.add !(sign.sign_notations) ss.notations
  in
  let notations =
    update_notations_from_builtins ss.builtins !(sign.sign_builtins) notations
  in
  {ss with in_scope; builtins; notations}

(** Dummy [sig_state] made from the dummy signature. *)
let dummy : sig_state =
  { signature = Sign.dummy (); in_scope = StrMap.empty; aliases = StrMap.empty
  ; path_map = PathMap.empty; builtins = StrMap.empty
  ; notations = SymMap.empty }

(** [of_sign sign] creates a state from the signature [sign] with ghost
    signatures opened. *)
let of_sign : Sign.t -> sig_state = fun signature ->
  open_sign {dummy with signature} Unif_rule.sign

(** [find_sym ~prt ~prv b st qid] returns the symbol
    corresponding to the qualified identifier [qid]. If [fst qid.elt] is
    empty, we search for the name [snd qid.elt] in the opened modules of [st].
    The boolean [b] only indicates if the error message should mention
    variables, in the case where the module path is empty and the symbol is
    unbound. This is reported using the [Fatal] exception.
    {!constructor:Term.expo.Protec} symbols from other modules
    are allowed in left-hand side of rewrite rules (only) iff [~prt] is true.
    {!constructor:Term.expo.Privat} symbols are allowed iff [~prv]
    is [true]. *)
let find_sym : prt:bool -> prv:bool -> bool -> sig_state -> qident -> sym =
  fun ~prt ~prv b st qid ->
  let {elt = (mp, s); pos} = qid in
  let mp = List.map fst mp in
  let s =
    match mp with
    | []                               -> (* Symbol in scope. *)
        begin
          try fst (StrMap.find s st.in_scope) with Not_found ->
          let txt = if b then " or variable" else "" in
          fatal pos "Unbound symbol%s [%s]." txt s
        end
    | [m] when StrMap.mem m st.aliases -> (* Aliased module path. *)
        begin
          (* The signature must be loaded (alias is mapped). *)
          let sign =
            try PathMap.find (StrMap.find m st.aliases) Timed.(!Sign.loaded)
            with _ -> assert false (* Should not happen. *)
          in
          (* Look for the symbol. *)
          try Sign.find sign s with Not_found ->
          fatal pos "Unbound symbol [%a.%s]." Path.pp mp s
        end
    | _                                -> (* Fully-qualified symbol. *)
        begin
          (* Check that the signature was required (or is the current one). *)
          if mp <> st.signature.sign_path then
            if not (PathMap.mem mp !(st.signature.sign_deps)) then
              fatal pos "No module [%a] required." Path.pp mp;
          (* The signature must have been loaded. *)
          let sign =
            try PathMap.find mp Timed.(!Sign.loaded)
            with Not_found -> assert false (* Should not happen. *)
          in
          (* Look for the symbol. *)
          try Sign.find sign s with Not_found ->
          fatal pos "Unbound symbol [%a.%s]." Path.pp mp s
        end
  in
  match (prt, prv, s.sym_expo) with
  | (false, _    , Protec) ->
      if s.sym_path = st.signature.sign_path then s else
      (* Fail if symbol is not defined in the current module. *)
      fatal pos "Protected symbol not allowed here."
  | (_    , false, Privat) -> fatal pos "Private symbol not allowed here."
  | _                      -> s<|MERGE_RESOLUTION|>--- conflicted
+++ resolved
@@ -39,32 +39,21 @@
   { d with sign_path ; sign_deps = ref (PathMap.singleton Unif_rule.path []) }
 
 (** Symbol properties needed for the signature *)
-<<<<<<< HEAD
 type sym_data =
-  { expo   : expo        (** exposition          *)
-  ; prop   : prop        (** property            *)
-  ; mstrat : match_strat (** strategy            *)
-  ; ident  : ident       (** name                *)
-  ; typ    : term        (** type                *)
-  ; impl   : bool list   (** implicit arguments  *)
+  { expo   : Tags.expo (** exposition *)
+  ; prop   : Tags.prop (** property *)
+  ; mstrat : Tags.match_strat (** strategy *)
+  ; ident  : ident (** name *)
+  ; typ    : term (** type *)
+  ; impl   : bool list (** implicit arguments *)
   ; def    : term option (** optional definition *) }
-=======
-type sig_symbol =
-  { expo   : Tags.expo        (** exposition          *)
-  ; prop   : Tags.prop        (** property            *)
-  ; mstrat : Tags.match_strat (** strategy            *)
-  ; ident  : ident            (** name                *)
-  ; typ    : term             (** type                *)
-  ; impl   : bool list        (** implicit arguments  *)
-  ; def    : term option      (** optional definition *) }
->>>>>>> 7ddfffa1
 
 (** [add_symbol ss sym_data={e,p,st,x,a,impl,def}] generates a new signature
    state from [ss] by creating a new symbol with expo [e], property [p],
    strategy [st], name [x], type [a], implicit arguments [impl] and optional
    definition [t]. This new symbol is returned too. *)
-let add_symbol : sig_state -> expo -> prop -> match_strat -> bool -> ident
-                 -> term -> bool list -> term option -> sig_state * sym =
+let add_symbol : sig_state -> Tags.expo -> Tags.prop -> Tags.match_strat
+    -> bool -> ident -> term -> bool list -> term option -> sig_state * sym =
   fun ss expo prop mstrat opaq id typ impl def ->
   let s = Sign.add_symbol ss.signature expo prop mstrat opaq id typ impl in
   begin
