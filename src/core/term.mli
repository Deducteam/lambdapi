--- conflicted
+++ resolved
@@ -212,62 +212,11 @@
 (** Minimize [impl] to enforce our invariant (see {!type:Term.sym}). *)
 val minimize_impl : bool list -> bool list
 
-<<<<<<< HEAD
-(** [create_sym path expo prop opaq mstrat name pos typ impl] creates a new
+(** [create_sym path expo prop mstrat opaq name pos typ impl] creates a new
     symbol with path [path], exposition [expo], property [prop], opacity
-    [opaq], matching strategy [mstrat], name [name], name [name], declaration
-    position [pos], type [typ], implicit arguments [impl], no definition and
-    no rules. *)
-=======
-(** Basic printing function (for debug). *)
-module Raw : sig
-  val term : term pp
-end
-
-(** Typing context associating a [Bindlib] variable to a type and possibly a
-    definition. The typing environment [x1:A1,..,xn:An] is represented by the
-    list [xn:An;..;x1:A1] in reverse order (last added variable comes
-    first). *)
-type ctxt = (tvar * term * term option) list
-
-(** Typing context with lifted terms. *)
-type bctxt = (tvar * tbox * tbox option) list
-
-(** Type of unification constraints. *)
-type constr = ctxt * term * term
-
-(** Sets and maps of term variables. *)
-module Var : Map.OrderedType with type t = tvar
-
-module VarSet : Set.S with type elt = tvar
-module VarMap : Map.S with type key = tvar
-
-(** [of_tvar x] injects the [Bindlib] variable [x] in a term. *)
-val of_tvar : tvar -> term
-
-(** [new_tvar s] creates a new [tvar] of name [s]. *)
-val new_tvar : string -> tvar
-
-(** [new_tvar_ind s i] creates a new [tvar] of name [s ^ string_of_int i]. *)
-val new_tvar_ind : string -> int -> tvar
-
-(** [of_tevar x] injects the [Bindlib] variable [x] in a {!type:term_env}. *)
-val of_tevar : tevar -> term_env
-
-(** [new_tevar s] creates a new [tevar] with name [s]. *)
-val new_tevar : string -> tevar
-
-(** Sets and maps of symbols. *)
-module Sym : Map.OrderedType with type t = sym
-module SymSet : Set.S with type elt = sym
-module SymMap : Map.S with type key = sym
-
-(** [create_sym path expo prop opaq name pos typ impl] creates a new symbol
-   with path [path], exposition [expo], property [prop], opacity [opaq],
-   matching strategy [mstrat], name [name.elt], type [typ], implicit arguments
-   [impl], position [name.pos], declaration position [pos], no definition
-   and no rules. *)
->>>>>>> bd45582b
+    [opaq], matching strategy [mstrat], name [name.elt], type [typ], implicit
+    arguments [impl], position [name.pos], declaration position [pos], no
+    definition and no rules. *)
 val create_sym : Path.t -> expo -> prop -> match_strat -> bool ->
   Pos.strloc -> Pos.popt -> term -> bool list -> sym
 
@@ -442,30 +391,11 @@
 (** [cleanup t] unfold all metas and TRef's in [t]. *)
 val cleanup : term -> term
 
-<<<<<<< HEAD
 (** Typing context associating a variable to a type and possibly a
     definition. The typing environment [x1:A1,..,xn:An] is represented by the
     list [xn:An;..;x1:A1] in reverse order (last added variable comes
     first). *)
 type ctxt = (var * term * term option) list
-=======
-(** [_Wild] injects the constructor [Wild] into the {!type:tbox} type. *)
-val _Wild : tbox
-
-(** [_Plac] injects the constructor [Plac] into the {!type:tbox} type. *)
-val _Plac : bool -> tbox
-
-(** [_TRef r] injects the constructor [TRef(r)] into the {!type:tbox} type. It
-    should be the case that [!r] is [None]. *)
-val _TRef : term option ref -> tbox
-
-(** [_LLet a t u] lifts let binding [let x : a := t in u]. *)
-val _LLet : tbox -> tbox -> tbinder Bindlib.box -> tbox
-
-(** [_TE_Vari x] injects a term environment variable [x] into the {!type:tbox}
-    type so that it may be available for binding. *)
-val _TE_Vari : tevar -> tebox
->>>>>>> bd45582b
 
 (** Type of unification constraints. *)
 type constr = ctxt * term * term
@@ -504,4 +434,5 @@
 (** Basic printing function (for debug). *)
 module Raw : sig
   val term : term pp
+  val ctxt : ctxt pp
 end