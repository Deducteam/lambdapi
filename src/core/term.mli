(** Internal representation of terms.

   This module contains the definition of the internal representation of
   terms, together with smart constructors and low level operation. *)

open Timed
open Lplib open Base
open Common

(** {3 Term (and symbol) representation} *)

(** Representation of a possibly qualified identifier. *)
type qident = Path.t * string

(** Pattern-matching strategy modifiers. *)
type match_strat =
  | Sequen
  (** Rules are processed sequentially: a rule can be applied only if the
      previous ones (in the order of declaration) cannot be. *)
  | Eager
  (** Any rule that filters a term can be applied (even if a rule defined
      earlier filters the term as well). This is the default. *)

(** Specify the visibility and usability of symbols outside their module. *)
type expo =
  | Public (** Visible and usable everywhere. *)
  | Protec (** Visible everywhere but usable in LHS arguments only. *)
  | Privat (** Not visible and thus not usable. *)

(** Symbol properties. *)
type prop =
  | Defin (** Definable. *)
  | Const (** Constant. *)
  | Injec (** Injective. *)
  | Commu (** Commutative. *)
  | Assoc of bool (** Associative left if [true], right if [false]. *)
  | AC of bool (** Associative and commutative. *)

<<<<<<< HEAD
(** Type for free variables. *)
type var

(** Data of a binder. *)
type binder_info
type mbinder_info

val binder_name : binder_info -> string

(** Type for binders. *)
type binder
type mbinder
   
(** Type of bound variables. *)
type bvar
=======
(** The priority of an infix operator is a floating-point number. *)
type priority = float

(** Notations. *)
type 'a notation =
  | NoNotation
  | Prefix of 'a
  | Postfix of 'a
  | Infix of Pratter.associativity * 'a
  | Zero
  | Succ of 'a notation (* NoNotation, Prefix or Postfix only *)
  | Quant
  | PosOne
  | PosDouble
  | PosSuccDouble
  | IntZero
  | IntPos
  | IntNeg
>>>>>>> 08d0f00d

(** Representation of a term (or types) in a general sense. Values of the type
    are also used, for example, in the representation of patterns or rewriting
    rules. Specific constructors are included for such applications,  and they
    are considered invalid in unrelated code. *)
type term = private
  | Vari of var (** Free variable. *)
  | Type (** "TYPE" constant. *)
  | Kind (** "KIND" constant. *)
  | Symb of sym (** User-defined symbol. *)
  | Prod of term * binder (** Dependent product. *)
  | Abst of term * binder (** Abstraction. *)
  | Appl of term * term (** Term application. *)
  | Meta of meta * term array (** Metavariable application. *)
  | Patt of int option * string * term array
  (** Pattern variable application (only used in rewriting rules). *)
  | Db of bvar (** Bound variables. Only used internally. *)
  | Wild (** Wildcard (only used for surface matching, never in LHS). *)
  | Plac of bool
  (** [Plac b] is a placeholder, or hole, for not given terms. Boolean
      [b] is true if the placeholder stands for a type. *)
  | TRef of term option ref (** Reference cell (used in surface matching). *)
  | LLet of term * term * binder
  (** [LLet(a, t, u)] is [let x : a ≔ t in u] (with [x] bound in [u]). *)

(** {b NOTE} that a wildcard "_" of the concrete (source code) syntax may have
    a different representation depending on the context. For instance, the
    {!constructor:Wild} constructor is only used when matching patterns (e.g.,
    with the "rewrite" tactic). In the LHS of a rewriting {!type:rule}, we use
    the {!constructor:Patt} constructor to represend wildcards of the concrete
    syntax. They are thus considered to be fresh, unused pattern variables. *)

(** Representation of a decision tree (used for rewriting). *)
and dtree = rule Tree_type.dtree

(** Representation of a user-defined symbol. *)
and sym =
  { sym_expo  : expo (** Visibility. *)
  ; sym_path  : Path.t (** Module in which the symbol is defined. *)
  ; sym_name  : string (** Name. *)
  ; sym_type  : term ref (** Type. *)
  ; sym_impl  : bool list (** Implicit arguments ([true] meaning implicit). *)
  ; sym_prop  : prop (** Property. *)
  ; sym_not   : float notation ref (** Notation. *)
  ; sym_def   : term option ref (** Definition with ≔. *)
  ; sym_opaq  : bool ref (** Opacity. *)
  ; sym_rules : rule list ref (** Rewriting rules. *)
  ; sym_mstrat: match_strat (** Matching strategy. *)
  ; sym_dtree : dtree ref (** Decision tree used for matching. *)
  ; sym_pos   : Pos.popt (** Position in source file of symbol name. *)
  ; sym_decl_pos : Pos.popt (** Position in source file of symbol declaration
                                without its definition. *) }

(** {b NOTE} that {!field:sym_type} holds a (timed) reference for a  technical
    reason related to the writing of signatures as binary files  (in  relation
    to {!val:Sign.link} and {!val:Sign.unlink}).  This is necessary to enforce
    ensure that two identical symbols are always physically equal, even across
    signatures. It should NOT be otherwise mutated. *)

(** {b NOTE} we maintain the invariant that {!field:sym_impl} never ends  with
    [false]. Indeed, this information would be redundant. If a symbol has more
    arguments than there are booleans in the list then the extra arguments are
    all explicit. Finally, note that {!field:sym_impl} is empty if and only if
    the symbol has no implicit parameters. *)

(** {b NOTE} the value of the {!field:sym_prop} field of symbols restricts the
    value of their {!field:sym_def} and {!field:sym_rules} fields. A symbol is
    not allowed to be given rewriting rules (or a definition) when its mode is
    set to {!constructor:Const}. Moreover, a symbol should not be given at
    the same time a definition (i.e., {!field:sym_def} different from [None])
    and rewriting rules (i.e., {!field:sym_rules} is non-empty). *)

(** {3 Representation of rewriting rules} *)

(** Representation of a rewriting rule. A rewriting rule is mainly formed of a
    LHS (left hand side),  which is the pattern that should be matched for the
    rule to apply, and a RHS (right hand side) giving the action to perform if
    the rule applies. More explanations are given below. *)
and rule =
  { lhs      : term list (** Left hand side (LHS). *)
  ; rhs      : term (** Right hand side (RHS). *)
  ; arity    : int (** Required number of arguments to be applicable. *)
  ; arities  : int array
  (** Arities of the pattern variables bound in the RHS. *)
  ; vars_nb  : int (** Number of variables in [lhs]. *)
  ; xvars_nb : int (** Number of variables in [rhs] but not in [lhs]. *)
  ; rule_pos : Pos.popt (** Position of the rule in the source file. *) }

(** The LHS (or pattern) of a rewriting rule is always formed of a head symbol
    (on which the rule is defined) applied to a list of pattern arguments. The
    list of arguments is given in {!field:lhs},  but the head symbol itself is
    not stored in the rule, since rules are stored in symbols.  In the pattern
    arguments of a LHS, [Patt(i,s,ts)] is used to represent pattern variables
    that are identified by a name [s] (unique in a rewriting rule). They carry
    an environment [ts] that should only contain distinct variables (terms of
    the form [Vari(x)]).  They correspond to the set of all the variables that
    may appear free in a matched term. The optional integer [i] corresponds to
    the reserved index for the matched term in the environment of the RHS
    during matching.

    For instance, with the rule [f $X $Y $Y $Z ↪ $X]:
     - [$X] is represented by [Patt(Some 0, "X", [||])] since it occurs in the
       RHS of the rule (and it is actually the only one),
     - [$Y] is represented by [Patt(Some 1, "Y", [||])] as it occurs more than
       once in the LHS (the rule is non-linear in this variable),
     - [$Z] is represented by [Patt(Some 2, "Z", [||])] even though it is not
       bound in the RHS and it appears linearly. Note that wildcards (in the
       concrete syntax) are represented in the same way, and with a unique
       name (in the rule) that is generated automatically.

    Then, the term [f t u v w] matches the LHS with a substitution represented
    by an array of terms [a] of length 3 if we
    have [a.(0) = t], [a.(1) = u], [a.(1) = v] and [a.(2) = w].

    {b TODO} memorising [w] in the substitution is sub-optimal. In practice,
    the term matched by [$Z] should be ignored. *)

(** {b NOTE} that the second parameter of the {!constructor:Patt}  constructor
    holds an array of terms. This is essential for variables binding: using an
    array of variables would NOT suffice. *)

(** {b NOTE} that the value of the {!field:arity} field  (of a rewriting rule)
    gives the number of arguments contained in its LHS. As a consequence,  the
    value of [r.arity] is always equal to [List.length r.lhs] and it gives the
    minimal number of arguments required to match the LHS of the rule. *)

(** All variables of rewriting rules that appear in the RHS must appear in the
   LHS. This constraint is checked in {!module:Tool.Sr}.In the case of
   unification rules, we allow variables to appear only in the RHS.  In that
   case, these variables are replaced by fresh meta-variables each time the
   rule is used.  The last {!field:Term.rule.xvars_nb} variables of
   {!field:Term.rule.vars} are such RHS-only variables. *)

(** During evaluation, we only try to apply rewriting rules when we reduce the
   application of a symbol [s] to a list of argument [ts]. At this point, the
   symbol [s] contains every rule [r] that can potentially be applied in its
   {!field:sym_rules} field. To check if a rule [r] applies, we match the
   elements of [r.lhs] with those of [ts] while building an environment [env].
   During this process, a pattern of
   the form {!constructor:Patt}[(Some i,_,_)] matched against a term [u] will
   results in [env.(i)] being set to [u]. If all terms of [ts] can be matched
   against corresponding patterns, then environment [env] is fully constructed
   and it can hence be substituted in [r.rhs] with [msubst r.rhs env]
   to get the result of the application of the rule. *)

(** {3 Metavariables and related functions} *)

(** Representation of a metavariable,  which corresponds to a yet unknown
    term typable in some context. The substitution of the free variables
    of the context is suspended until the metavariable is instantiated
    (i.e., set to a particular term).  When a metavariable [m] is
    instantiated,  the suspended substitution is  unlocked and terms of
    the form {!constructor:Meta}[(m,env)] can be unfolded. *)
and meta =
  { meta_key   : int (** Unique key. *)
  ; meta_type  : term ref (** Type. *)
  ; meta_arity : int (** Arity (environment size). *)
  ; meta_value : mbinder option ref (** Definition. *) }

(** [mbinder_arity b] gives the arity of the [mbinder]. *)
val mbinder_arity : mbinder -> int

(** Minimize [impl] to enforce our invariant (see {!type:Term.sym}). *)
val minimize_impl : bool list -> bool list

(** [create_sym path expo prop mstrat opaq name pos typ impl] creates a new
    symbol with path [path], exposition [expo], property [prop], opacity
    [opaq], matching strategy [mstrat], name [name.elt], type [typ], implicit
    arguments [impl], position [name.pos], declaration position [pos], no
    definition and no rules. *)
val create_sym : Path.t -> expo -> prop -> match_strat -> bool ->
  Pos.strloc -> Pos.popt -> term -> bool list -> sym

(** [is_constant s] tells whether the symbol is a constant. *)
val is_constant : sym -> bool

(** [is_injective s] tells whether [s] is injective, which is in partiular the
   case if [s] is constant. *)
val is_injective : sym -> bool

(** [is_private s] tells whether the symbol [s] is private. *)
val is_private : sym -> bool

(** [is_modulo s] tells whether the symbol [s] is modulo some equations. *)
val is_modulo : sym -> bool

(** Sets and maps of symbols. *)
module Sym : Map.OrderedType with type t = sym
module SymSet : Set.S with type elt = sym
module SymMap : Map.S with type key = sym

(** [compare_vars x y] safely compares [x] and [y].  Note that it is unsafe to
    compare variables using [Pervasive.compare]. *)
val compare_vars : var -> var -> int

(** [eq_vars x y] safely computes the equality of [x] and [y]. Note that it is
    unsafe to compare variables with the polymorphic equality function. *)
val eq_vars : var -> var -> bool

(** [new_var s] creates a new [var] of name [s]. *)
val new_var : string -> var

(** [new_var_ind s i] creates a new [var] of name [s ^ string_of_int i]. *)
val new_var_ind : string -> int -> var

(** [base_name x] returns the base name of the variable [x]. Note that this
    base name is not unique: two distinct variables may have the same name. *)
val base_name : var -> string

(** [uniq_name x] returns a string uniquely identifying the variable [x]. *)
val uniq_name : var -> string

(** Sets and maps of term variables. *)
module Var : Map.OrderedType with type t = var
module VarSet : Set.S with type elt = var
module VarMap : Map.S with type key = var

(** [is_unset m] returns [true] if [m] is not instantiated. *)
val is_unset : meta -> bool

(** Sets and maps of metavariables. *)
module Meta : Map.OrderedType with type t = meta
module MetaSet : Set.S with type elt = Meta.t
module MetaMap : Map.S with type key = Meta.t

(** [unfold t] repeatedly unfolds the definition of the surface constructor of
   [t], until a significant {!type:term} constructor is found. The term that
   is returned cannot be an instantiated metavariable, term environment or
   reference cell. The returned value is physically equal to [t] if no
   unfolding was performed. *)
val unfold : term -> term

(** {b NOTE} that {!val:unfold} must (almost) always be called before matching
    over a value of type {!type:term}. *)

(** [is_abst t] returns [true] iff [t] is of the form [Abst(_)]. *)
val is_abst : term -> bool

(** [is_prod t] returns [true] iff [t] is of the form [Prod(_)]. *)
val is_prod : term -> bool

(** [is_symb s t] tests whether [t] is of the form [Symb(s)]. *)
val is_symb : sym -> term -> bool

(** [get_args t] decomposes the {!type:term} [t] into a pair [(h,args)], where
    [h] is the head term of [t] and [args] is the list of arguments applied to
    [h] in [t]. The returned [h] cannot be an [Appl] node. *)
val get_args : term -> term * term list

(** [get_args_len t] is similar to [get_args t] but it also returns the length
    of the list of arguments. *)
val get_args_len : term -> term * term list * int

(** Total orders terms. *)
val cmp : term cmp

(** Construction functions of the private type [term]. They ensure some
   invariants:

- In a commutative function symbol application, the first argument is smaller
   than the second one wrt [cmp].

- In an associative and commutative function symbol application, the
   application is built as a left or right comb depending on the associativity
   of the symbol, and arguments are ordered in increasing order wrt [cmp].

- In [LLet(_,_,b)], [binder_occur b = true] (useless let's are erased). *)
val mk_Vari : var -> term
val mk_Type : term
val mk_Kind : term
val mk_Symb : sym -> term
val mk_Prod : term * binder -> term
val mk_Arro : term * term -> term
val mk_Abst : term * binder -> term
val mk_Appl : term * term -> term
val mk_Meta : meta * term array -> term
val mk_Patt : int option * string * term array -> term
val mk_Wild : term
val mk_Plac : bool -> term
val mk_TRef : term option ref -> term
val mk_LLet : term * term * binder -> term

(** [mk_Appl_not_canonical t u] builds the non-canonical (wrt. C and AC
   symbols) application of [t] to [u]. WARNING: to use only in Sign.link. *)
val mk_Appl_not_canonical : term * term -> term

(** [add_args t args] builds the application of the {!type:term} [t] to a list
    arguments [args]. When [args] is empty, the returned value is (physically)
    equal to [t]. *)
val add_args : term -> term list -> term

(** [add_args_map f t ts] is equivalent to [add_args t (List.map f ts)] but
   more efficient. *)
val add_args_map : term -> (term -> term) -> term list -> term

(** [subst b v] substitutes the variable bound by [b] with the value [v]. *)
val subst : binder -> term -> term

(** [msubst b vs] substitutes the variables bound by [b] with the values [vs].
   Note that the length of the [vs] array should match the arity of the
   multiple binder [b]. *)
val msubst : mbinder -> term array -> term

(** [unbind b] substitutes the binder [b] by a fresh variable of name [name]
   if given, or the binder name otherwise. The variable and the result of the
   substitution are returned. *)
val unbind : ?name:string -> binder -> var * term

(** [unbind2 f g] is similar to [unbind f], but it substitutes two binders [f]
   and [g] at once using the same fresh variable. *)
val unbind2 : ?name:string -> binder -> binder -> var * term * term

(** [unmbind b] substitutes the multiple binder [b] with fresh variables. This
    function is analogous to [unbind] for binders. Note that the names used to
    create the fresh variables are based on those of the multiple binder. *)
val unmbind : mbinder -> var array * term

(** [bind_var x b] binds the variable [x] in [b], producing a boxed binder. *)
val bind_var  : var -> term -> binder

(** [binder f b] applies f inside [b]. *)
val binder : (term -> term) -> binder -> binder

(** [bind_mvar xs b] binds the variables of [xs] in [b] to get a boxed binder.
    It is the equivalent of [bind_var] for multiple variables. *)
val bind_mvar : var array -> term -> mbinder

(** [binder_occur b] tests whether the bound variable occurs in [b]. *)
val binder_occur : binder -> bool

(** [is_closed b] checks whether the [term] [b] is closed. *)
val is_closed : term -> bool
val is_closed_mbinder : mbinder -> bool

(** [occur x b] tells whether variable [x] occurs in the [box] [b]. *)
val occur : var -> term -> bool
val occur_mbinder : var -> mbinder -> bool

(** Patt substitution. *)
val subst_patt : mbinder option array -> term -> term

(** [cleanup t] unfold all metas and TRef's in [t]. *)
val cleanup : term -> term

(** Typing context associating a variable to a type and possibly a
    definition. The typing environment [x1:A1,..,xn:An] is represented by the
    list [xn:An;..;x1:A1] in reverse order (last added variable comes
    first). *)
type ctxt = (var * term * term option) list

(** Type of unification constraints. *)
type constr = ctxt * term * term

(** Representation of unification problems. *)
type problem_aux =
  { to_solve  : constr list
  (** List of unification problems to solve. *)
  ; unsolved  : constr list
  (** List of unification problems that could not be solved. *)
  ; recompute : bool
  (** Indicates whether unsolved problems should be rechecked. *)
  ; metas : MetaSet.t
  (** Set of unsolved metas. *) }

type problem = problem_aux ref

(** Create a new empty problem. *)
val new_problem : unit -> problem

(** Positions in terms in reverse order. The i-th argument of a constructor
   has position i-1. *)
type subterm_pos = int list

val subterm_pos : subterm_pos pp

(** Type of critical pair positions (pos,l,r,p,l_p). *)
type cp_pos = Pos.popt * term * term * subterm_pos * term

(** Type of a symbol and a rule. *)
type sym_rule = sym * rule

val lhs : sym_rule -> term
val rhs : sym_rule -> term

(** Basic printing function (for debug). *)
module Raw : sig
  val term : term pp
  val ctxt : ctxt pp
end<|MERGE_RESOLUTION|>--- conflicted
+++ resolved
@@ -36,7 +36,6 @@
   | Assoc of bool (** Associative left if [true], right if [false]. *)
   | AC of bool (** Associative and commutative. *)
 
-<<<<<<< HEAD
 (** Type for free variables. *)
 type var
 
@@ -52,7 +51,8 @@
    
 (** Type of bound variables. *)
 type bvar
-=======
+
+
 (** The priority of an infix operator is a floating-point number. *)
 type priority = float
 
@@ -71,7 +71,6 @@
   | IntZero
   | IntPos
   | IntNeg
->>>>>>> 08d0f00d
 
 (** Representation of a term (or types) in a general sense. Values of the type
     are also used, for example, in the representation of patterns or rewriting
