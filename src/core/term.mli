--- conflicted
+++ resolved
@@ -212,64 +212,11 @@
 (** Minimize [impl] to enforce our invariant (see {!type:Term.sym}). *)
 val minimize_impl : bool list -> bool list
 
-<<<<<<< HEAD
-(** [create_sym path expo prop opaq name typ impl] creates a new symbol with
-   position [pos], path [path], exposition [expo], property [prop], opacity
-   [opaq], matching strategy [mstrat], name [name.elt], type [typ], implicit
-   arguments [impl], position [name.pos], no definition and no rules. *)
-=======
-(** Basic printing function (for debug). *)
-module Raw : sig
-  val term : term pp
-end
-
-(** Typing context associating a [Bindlib] variable to a type and possibly a
-    definition. The typing environment [x1:A1,..,xn:An] is represented by the
-    list [xn:An;..;x1:A1] in reverse order (last added variable comes
-    first). *)
-type ctxt = (tvar * term * term option) list
-
-(** Typing context with lifted terms. Used to optimise type checking and avoid
-    lifting terms several times. Definitions are not included because these
-    contexts are used to create meta variables types, which do not use [let]
-    definitions. *)
-type bctxt = (tvar * tbox) list
-
-(** Type of unification constraints. *)
-type constr = ctxt * term * term
-
-(** Sets and maps of term variables. *)
-module Var : Map.OrderedType with type t = tvar
-
-module VarSet : Set.S with type elt = tvar
-module VarMap : Map.S with type key = tvar
-
-(** [of_tvar x] injects the [Bindlib] variable [x] in a term. *)
-val of_tvar : tvar -> term
-
-(** [new_tvar s] creates a new [tvar] of name [s]. *)
-val new_tvar : string -> tvar
-
-(** [new_tvar_ind s i] creates a new [tvar] of name [s ^ string_of_int i]. *)
-val new_tvar_ind : string -> int -> tvar
-
-(** [of_tevar x] injects the [Bindlib] variable [x] in a {!type:term_env}. *)
-val of_tevar : tevar -> term_env
-
-(** [new_tevar s] creates a new [tevar] with name [s]. *)
-val new_tevar : string -> tevar
-
-(** Sets and maps of symbols. *)
-module Sym : Map.OrderedType with type t = sym
-module SymSet : Set.S with type elt = sym
-module SymMap : Map.S with type key = sym
-
-(** [create_sym path expo prop opaq name pos typ impl] creates a new symbol
-   with path [path], exposition [expo], property [prop], opacity [opaq],
-   matching strategy [mstrat], name [name.elt], type [typ], implicit arguments
-   [impl], position [name.pos], declaration position [pos], no definition
-   and no rules. *)
->>>>>>> e1689366
+(** [create_sym path expo prop opaq mstrat name pos typ impl] creates a new
+    symbol with path [path], exposition [expo], property [prop], opacity
+    [opaq], matching strategy [mstrat], name [name], name [name], declaration
+    position [pos], type [typ], implicit arguments [impl], no definition and
+    no rules. *)
 val create_sym : Path.t -> expo -> prop -> match_strat -> bool ->
   Pos.strloc -> Pos.popt -> term -> bool list -> sym
 
@@ -341,18 +288,6 @@
 (** [is_prod t] returns [true] iff [t] is of the form [Prod(_)]. *)
 val is_prod : term -> bool
 
-<<<<<<< HEAD
-=======
-(** [is_vari t] returns [true] iff [t] is of the form [Vari(_)]. *)
-val is_vari : term -> bool
-
-(** [is_patt t] returns [true] iff [t] is of the form [Patt(_)]. *)
-val is_patt : term -> bool
-
-(** [is_unset m] returns [true] if [m] is not instantiated. *)
-val is_unset : meta -> bool
-
->>>>>>> e1689366
 (** [is_symb s t] tests whether [t] is of the form [Symb(s)]. *)
 val is_symb : sym -> term -> bool
 
