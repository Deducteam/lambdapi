--- conflicted
+++ resolved
@@ -11,38 +11,9 @@
 let log_subj = new_logger 's' "subj" "subject-reduction"
 let log_subj = log_subj.logger
 
-<<<<<<< HEAD
-(** Representation of a substitution. *)
-type subst = tvar array * term array
-
-(** [subst_from_constrs cs] builds a //typing substitution// from the list  of
-    constraints [cs]. The returned substitution is given by a couple of arrays
-    [(xs,ts)] of the same length.  The array [xs] contains the variables to be
-    substituted using the terms of [ts] at the same index. *)
-let subst_from_constrs : unif_constrs -> subst = fun cs ->
-  let rec build_sub acc cs =
-    match cs with
-    | []          -> List.split acc
-    | (_,a,b)::cs ->
-      (* FIXME use ctxt? *)
-      match Basics.get_args a with
-      | Vari(x), [] -> build_sub ((x,b)::acc) cs
-      | _, _ ->
-        match Basics.get_args b with
-        | Vari(x), [] -> build_sub ((x,a)::acc) cs
-        | _, _ -> build_sub acc cs
-  in
-  let (vs,ts) = build_sub [] cs in
-  (Array.of_list vs, Array.of_list ts)
-
-(** [build_meta_type k] builds the type “∀(x1:A1) ⋯ (xk:Ak), A(k+1)” where the
-    type “Ai = Mi[x1,⋯,x(i-1)]” is defined as the metavariable “Mi” (which has
-    arity “i-1”). The type of “Mi” is “∀(x1:A1) ⋯ (x(i-1):A(i-1)), TYPE”. *)
-=======
 (** [build_meta_type k] builds the type “Πx1:A1,⋯,xk:Ak,A(k+1)” where the
     type “Ai = Mi[x1,⋯,x(i-1)]” is defined as the metavariable “Mi” which has
     arity “i-1” and type “Π(x1:A1) ⋯ (x(i-1):A(i-1)), TYPE”. *)
->>>>>>> 5dfe236b
 let build_meta_type : int -> term = fun k ->
   assert (k >= 0);
   let xs = Basics.fresh_vars k in
@@ -80,35 +51,10 @@
     match unfold t with
     | Vari(x)     -> _Vari x
     | Symb(s,h)   -> _Symb s h
-<<<<<<< HEAD
-    | Abst(a,t)   -> let (x,t) = Bindlib.unbind t in
-                     _Abst (to_m 0 a) (Bindlib.bind_var x (to_m 0 t))
-    | LLet(t,a,u) ->
-        let (x, u) = Bindlib.unbind u in
-        _LLet (to_m 0 t) (to_m 0 a) (Bindlib.bind_var x (to_m 0 u))
-    | Appl(t,u)   -> _Appl (to_m (k+1) t) (to_m 0 u)
-    | Patt(i,n,a) ->
-        begin
-          let a = Array.map (to_m 0) a in
-          let l = Array.length a in
-          match i with
-          | None    ->
-             let m = fresh_meta ~name:n (build_meta_type (l+k)) l in
-             _Meta m a
-          | Some(i) ->
-              match metas.(i) with
-              | Some(m) -> _Meta m a
-              | None    ->
-                 let m = fresh_meta ~name:n (build_meta_type (l+k)) l in
-                 metas.(i) <- Some(m);
-                 _Meta m a
-        end
-=======
     | Abst(a,b)   -> let (x, t) = Bindlib.unbind b in
                      _Abst (trans a) (Bindlib.bind_var x (trans t))
     | Appl(t,u)   -> _Appl (trans t) (trans u)
     | Patt(i,_,a) -> _TEnv (Bindlib.box_var (get_te i)) (Array.map trans a)
->>>>>>> 5dfe236b
     | Type        -> assert false (* Cannot appear in LHS. *)
     | Kind        -> assert false (* Cannot appear in LHS. *)
     | Prod(_,_)   -> assert false (* Cannot appear in LHS. *)
@@ -241,18 +187,10 @@
   | Some(ty_lhs, lhs_constrs) ->
   if !log_enabled then
     begin
-<<<<<<< HEAD
-      log_subj "LHS has type [%a]" pp ty_lhs;
-      let fn (c,t,u) =
-        log_subj "  if %a[%a] ~ [%a]" wrap_ctxt c pp t pp u
-      in
-      List.iter fn lhs_constrs
-=======
       log_subj (gre "LHS has type %a") pp ty_lhs;
       List.iter (log_subj "  if %a" pp_constr) lhs_constrs;
       log_subj (mag "LHS is now [%a]") pp lhs_typing;
       log_subj (mag "RHS is now [%a]") pp rhs_typing
->>>>>>> 5dfe236b
     end;
   (* We build a map allowing to find a variable index from its name. *)
   let htbl : index_tbl = Hashtbl.create (Array.length vars) in
@@ -304,13 +242,9 @@
   | Some(cs) ->
   let is_constr c =
     let eq_comm (_,t1,u1) (_,t2,u2) =
-<<<<<<< HEAD
-      (* FIXME merge contexts and use them in eq_modulo *)
-=======
       (* Contexts ignored: [Infer.check] is called with an empty context and
          neither [Infer.check] nor [Unif.solve] generate contexts with defined
          variables. *)
->>>>>>> 5dfe236b
       (Eval.eq_modulo [] t1 t2 && Eval.eq_modulo [] u1 u2) ||
       (Eval.eq_modulo [] t1 u2 && Eval.eq_modulo [] t2 u1)
     in
