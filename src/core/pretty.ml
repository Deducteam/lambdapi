(** Pretty-printing the parser-level AST.

    This module defines functions that allow printing elements of syntax found
    in the parser-level abstract syntax. This is used, for example, to print a
    file in the Lambdapi syntax, given the AST obtained when parsing a file in
    the legacy (Dedukti) syntax. *)

open Extra
open Console
open Pos
open Syntax

let pp_ident : ident pp = fun oc id ->
  if Parser.KW.mem id.elt then
    fatal id.pos "Identifier [%s] is a Lambdapi keyword." id.elt;
  Format.pp_print_string oc id.elt

let pp_arg_ident : ident option pp = fun oc id ->
  match id with
  | Some(id) -> pp_ident oc id
  | None     -> Format.pp_print_string oc "_"

let pp_path_elt : Pos.popt -> (string * bool) pp = fun pos oc (s,b) ->
  if not b && Parser.KW.mem s then
    fatal pos "Module path member [%s] is a Lambdapi keyword." s;
  if b then Format.fprintf oc "{|%s|}" s else Format.pp_print_string oc s

let pp_qident : qident pp = fun oc qid ->
  List.iter (Format.fprintf oc "%a." (pp_path_elt qid.pos)) (fst qid.elt);
  pp_ident oc (Pos.make qid.pos (snd qid.elt))

let pp_path : Pos.popt -> p_module_path pp = fun pos ->
  List.pp (pp_path_elt pos) "."

let pp_expo : Terms.expo pp = fun oc e ->
  match e with
  | Public -> ()
  | Protec -> Format.pp_print_string oc "protected "
  | Privat -> Format.pp_print_string oc "private "

let pp_prop : Terms.prop pp = fun oc p ->
  match p with
  | Defin -> ()
  | Const -> Format.pp_print_string oc "constant "
  | Injec -> Format.pp_print_string oc "injective "

let rec pp_p_term : p_term pp = fun oc t ->
  let open Parser in (* for PAtom, PAppl and PFunc *)
  let out fmt = Format.fprintf oc fmt in
  let empty_context = ref true in
  let rec pp p _ t =
    let pp_env _ ar =
      match ar with
      | None -> ()
      | Some [||] when !empty_context -> ()
      | Some ar -> out "[%a]" (Array.pp (pp PFunc) "; ") ar
    in
    let pp_atom = pp PAtom in
    let pp_appl = pp PAppl in
    let pp_func = pp PFunc in
    match (t.elt, p) with
    | (P_Type              , _    ) -> out "TYPE"
    | (P_Iden(qid, false)  , _    ) -> out "%a" pp_qident qid
    | (P_Iden(qid, true )  , _    ) -> out "%a" pp_qident qid
    | (P_Wild              , _    ) -> out "_"
    | (P_Meta(x,ar)        , _    ) -> out "?%a%a" pp_ident x pp_env ar
    | (P_Patt(None   ,ar)  , _    ) -> out "$_%a" pp_env ar
    | (P_Patt(Some(x),ar)  , _    ) -> out "$%a%a" pp_ident x pp_env ar
    | (P_Appl(t,u)         , PAppl)
    | (P_Appl(t,u)         , PFunc) -> out "%a %a" pp_appl t pp_atom u
    | (P_Impl(a,b)         , PFunc) -> out "%a → %a" pp_appl a pp_func b
    | (P_Abst(args,t)      , PFunc) ->
        out "λ%a, " pp_p_args args;
        let fn (ids,_,_) = List.for_all ((=) None) ids in
        let ec = !empty_context in
        empty_context := ec && List.for_all fn args;
        out "%a" pp_func t;
        empty_context := ec
    | (P_Prod(args,b)      , PFunc) -> out "Π%a, %a" pp_p_args args pp_func b
    | (P_LLet(x,args,a,t,u), PFunc) ->
        out "@[<hov 2>let %a%a%a ≔@ %a@] in %a"
          pp_ident x pp_p_args args pp_p_annot a pp_func t pp_func u
    | (P_NLit(i)           , _    ) -> out "%i" i
    | (P_UnaO(u,t)         , _    ) ->
        let (u, _, _) = u in
        out "(%s %a)" u pp_atom t
    | (P_BinO(t,b,u)       , _    ) ->
        let (b, _, _, _) = b in
        out "(%a %s %a)" pp_atom t b pp_atom u
    (* We print minimal parentheses, and ignore the [Wrap] constructor. *)
    | (P_Wrap(t)           , _    ) -> out "%a" (pp p) t
    | (P_Expl(t)           , _    ) -> out "{%a}" pp_func t
    | (_                   , _    ) -> out "(%a)" pp_func t
  in
  let rec pp_toplevel _ t =
    match t.elt with
    | P_Abst(args,t)       -> out "λ%a, %a" pp_p_args args pp_toplevel t
    | P_Prod(args,b)       -> out "Π%a, %a" pp_p_args args pp_toplevel b
    | P_Impl(a,b)          -> out "%a → %a" (pp PAppl) a pp_toplevel b
    | P_LLet(x,args,a,t,u) ->
        out "@[<hov 2>let %a%a%a ≔ %a@] in %a" pp_ident x
          pp_p_args args pp_p_annot a pp_toplevel t pp_toplevel u
    | _                    -> out "%a" (pp PFunc) t
  in
  pp_toplevel oc t

and pp_p_annot : p_type option pp = fun oc a ->
  match a with
  | Some(a) -> Format.fprintf oc " :@ %a" pp_p_term a
  | None    -> ()

and pp_p_arg : p_arg pp = fun oc (ids,ao,b) ->
  let pp_ids = List.pp pp_arg_ident " " in
  match (ao,b) with
  | (None   , false) -> Format.fprintf oc "%a" pp_ids ids
  | (None   , true ) -> Format.fprintf oc "{%a}" pp_ids ids
  | (Some(a), false) -> Format.fprintf oc "(%a : %a)" pp_ids ids pp_p_term a
  | (Some(a), true ) -> Format.fprintf oc "{%a : %a}" pp_ids ids pp_p_term a

and pp_p_args : p_arg list pp = fun oc ->
  List.iter (Format.fprintf oc " %a" pp_p_arg)

let pp_p_rule : bool -> p_rule pp = fun first oc r ->
  let (lhs, rhs) = r.elt in
  let kw = if first then "rule" else "with" in
  Format.fprintf oc "@[<hov 3>%s %a ↪ %a@]@?" kw pp_p_term lhs pp_p_term rhs

let pp_p_equi : (p_term * p_term) pp = fun oc (l, r) ->
  Format.fprintf oc "@[<hov 3>%a ≡ %a@]@?" pp_p_term l pp_p_term r

let pp_p_unif_rule : p_rule pp = fun oc r ->
  let (lhs, rhs) = r.elt in
  let lhs =
    match Syntax.p_get_args lhs with
    | (_, [t; u]) -> (t, u)
    | _           -> assert false
  in
  let eqs = Unif_rule.p_unpack rhs in
  let pp_sep : unit pp = fun oc () -> Format.fprintf oc ", " in
  Format.fprintf oc "@[<hov 3>%a ↪ %a@]@?"
    pp_p_equi lhs (Format.pp_print_list ~pp_sep pp_p_equi) eqs

let pp_p_proof_end : p_proof_end pp = fun oc e ->
  match e with
  | P_proof_qed   -> Format.pp_print_string oc "qed"
  | P_proof_admit -> Format.pp_print_string oc "admit"
  | P_proof_abort -> Format.pp_print_string oc "abort"

let pp_p_rw_patt : p_rw_patt pp = fun oc p ->
  let out fmt = Format.fprintf oc fmt in
  match p with
  | P_rw_Term(t)               -> out "%a" pp_p_term t
  | P_rw_InTerm(t)             -> out "in %a" pp_p_term t
  | P_rw_InIdInTerm(x,t)       -> out "in %a in %a" pp_ident x pp_p_term t
  | P_rw_IdInTerm(x,t)         -> out "%a in %a" pp_ident x pp_p_term t
  | P_rw_TermInIdInTerm(u,x,t) -> out "%a in %a in %a" pp_p_term u
                                    pp_ident x pp_p_term t
  | P_rw_TermAsIdInTerm(u,x,t) -> out "%a as %a in %a" pp_p_term u
                                    pp_ident x pp_p_term t

let pp_p_assertion : p_assertion pp = fun oc asrt ->
  let out fmt = Format.fprintf oc fmt in
  match asrt with
  | P_assert_typing(t,a) -> out "%a : %a" pp_p_term t pp_p_term a
  | P_assert_conv(t,u)   -> out "%a ≡ %a" pp_p_term t pp_p_term u

let pp_p_query : p_query pp = fun oc q ->
  let out fmt = Format.fprintf oc fmt in
  match q.elt with
  | P_query_assert(true , asrt)           ->
      out "assertnot %a" pp_p_assertion asrt
  | P_query_assert(false, asrt)           ->
      out "assert %a" pp_p_assertion asrt
  | P_query_verbose(i)                    ->
      out "set verbose %i" i
  | P_query_debug(true ,s)                ->
      out "set debug \"+%s\"" s
  | P_query_debug(false,s)                ->
      out "set debug \"-%s\"" s
  | P_query_flag(s, b)                    ->
      out "set flag \"%s\" %s" s (if b then "on" else "off")
  | P_query_infer(t, _)                   ->
      out "@[<hov 4>type %a@]" pp_p_term t
  | P_query_normalize(t, _)               ->
      out "@[<hov 2>compute@ %a@]" pp_p_term t
  | P_query_prover(s)                     ->
      out "set prover \"%s\"" s
  | P_query_prover_timeout(n)               ->
      out "set prover_timeout %d" n

let pp_p_tactic : p_tactic pp = fun oc t ->
  let out fmt = Format.fprintf oc fmt in
  match t.elt with
  | P_tac_refine(t)          -> out "@[<hov 2>refine@ %a@]" pp_p_term t
  | P_tac_intro(xs)          -> out "intro %a" (List.pp pp_arg_ident " ") xs
  | P_tac_apply(t)           -> out "@[<hov 2>apply %a@]" pp_p_term t
  | P_tac_simpl              -> out "simpl"
  | P_tac_rewrite(b,p,t)     ->
      let dir oc b = if not b then Format.fprintf oc " -" in
      let pat oc p = Format.fprintf oc " [%a]@" pp_p_rw_patt p.elt in
      out "@[<hov 2>rewrite%a%a%a@]" dir b (Option.pp pat) p pp_p_term t
  | P_tac_refl               -> out "reflexivity"
  | P_tac_sym                -> out "symmetry"
  | P_tac_focus(i)           -> out "focus %i" i
  | P_tac_print              -> out "print"
  | P_tac_proofterm          -> out "proofterm"
  | P_tac_why3(p)            ->
      let prover oc s = Format.fprintf oc " %s" s in
      out "why3%a" (Option.pp prover) p
  | P_tac_query(q)           -> pp_p_query oc q
  | P_tac_fail               -> out "fail"

let pp_command : p_command pp = fun oc cmd ->
  let out fmt = Format.fprintf oc fmt in
  match cmd.elt with
  | P_require(b,ps)             ->
      let op = if b then " open" else "" in
      out "require%s %a" op (List.pp (pp_path cmd.pos) " ") ps
  | P_require_as(p,i)               ->
      out "require %a as %a" (pp_path cmd.pos) p (pp_path_elt i.pos) i.elt
  | P_open(ps)                      ->
      List.iter (out "open %a" (pp_path cmd.pos)) ps
  | P_symbol(e,p,s,args,a)    ->
      out "@[<hov 2>%a%asymbol %a" pp_expo e pp_prop p pp_ident s;
      List.iter (out " %a" pp_p_arg) args;
      out " :@ @[<hov>%a@]" pp_p_term a
  | P_rules([])                     -> ()
  | P_rules(r::rs)                  ->
      out "%a" (pp_p_rule true) r;
      List.iter (out "%a" (pp_p_rule false)) rs
  | P_definition(e,_,s,args,ao,t)   ->
      out "@[<hov 2>%adefinition %a" pp_expo e pp_ident s;
      List.iter (out " %a" pp_p_arg) args;
<<<<<<< HEAD
      Option.iter (out " :@ @[<hov>%a@]" pp_p_term) ao;
      out " ≔@ @[<hov>%a@]@]" pp_p_term t
  | P_inductive(e,s,t,tl)   ->
      out "@[<hov 2>%ainductive %a" pp_expo e pp_ident s;
      out " :@ @[<hov>%a@] ≔@ \n  " pp_p_term t;
      let pp_cons oc (id,a) =
        Format.fprintf oc "%a:@ @[<hov>%a@]" pp_ident id pp_p_term a in
      List.pp pp_cons "\n| " oc tl
=======
      Option.iter (out " : @[<hov>%a@]" pp_p_term) ao;
      out " ≔ @[<hov>%a@]@]" pp_p_term t
>>>>>>> b476fed8
  | P_theorem(e,st,ts,pe)           ->
      let (s,args,a) = st.elt in
      out "@[<hov 2>%atheorem %a" pp_expo e pp_ident s;
      List.iter (out " %a" pp_p_arg) args;
      out " : @[<2>%a@]@]@." pp_p_term a;
      out "proof@.";
      List.iter (out "  @[<hov>%a@]@." pp_p_tactic) ts;
      out "%a" pp_p_proof_end pe.elt
  | P_set(P_config_builtin(n,i))    ->
      out "set builtin %S ≔ %a" n pp_qident i
  | P_set(P_config_unop(unop))      ->
      let (s, p, qid) = unop in
      out "set prefix %f %S ≔ %a" p s pp_qident qid
  | P_set(P_config_binop(binop))    ->
      let (s, a, p, qid) = binop in
      let a =
        match a with
        | Assoc_none  -> ""
        | Assoc_left  -> " left"
        | Assoc_right -> " right"
      in
      out "set infix%s %f %S ≔ %a" a p s pp_qident qid
  | P_set(P_config_unif_rule(ur))   ->
      out "set unif_rule %a" pp_p_unif_rule ur
  | P_set(P_config_ident(id))       ->
      out "set declared %S" id
  | P_set(P_config_quant(qid))      ->
      out "set quantifier %a" pp_qident qid
  | P_query(q)                      ->
     pp_p_query oc q

let rec pp_ast : ast pp = fun oc cs ->
  match cs with
  | []    -> ()
  | [c]   -> Format.fprintf oc "%a@." pp_command c
  | c::cs -> Format.fprintf oc "%a\n@.%a" pp_command c pp_ast cs

(** Short synonym of [pp_p_term]. *)
let pp : p_term pp = pp_p_term

(** [beautify cmds] pretty-prints the commands [cmds] to standard output. *)
let beautify : ast -> unit =
  pp_ast Format.std_formatter<|MERGE_RESOLUTION|>--- conflicted
+++ resolved
@@ -231,19 +231,14 @@
   | P_definition(e,_,s,args,ao,t)   ->
       out "@[<hov 2>%adefinition %a" pp_expo e pp_ident s;
       List.iter (out " %a" pp_p_arg) args;
-<<<<<<< HEAD
-      Option.iter (out " :@ @[<hov>%a@]" pp_p_term) ao;
-      out " ≔@ @[<hov>%a@]@]" pp_p_term t
+      Option.iter (out " : @[<hov>%a@]" pp_p_term) ao;
+      out " ≔ @[<hov>%a@]@]" pp_p_term t
   | P_inductive(e,s,t,tl)   ->
       out "@[<hov 2>%ainductive %a" pp_expo e pp_ident s;
       out " :@ @[<hov>%a@] ≔@ \n  " pp_p_term t;
       let pp_cons oc (id,a) =
         Format.fprintf oc "%a:@ @[<hov>%a@]" pp_ident id pp_p_term a in
       List.pp pp_cons "\n| " oc tl
-=======
-      Option.iter (out " : @[<hov>%a@]" pp_p_term) ao;
-      out " ≔ @[<hov>%a@]@]" pp_p_term t
->>>>>>> b476fed8
   | P_theorem(e,st,ts,pe)           ->
       let (s,args,a) = st.elt in
       out "@[<hov 2>%atheorem %a" pp_expo e pp_ident s;
