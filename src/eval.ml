(** Evaluation and conversion. *)

open Extra
open Timed
open Console
open Terms
open Basics
open Print

(** The head-structure of a term t is:
- λx:_,h if t=λx:a,u and h is the head-structure of u
- ∀ if t=∀x:a,u
- h _ if t=uv and h is the head-structure of u
- ? if t=?M[t1,..,tn] (and ?M is not instanciated)
- t itself otherwise (TYPE, KIND, x, f)

A term t is in head-normal form (hnf) if its head-structure is invariant by
reduction.

A term t is in weak head-normal form (whnf) if it is an abstration or if it
is in hnf. In particular, a term in head-normal form is in weak head-normal
form.

A term t is in strong normal form (snf) if it cannot be reduced further.
*)

(** Logging function for evaluation. *)
let log_eval = new_logger 'e' "eval" "evaluation"
let log_eval = log_eval.logger

(** Logging function for equality modulo rewriting. *)
let log_conv = new_logger 'c' "conv" "conversion"
let log_conv = log_conv.logger

(** Convert modulo eta. *)
let eta_equality : bool ref = Console.register_flag "eta_equality" false

(** Counter used to preserve physical equality in {!val:whnf}. *)
let steps : int Pervasives.ref = Pervasives.ref 0

(** Abstract machine stack. *)
type stack = term list

(** [whnf_beta t] computes a weak head beta normal form of the term [t]. *)
let rec whnf_beta : term -> term = fun t ->
  if !log_enabled then log_eval "evaluating [%a]" pp t;
  let s = Pervasives.(!steps) in
  let t = unfold t in
  let (u, stk) = whnf_beta_stk t [] in
  if Pervasives.(!steps) <> s then add_args u stk else t

(** [whnf_beta_stk t stk] computes the weak head beta normal form of [t]
    applied to the argument list (or stack) [stk]. Note that the normalisation
    is done in the sense of [whnf]. *)
and whnf_beta_stk : term -> stack -> term * stack = fun t stk ->
  let st = (unfold t, stk) in
  match st with
  (* Push argument to the stack. *)
  | (Appl(f,u), stk    ) ->
      whnf_beta_stk f (u :: stk)
  (* Beta reduction. *)
  | (Abst(_,f), u::stk ) ->
      Pervasives.incr steps;
      whnf_beta_stk (Bindlib.subst f u) stk
  (* In head beta normal form. *)
  | (_        , _      ) -> st

(** [whnf_beta t] computes a weak head beta normal form of [t]. *)
let whnf_beta : term -> term = fun t ->
  Pervasives.(steps := 0);
  let t = unfold t in
  let u = whnf_beta t in
  if Pervasives.(!steps = 0) then t else u

(** [whnf t] computes a weak head normal form of the term [t]. *)
let rec whnf : term -> term = fun t ->
  if !log_enabled then log_eval "evaluating [%a]" pp t;
  let s = Pervasives.(!steps) in
  let t = unfold t in
  let (u, stk) = whnf_stk t [] in
  if Pervasives.(!steps) <> s then add_args u stk else t

(** [whnf_stk t k] computes the weak head normal form of [t] applied to
    stack [k].  Note that the normalisation is done in the sense of [whnf]. *)
and whnf_stk : term -> stack -> term * stack = fun t stk ->
  let st = (unfold t, stk) in
  match st with
  (* Push argument to the stack. *)
  | (Appl(f,u), stk   ) ->
      whnf_stk f (appl_to_tref u::stk)
  (* Beta reduction. *)
  | (Abst(_,f), u::stk) ->
      Pervasives.incr steps;
      whnf_stk (Bindlib.subst f u) stk
  (* Let unfolding *)
  | (LLet(t,_,u), stk ) ->
      Pervasives.incr steps;
      whnf_stk (Bindlib.subst u t) stk
  (* Try to rewrite. *)
  | (Symb(s,_), stk   ) ->
      begin
      (* First check for symbol definition. *)
      match !(s.sym_def) with
      | Some(t) -> Pervasives.incr steps; whnf_stk t stk
      | None    ->
      (* Otherwise try rewriting using decision tree. *)
      match tree_walk !(s.sym_tree) stk with
      (* If no rule is found, return the original term *)
      | None        -> st
      | Some(t,stk) -> Pervasives.incr steps; whnf_stk t stk
      end
  (* In head normal form. *)
  | (_         , _    ) -> st

<<<<<<< HEAD
(** [eq_modulo ?ctx a b] tests equality modulo rewriting and modulo Δ
    (unfolding of variables from the context) between [a] and [b] and with the
    context [?ctx] if provided. *)
and eq_modulo : ?ctx:ctxt -> term -> term -> bool =
  fun ?(ctx=Ctxt.empty) a b ->
  if !log_enabled then log_conv "[%a] ⊢ [%a] == [%a]" pp_ctxt ctx pp a pp b;
=======
(** [eq_modulo ctx a b] tests equality modulo rewriting and modulo δ
    (unfolding of variables from the context) between [a] and [b] and with the
    context [ctx]. *)
and eq_modulo : ctxt -> term -> term -> bool = fun ctx a b ->
  if !log_enabled then log_conv "%a[%a] == [%a]" wrap_ctxt ctx pp a pp b;
>>>>>>> 3048c064
  let rec eq_modulo l =
    match l with
    | []       -> ()
    | (a,b)::l ->
    let a = unfold a and b = unfold b in
    if a == b then eq_modulo l else
    match (whnf a, whnf b) with
    | (Patt(_,_,_), _          )
    | (_          , Patt(_,_,_))
    | (TEnv(_,_)  , _          )
    | (_          , TEnv(_,_)  )
    | (Kind       , _          )
    | (_          , Kind       ) -> assert false
    | (Type       , Type       ) -> eq_modulo l
    | (Vari(x1)   , Vari(x2)   ) when Bindlib.eq_vars x1 x2 -> eq_modulo l
    | (Symb(s1,_) , Symb(s2,_) ) when s1 == s2 -> eq_modulo l
    | (Prod(a1,b1), Prod(a2,b2))
    | (Abst(a1,b1), Abst(a2,b2)) ->
        let (_,b1,b2) = Bindlib.unbind2 b1 b2 in
        eq_modulo ((a1,a2)::(b1,b2)::l)
    | (Abst(_ ,b ), t          )
    | (t          , Abst(_ ,b )) when !eta_equality ->
        let (x,b) = Bindlib.unbind b in
        eq_modulo ((b, Appl(t, Vari(x)))::l)
    | (Appl(t1,u1), Appl(t2,u2)) -> eq_modulo ((u1,u2)::(t1,t2)::l)
    | (Meta(m1,a1), Meta(m2,a2)) when m1 == m2 ->
        eq_modulo (if a1 == a2 then l else List.add_array2 a1 a2 l)
<<<<<<< HEAD
    (* Try a Δ conversion *)
=======
    (* Try a δ conversion *)
>>>>>>> 3048c064
    | (Vari(x)    , t          )
    | (t          , Vari(x)    ) ->
        let u =
          try Ctxt.def_of x ctx
          with Not_found -> raise Exit
        in
        eq_modulo ((u, t) :: l)
    | (_          , _          ) -> raise Exit
  in
  let res = try eq_modulo [(a,b)]; true with Exit -> false in
  if !log_enabled then log_conv (r_or_g res "%a == %a") pp a pp b; res

(** {b NOTE} that in {!val:tree_walk} matching with trees involves two
    collections of terms.
    1. The argument stack [stk] of type {!type:stack} which contains the terms
       that are matched against the decision tree.
    2. An array [vars] of variables that are used for non-linearity checks and
       free variable checks, or that are used in the RHS.

    The [bound] array is similar to the [vars] array except that it is used to
    save terms with free variables. *)

(** {b NOTE} in the {!val:tree_walk} function, bound variables involve three
    elements:
    1. a {!constructor:Terms.term.Abst} which introduces the bound variable in
       the term;
    2. a {!constructor:Terms.term.Vari} which is the bound variable previously
       introduced;
    3. a {!constructor:Tree_types.TC.t.Vari} which is a simplified
       representation of a variable for trees. *)

(** [tree_walk tree stk] tries to apply a rewriting rule by matching the stack
    [stk] agains the decision tree [tree]. The resulting state of the abstract
    machine is returned in case of success. Even if mathching fails, the stack
    [stk] may be imperatively updated: any reduction step taken in elements of
    the stack is preserved (this is done using {!constructor:TRef}). *)
and tree_walk : dtree -> stack -> (term * stack) option = fun tree stk ->
  let (lazy capacity, lazy tree) = tree in
  let vars = Array.make capacity Kind in (* dummy terms *)
  let bound = Array.make capacity TE_None in
  (* [walk tree stk cursor vars_id id_vars] where [stk] is the stack of terms
     to match and [cursor] the cursor indicating where to write in the [vars]
     array described in {!module:Terms} as the environment of the RHS during
     matching. [vars_id] maps the free variables contained in the term to the
     indexes defined during tree build, and [id_vars] is the inverse mapping
     of [vars_id]. *)
  let rec walk tree stk cursor vars_id id_vars =
    let open Tree_types in
    match tree with
    | Fail                                                -> None
    | Leaf(env_builder, act)                              ->
        (* Allocate an environment for the action. *)
        let env = Array.make (Bindlib.mbinder_arity act) TE_None in
        (* Retrieve terms needed in the action from the [vars] array. *)
        let fn (pos, (slot, xs)) =
          match bound.(pos) with
          | TE_Vari(_) -> assert false
          | TE_Some(_) -> env.(slot) <- bound.(pos)
          | TE_None    ->
              if Array.length xs = 0 then
                let t = unfold vars.(pos) in
                let b = Bindlib.raw_mbinder [||] [||] 0 mkfree (fun _ -> t) in
                env.(slot) <- TE_Some(b)
              else
                let b = lift vars.(pos) in
                let xs = Array.map (fun e -> IntMap.find e id_vars) xs in
                env.(slot) <- TE_Some(Bindlib.unbox (Bindlib.bind_mvar xs b))
        in
        List.iter fn env_builder;
        (* Actually perform the action. *)
        Some(Bindlib.msubst act env, stk)
    | Cond({ok; cond; fail})                              ->
        let next =
          match cond with
          | CondNL(i, j) ->
              if eq_modulo [] vars.(i) vars.(j) then ok else fail
          | CondFV(i,xs) ->
              let allowed =
                (* Variables that are allowed in the term. *)
                let fn id =
                  try IntMap.find id id_vars with Not_found -> assert false
                in
                Array.map fn xs
              in
              let forbidden =
                (* Term variables forbidden in the term. *)
                IntMap.filter (fun id _ -> not (Array.mem id xs)) id_vars
              in
              (* Ensure there are no variables from [forbidden] in [b]. *)
              let no_forbidden b =
                not (IntMap.exists (fun _ x -> Bindlib.occur x b) forbidden)
              in
              (* We first attempt to match [vars.(i)] directly. *)
              let b = Bindlib.bind_mvar allowed (lift vars.(i)) in
              if no_forbidden b
              then (bound.(i) <- TE_Some(Bindlib.unbox b); ok) else
              (* As a last resort we try matching the SNF. *)
              let b = Bindlib.bind_mvar allowed (lift (snf vars.(i))) in
              if no_forbidden b
              then (bound.(i) <- TE_Some(Bindlib.unbox b); ok)
              else fail
        in
        walk next stk cursor vars_id id_vars
    | Eos(l, r)                                           ->
        let next = if stk = [] then l else r in
        walk next stk cursor vars_id id_vars
    | Node({swap; children; store; abstraction; default}) ->
        match List.destruct stk swap with
        | exception Not_found     -> None
        | (left, examined, right) ->
        if TCMap.is_empty children && abstraction = None then
          let fn t =
            let cursor =
              if store then (vars.(cursor) <- examined; cursor + 1)
              else cursor
            in
            let stk = List.reconstruct left [] right in
            walk t stk cursor vars_id id_vars
          in
          Option.map_default fn None default
        else
          let s = Pervasives.(!steps) in
          let (t, args) = whnf_stk examined [] in
          let args = if store then List.map appl_to_tref args else args in
          (* Introduce sharing on arguments *)
          if Pervasives.(!steps) <> s then
            begin
              match examined with
              | TRef(v) -> v := Some(add_args t args)
              | _       -> ()
            end;
          let cursor =
            if store then (vars.(cursor) <- add_args t args; cursor + 1)
            else cursor
          in
          let default () =
            let fn d =
              let stk = List.reconstruct left [] right in
              walk d stk cursor vars_id id_vars
            in
            Option.map_default fn None default
          in
          match t with
          | Symb(s, _) ->
              let cons = TC.Symb(s.sym_path, s.sym_name, List.length args) in
              begin
                try
                  let matched = TCMap.find cons children in
                  let stk = List.reconstruct left args right in
                  walk matched stk cursor vars_id id_vars
                with Not_found -> default ()
              end
          | Vari(x)    ->
              begin
                try
                  let id = VarMap.find x vars_id in
                  let cons = TC.Vari(id) in
                  let matched = TCMap.find cons children in
                  let stk = List.reconstruct left args right in
                  walk matched stk cursor vars_id id_vars
                with Not_found -> default ()
              end
          | Abst(_, b) ->
              begin
                match abstraction with
                | None        -> default ()
                | Some(id,tr) ->
                    let bound, body = Bindlib.unbind b in
                    let vars_id = VarMap.add bound id vars_id in
                    let id_vars = IntMap.add id bound id_vars in
                    let stk = List.reconstruct left (body::args) right in
                    walk tr stk cursor vars_id id_vars
              end
          | Meta(_, _) -> default ()
          | _          -> assert false
  in
  walk tree stk 0 VarMap.empty IntMap.empty

(** [snf t] computes the strong normal form of the term [t]. *)
and snf : term -> term = fun t ->
  let h = whnf t in
  match h with
  | Vari(_)     -> h
  | Type        -> h
  | Kind        -> h
  | Symb(_)     -> h
  | LLet(t,_,b) -> snf (Bindlib.subst b t)
  | Prod(a,b)   ->
      let (x,b) = Bindlib.unbind b in
      let b = snf b in
      let b = Bindlib.unbox (Bindlib.bind_var x (lift b)) in
      Prod(snf a, b)
  | Abst(a,b)   ->
      let (x,b) = Bindlib.unbind b in
      let b = snf b in
      let b = Bindlib.unbox (Bindlib.bind_var x (lift b)) in
      Abst(snf a, b)
  | Appl(t,u)   -> Appl(snf t, snf u)
  | Meta(m,ts)  -> Meta(m, Array.map snf ts)
  | Patt(_,_,_) -> assert false
  | TEnv(_,_)   -> assert false
  | Wild        -> assert false
  | TRef(_)     -> assert false

(** [whnf t] computes a weak head-normal form of [t]. *)
let whnf : term -> term = fun t ->
  Pervasives.(steps := 0);
  let t = unfold t in
  let u = whnf t in
  if Pervasives.(!steps = 0) then t else u

(** [simplify t] reduces simple redexes of [t]. *)
let rec simplify : term -> term = fun t ->
  match get_args (whnf t) with
  | Prod(a,b), _ ->
     let x,b = Bindlib.unbind b in
     Prod (simplify a, Bindlib.unbox (Bindlib.bind_var x (lift (simplify b))))
  | h, ts -> add_args h (List.map whnf_beta ts)

(** [hnf t] computes a head-normal form of the term [t]. *)
let rec hnf : term -> term = fun t ->
  match whnf t with
  | Abst(a,t) ->
     let x,t = Bindlib.unbind t in
     Abst(a, Bindlib.unbox (Bindlib.bind_var x (lift (hnf t))))
  | t         -> t

(** Type representing the different evaluation strategies. *)
type strategy =
  | WHNF
  (** Reduce to weak head-normal form. *)
  | HNF
  (** Reduce to head-normal form. *)
  | SNF
  (** Reduce to strong normal form. *)
  | NONE
  (** Do nothing. *)

(** Configuration for evaluation. *)
type config =
  { strategy : strategy   (** Evaluation strategy.          *)
  ; steps    : int option (** Max number of steps if given. *) }

(** [eval cfg t] evaluates the term [t] according to configuration [cfg]. *)
let eval : config -> term -> term = fun c t ->
  match (c.strategy, c.steps) with
  | (_   , Some(0))
  | (NONE, _      ) -> t
  | (WHNF, None   ) -> whnf t
  | (SNF , None   ) -> snf t
  | (HNF , None   ) -> hnf t
  (* TODO implement the rest. *)
  | (_   , Some(_)) -> wrn None "Number of steps not supported."; t<|MERGE_RESOLUTION|>--- conflicted
+++ resolved
@@ -112,20 +112,11 @@
   (* In head normal form. *)
   | (_         , _    ) -> st
 
-<<<<<<< HEAD
-(** [eq_modulo ?ctx a b] tests equality modulo rewriting and modulo Δ
-    (unfolding of variables from the context) between [a] and [b] and with the
-    context [?ctx] if provided. *)
-and eq_modulo : ?ctx:ctxt -> term -> term -> bool =
-  fun ?(ctx=Ctxt.empty) a b ->
-  if !log_enabled then log_conv "[%a] ⊢ [%a] == [%a]" pp_ctxt ctx pp a pp b;
-=======
 (** [eq_modulo ctx a b] tests equality modulo rewriting and modulo δ
     (unfolding of variables from the context) between [a] and [b] and with the
     context [ctx]. *)
 and eq_modulo : ctxt -> term -> term -> bool = fun ctx a b ->
   if !log_enabled then log_conv "%a[%a] == [%a]" wrap_ctxt ctx pp a pp b;
->>>>>>> 3048c064
   let rec eq_modulo l =
     match l with
     | []       -> ()
@@ -153,11 +144,7 @@
     | (Appl(t1,u1), Appl(t2,u2)) -> eq_modulo ((u1,u2)::(t1,t2)::l)
     | (Meta(m1,a1), Meta(m2,a2)) when m1 == m2 ->
         eq_modulo (if a1 == a2 then l else List.add_array2 a1 a2 l)
-<<<<<<< HEAD
-    (* Try a Δ conversion *)
-=======
     (* Try a δ conversion *)
->>>>>>> 3048c064
     | (Vari(x)    , t          )
     | (t          , Vari(x)    ) ->
         let u =
