--- conflicted
+++ resolved
@@ -258,19 +258,9 @@
     simpler to type-check. *)
 let term_of_meta : meta -> term array -> term = fun m e ->
   let s =
-<<<<<<< HEAD
-    { sym_name  = Printf.sprintf "[%s]" (meta_name m)
-    ; sym_type  = ref !(m.meta_type)
-    ; sym_path  = []
-    ; sym_def   = ref None
-    ; sym_implicits = []
-    ; sym_rules = ref []
-    ; sym_mode  = Const }
-=======
     { sym_name = Printf.sprintf "[%s]" (meta_name m)
     ; sym_type = ref !(m.meta_type) ; sym_path = [] ; sym_def = ref None
-    ; sym_rules = ref [] ; sym_mode = Const }
->>>>>>> 99e31804
+    ; sym_implicits = []; sym_rules = ref [] ; sym_mode = Const }
   in
   Array.fold_left (fun acc t -> Appl(acc,t)) (Symb(s, Alias("#"))) e
 
