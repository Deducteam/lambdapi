(** Term representation.

    This module defines the main abstract syntax tree representation for terms
    (including types), which relies on the {!module:Bindlib} library. A set of
    functions are also provided for basic term manipulations. *)

open Extra
open Timed

(****************************************************************************)

(** {6 Term and rewriting rules representation} *)

(** Representation of a term (or type). *)
type term =
  | Vari of term Bindlib.var
  (** Free variable. *)
  | Type
  (** "Type" constant. *)
  | Kind
  (** "Kind" constant. *)
  | Symb of sym
  (** Symbol (static or definable). *)
  | Prod of term * (term, term) Bindlib.binder
  (** Dependent product. *)
  | Abst of term * (term, term) Bindlib.binder
  (** Abstraction. *)
  | Appl of term * term
  (** Application. *)
  | Meta of meta * term array
  (** Metavariable with its environment. *)
  | Patt of int option * string * term array
  (** Pattern variable (used in the LHS of rewriting rules). *)
  | TEnv of term_env * term array
  (** Term environment (used in the RHS of rewriting rules). *)
  | Wild
  (** Wildcard term (corresponding to "_" in patterns). *)
<<<<<<< HEAD
  | TRef of term option Pervasives.ref
=======
  | TRef of term option ref
>>>>>>> d27632e5
  (** Reference cell (used for surface matching). *)

(** Representation of an higher-order term. *)
 and term_env =
  | TE_Vari of term_env Bindlib.var
  (** Free higher-oder term variable (for printing only). *)
  | TE_Some of (term, term) Bindlib.mbinder
  (** Higher-order term to instantiate the RHS of rewriting rules. *)
  | TE_None
  (** Dummy higher-order term (initial value in RHS environment). *)

(** The {!const:Patt(i,s,ar)} constructor represents a pattern variable, which
    may only appear in the LHS (left hand side or pattern) of rewriting rules.
    It is identified by a {!type:string} name [s] (unique in a rewriting rule)
    and it carries an environment [ar] that should contain a set of (distinct)
    free variables (i.e., terms of the form {!const:Vari(x)}). They correspond
    to the only free variables that may appear in a matched term. Note that we
    must use the type {!type:term array} so that the variable may be bound. In
    particular, the type {!type:tvar array} would not be suitable. The element
    [i] (of type {!type:int option}) gives the index (if any) of the slot that
    is reserved for the matched term in the environment of the RHS (right hand
    side or action) of the rewriting rule. When [i] is {!const:None}, then the
    variable is not bound in the RHS. When it is {!const:Some(i)}, then either
    it is bound in the RHS, or it appears non-linearly in the LHS.

    The {!const:TEnv(te,ar)} constructor corresponds to a form of metavariable
    [te], with an associated environment [ar]. When it is used in the RHS of a
    rewriting rule, the metavariable [te] must be bound. When a rewriting rule
    applies, the metavariables that are bound in the RHS are substituted using
    an environment that was constructed during the matching of the LHS. *)

(** Representation of a constant or function symbol. *)
 and sym =
  { sym_name  : string
  (** Name of the symbol. *)
  ; sym_type  : term ref
  (** Type of the symbol. *)
  ; sym_path  : Files.module_path
  (** Module in which it is defined.  *)
  ; sym_def   : term option ref
  (** Definition of the symbol. *)
  ; sym_rules : rule list ref
  (** Rewriting rules for the symbol. *)
  ; sym_const : bool
  (** Tells whether it is constant.   *) }

(** The {!recfield:sym_type} field contains a reference for a technical reason
    related to the representation of signatures as binary files (see functions
    {!val:Sign.link} and {!val:Sign.unlink}). This is necessary to ensure that
    two identical symbols are always physically equal, even across signatures.
    It should not be mutated for any other reason.

    The rewriting rules associated to a symbol are stored in the symbol itself
    (in the {!recfield:sym_rules}). Note that a symbol should not be given any
    reduction rule if it is marked as constant (i.e., if {!recfield:sym_const}
    has value [true]), or if it has a definition. *)

(** Representation of a rewriting rule. *)
 and rule =
  { lhs   : term list
  (** Left  hand side.  *)
  ; rhs   : (term_env, term) Bindlib.mbinder
  (** Right hand side.  *)
  ; arity : int
  (** Required number of arguments to be applicable. *) }

(** A rewriting rule is formed of a LHS (left hand side), which is the pattern
    that should be matched for the rule to apply, and a RHS (right hand side),
    which gives the action to perform if the rule applies.

    The LHS (or pattern) of a rewriting rule is always formed of a head symbol
    (on which the rule is defined) applied to a list of arguments. The list of
    arguments is given in {!recfield:lhs}, but the head symbol itself does not
    need to be stored in the rule (rules are contained in symbols). In a rule,
    the {!recfield:arity} field gives the number of arguments contained in the
    LHS. In other words, [r.arity] is always equal to [List.length r.lhs], and
    it gives the minimal number of arguments that is required to match the LHS
    of the rule.

    The RHS (or action) or a rewriting rule is represented by a term, in which
    metavariables of type {!type:term_env} are bound. These metavariables must
    be substituted with an environment of type {!type:term_env array} (that is
    constructed when matching the LHS) to effectively apply the rule.

    During evaluation, we will only try to apply rewriting rules when reducing
    the application of a symbol [s] to a list of argument [ts]. At this point,
    [s.sym_rules] contains every rule [r] that may potentially apply. To check
    if [r] applies, one must match the elements of [r.lhs] with those of [ts],
    while building an environment [ar] of type {!type:term_env array}. In this
    process, a pattern of the form {!const:Patt(Some(i),s,ar)} matched against
    a term [u] intuitively results in [ar.(i)] being set to [u]. If every term
    can be matched against the corresponding pattern, the environment [ar] can
    then be substituted in [r.rhs] with [Bindlib.msubst r.rhs ar] to build the
    result of the application of the rewriting rule. *)

(** Representation of a metavariable for unification. *)
 and meta =
  { meta_key   : int
  (** Unique key of the metavariable. *)
  ; meta_name  : string option
  (** Optional name. *)
  ; meta_type  : term ref
  (** Type of the metavariable. *)
  ; meta_arity : int
  (** Arity of the metavariable (environment size). *)
  ; meta_value : (term, term) Bindlib.mbinder option ref
  (** Definition of the metavariable, if known. *) }

(** A metavariable is represented using a multiple binder, and it can hence be
    instantiated with an open term, provided that its free variables appear in
    the attached environment [ar] in terms of the form {!const:Meta(m,ar}. The
    environment [ar] should only contain (distinct) free variables, as for the
    {!const:Patt(i,s,ar)} constructor. *)

(****************************************************************************)

(** {6 Functions related to the handling of metavariables} *)

(** [unfold t] repeatedly unfolds the definition of the top level metavariable
    of [t] until a significant {!type:term} constructor is found. Note that it
    may an uninstantiated metavariable or any other form of term. However, the
    returned term cannot be an instantiated metavariable. In the case where no
    unfolding is required, the returned term is physically equal to [t]. *)
let rec unfold : term -> term = fun t ->
  match t with
  | Meta(m, ar)          ->
      begin
        match !(m.meta_value) with
        | None    -> t
        | Some(b) -> unfold (Bindlib.msubst b ar)
      end
  | TEnv(TE_Some(b), ar) -> unfold (Bindlib.msubst b ar)
  | TRef(r)              ->
      begin
<<<<<<< HEAD
        match Pervasives.(!r) with
=======
        match !r with
>>>>>>> d27632e5
        | None    -> t
        | Some(v) -> unfold v
      end
  | _                    -> t

(** Note that the {!val:unfold} function should (almost always) be used before
    matching over a value of type {!type:term}. *)

(** [unset m] returns [true] if [m] is not instanciated. *)
let unset : meta -> bool = fun m -> !(m.meta_value) = None

(** [get_key ()] returns a fresh metavariable key. *)
let get_key : unit -> int =
  let counter = Pervasives.ref (-1) in
  (fun () -> Pervasives.(incr counter; !counter))

(** [fresh_meta a n] returns a new metavariable of type [a] and arity [n]. *)
let fresh_meta : ?name:string -> term -> int -> meta = fun ?name a n ->
  { meta_key = get_key () ; meta_name = name ; meta_type = ref a
  ; meta_arity = n ; meta_value = ref None}

(** [set_meta m v] sets the value of the metavariable [m] to [v]. *)
let set_meta : meta -> (term, term) Bindlib.mbinder -> unit = fun m v ->
  m.meta_type := Kind; m.meta_value := Some(v)

(** [internal m] returns [true] if [m] is unnamed (i.e., not user-defined). *)
let internal : meta -> bool = fun m -> m.meta_name = None

(** [meta_name m] returns a string representation of [m]. *)
let meta_name : meta -> string = fun m ->
  match m.meta_name with
  | Some(n) -> "?" ^ n
  | None    -> "?" ^ string_of_int m.meta_key

(** [term_of_meta m e] returns a term representing the application of a  fresh
    symbol (named and typed after [m]) to the terms of [e].  The preduced term
    has thus the same type as [Meta(m,e)], and it can be used for checking its
    type instead of that of [Meta(m,e)] directly. *)
let term_of_meta : meta -> term array -> term = fun m e ->
  let s =
    { sym_name  = Printf.sprintf "[%s]" (meta_name m)
    ; sym_type  = ref !(m.meta_type)
    ; sym_path  = []
    ; sym_def   = ref None
    ; sym_rules = ref []
    ; sym_const = true }
  in
  Array.fold_left (fun acc t -> Appl(acc,t)) (Symb(s)) e

(* NOTE [term_of_meta] must rely on a fresh symbol instead of a fresh variable
   as otherwise we would need to polute the typing context with variables that
   created metavariables should not be allowed to use. *)

(****************************************************************************)

(** {6 Type synonyms and basic functions (related to {!module:Bindlib})} *)

(** A short name for the binding of a term in a term. *)
type tbinder = (term, term) Bindlib.binder

(** A short name for the type of a free term variable. *)
type tvar = term Bindlib.var

(** A short name for the type of a term in a {!type:Bindlib.box}. *)
type tbox = term Bindlib.box

(** A short name for the type of a free {!type:term_env} variable. *)
type tevar = term_env Bindlib.var

(** A short name for the type of a boxed {!type:term_env}. *)
type tebox = term_env Bindlib.box

(** [mkfree x] injects the [Bindlib] variable [x] in a term. *)
let mkfree : tvar -> term = fun x -> Vari(x)

(** [te_mkfree x] injects the [Bindlib] variable [x] in a {!type:term_env}. *)
let te_mkfree : tevar -> term_env = fun x -> TE_Vari(x)

let unbind b = let (_,b) = Bindlib.unbind b in b
let unbind2 b1 b2 = let (_,b1,b2) = Bindlib.unbind2 b1 b2 in (b1,b2)

(****************************************************************************)

(** {6 Smart constructors and lifting (related to {!module:Bindlib})} *)

(** [_Vari x] injects the free variable [x] into the {!type:tbox} type so that
    it may be available for binding. *)
let _Vari : tvar -> tbox = Bindlib.box_var

(** [_Type] injects the constructor [Type] into the {!type:tbox} type. *)
let _Type : tbox = Bindlib.box Type

(** [_Kind] injects the constructor [Kind] into the {!type:tbox} type. *)
let _Kind : tbox = Bindlib.box Kind

(** [_Symb s] injects the constructor [Symb(s)] into the {!type:tbox} type. As
    symbols are closed object they do not require lifting. *)
let _Symb : sym -> tbox = fun s ->
  Bindlib.box (Symb(s))

(** [_Appl t u] lifts an application node to the {!type:tbox} type given boxed
    terms [t] and [u]. *)
let _Appl : tbox -> tbox -> tbox =
  Bindlib.box_apply2 (fun t u -> Appl(t,u))

(** [_Prod a b] lifts a dependent product node to the {!type:tbox} type, given
    a boxed term [a] for the domain of the product, and a boxed binder [b] for
    its codomain. *)
let _Prod : tbox -> tbinder Bindlib.box -> tbox =
  Bindlib.box_apply2 (fun a b -> Prod(a,b))

(** [_Abst a t] lifts an abstraction node to the {!type:tbox}  type,  given  a
    boxed term [a] for the domain type, and a boxed binder [t]. *)
let _Abst : tbox -> tbinder Bindlib.box -> tbox =
  Bindlib.box_apply2 (fun a t -> Abst(a,t))

(** [_Meta m ar] lifts the metavariable [m] to the {!type:tbox} type given its
    environment [ar]. As for symbols in {!val:_Symb}, metavariables are closed
    objects so they do not require lifting. *)
let _Meta : meta -> tbox array -> tbox = fun u ar ->
  Bindlib.box_apply (fun ar -> Meta(u,ar)) (Bindlib.box_array ar)

(** [_Patt i n ar] lifts a pattern variable to the {!type:tbox} type. *)
let _Patt : int option -> string -> tbox array -> tbox = fun i n ar ->
  Bindlib.box_apply (fun ar -> Patt(i,n,ar)) (Bindlib.box_array ar)

(** [_TEnv te ar] lifts a term environment to the {!type:tbox} type. *)
let _TEnv : tebox -> tbox array -> tbox = fun te ar ->
  Bindlib.box_apply2 (fun te ar -> TEnv(te,ar)) te (Bindlib.box_array ar)

(** [_Wild] injects the constructor [Wild] into the {!type:tbox} type. *)
let _Wild : tbox = Bindlib.box Wild

(** [_TRef r] injects the constructor [TRef(r)] into the {!type:tbox} type. It
    should be the case that [!r] is [None]. *)
<<<<<<< HEAD
let _TRef : term option Pervasives.ref -> tbox = fun r ->
=======
let _TRef : term option ref -> tbox = fun r ->
>>>>>>> d27632e5
  Bindlib.box (TRef(r))

(** [lift t] lifts the {!type:term} [t] to the {!type:tbox} type. This has the
    effect of gathering its free variables, making them available for binding.
    Bound variable names are automatically updated in the process. *)
let rec lift : term -> tbox = fun t ->
  let lift_term_env te =
    match te with
    | TE_Vari(x) -> Bindlib.box_var x
    | _          -> Bindlib.box te (* closed objects *)
  in
  match unfold t with
  | Vari(x)     -> _Vari x
  | Type        -> _Type
  | Kind        -> _Kind
  | Symb(s)     -> _Symb s
  | Prod(a,b)   -> _Prod (lift a) (Bindlib.box_binder lift b)
  | Abst(a,t)   -> _Abst (lift a) (Bindlib.box_binder lift t)
  | Appl(t,u)   -> _Appl (lift t) (lift u)
  | Meta(r,m)   -> _Meta r (Array.map lift m)
  | Patt(i,n,m) -> _Patt i n (Array.map lift m)
  | TEnv(te,m)  -> _TEnv (lift_term_env te) (Array.map lift m)
  | Wild        -> _Wild
  | TRef(r)     -> _TRef r

(** [cleanup t] builds a copy of the {!type:term} [t] where every instantiated
    metavariable has been removed (collapsed), and the name of bound variables
    have been updated. *)
let cleanup : term -> term = fun t -> Bindlib.unbox (lift t)

(****************************************************************************)

(** {6 Basic functions on terms} *)

(** [to_tvars ar] extracts and array of {!type:tvar} from an array of terms of
    the form {!const:Vari(x)}. The function fails if any elements of [ar] does
    not correspond to a free variable. *)
let to_tvars : term array -> tvar array =
  Array.map (function Vari(x) -> x | _ -> assert false)

(** [get_args t] decomposes the {!type:term} [t] into a pair [(h,args)], where
    [h] is the head term of [t] and [args] is the list of arguments applied to
    [h] in [t]. The returned [h] cannot be an {!constr:Appl} node. *)
let get_args : term -> term * term list = fun t ->
  let rec get_args acc t =
    match unfold t with
    | Appl(t,u) -> get_args (u::acc) t
    | t         -> (t, acc)
  in get_args [] t

(** [add_args t args] builds the application of the {!type:term} [t] to a list
    arguments [args]. When [args] is empty, the returned value is (physically)
    equal to [t]. *)
let add_args : term -> term list -> term = fun t args ->
  let rec add_args t args =
    match args with
    | []      -> t
    | u::args -> add_args (Appl(t,u)) args
  in add_args t args

(** [eq t u] tests the equality of [t] and [u] modulo α-equivalence. Note that
    the behavious of the function is unspecified when [t] or [u] contain terms
    of the form {!const:Patt(i,s,e)} or {!const:TEnv(te,e)} (in the case where
    [te] is not of the form {!const:TE_Some(b)}). *)
let eq : term -> term -> bool = fun a b -> a == b ||
  let exception Not_equal in
  let rec eq l =
    match l with
    | []       -> ()
    | (a,b)::l ->
    match (unfold a, unfold b) with
    | (a          , b          ) when a == b -> eq l
    | (Vari(x1)   , Vari(x2)   ) when Bindlib.eq_vars x1 x2 -> eq l
    | (Type       , Type       )
    | (Kind       , Kind       ) -> eq l
    | (Symb(s1)   , Symb(s2)   ) when s1 == s2 -> eq l
    | (Prod(a1,b1), Prod(a2,b2))
    | (Abst(a1,b1), Abst(a2,b2)) -> eq ((a1,a2)::(unbind2 b1 b2)::l)
    | (Appl(t1,u1), Appl(t2,u2)) -> eq ((t1,t2)::(u1,u2)::l)
    | (Meta(m1,e1), Meta(m2,e2)) when m1 == m2 ->
        eq (if e1 == e2 then l else List.add_array2 e1 e2 l)
    | (Wild       , _          )
    | (_          , Wild       ) -> eq l
<<<<<<< HEAD
    | (TRef(r)    , b          ) -> Pervasives.(r := Some(b)); eq l
    | (a          , TRef(r)    ) -> Pervasives.(r := Some(a)); eq l
=======
    | (TRef(r)    , b          ) -> r := Some(b); eq l
    | (a          , TRef(r)    ) -> r := Some(a); eq l
>>>>>>> d27632e5
    | (Patt(_,_,_), _          )
    | (_          , Patt(_,_,_))
    | (TEnv(_,_)  , _          )
    | (_          , TEnv(_,_)  ) -> assert false
    | (_          , _          ) -> raise Not_equal
  in
  try eq [(a,b)]; true with Not_equal -> false

(** [is_symb s t] tests whether [t] is of the form [Symb(s)]. *)
let is_symb : sym -> term -> bool = fun s t ->
  match unfold t with
  | Symb(r) -> r == s
  | _       -> false

(** [iter_meta f t] applies the function [f] to every metavariable in the term
    [t]. As for {!val:eq},  the behaviour of this function is unspecified when
    [t] uses the {!const:Patt} or {!const:TEnv} constructor. *)
let rec iter_meta : (meta -> unit) -> term -> unit = fun f t ->
  match unfold t with
  | Patt(_,_,_)
  | TEnv(_,_)
  | Wild
  | TRef(_)    -> assert false
  | Vari(_)
  | Type
  | Kind
  | Symb(_)    -> ()
  | Prod(a,b)
  | Abst(a,b)  -> iter_meta f a; iter_meta f (Bindlib.subst b Kind)
  | Appl(t,u)  -> iter_meta f t; iter_meta f u
  | Meta(v,ts) -> f v; iter_meta f !(v.meta_type); Array.iter (iter_meta f) ts

(** [occurs m t] tests whether the metavariable [m] occurs in the term [t]. As
    for {!val:eq}, the behaviour of this function is unspecified when [t] uses
    the {!const:Patt} or {!const:TEnv} constructor. *)
let occurs : meta -> term -> bool = fun m t ->
  let fn p = if m == p then raise Exit in
  try iter_meta fn t; false with Exit -> true

(** [get_metas t] returns the list of all the metavariables in [t]. *)
let get_metas : term -> meta list = fun t ->
  let l = Pervasives.ref [] in
  iter_meta (fun m -> Pervasives.(l := m :: !l)) t;
  List.sort_uniq (fun m1 m2 -> m1.meta_key - m2.meta_key) Pervasives.(!l)

(** [distinct_vars a] checks that [a] is made of distinct variables. *)
let distinct_vars : term array -> bool = fun ar ->
  let rec distinct_vars vars i =
    if i < 0 then true else
    match unfold ar.(i) with
    | Vari(x) when List.exists (Bindlib.eq_vars x) vars -> false
    | Vari(x) -> distinct_vars (x::vars) (i-1)
    | _       -> false
  in
  distinct_vars [] (Array.length ar - 1)<|MERGE_RESOLUTION|>--- conflicted
+++ resolved
@@ -35,11 +35,7 @@
   (** Term environment (used in the RHS of rewriting rules). *)
   | Wild
   (** Wildcard term (corresponding to "_" in patterns). *)
-<<<<<<< HEAD
-  | TRef of term option Pervasives.ref
-=======
   | TRef of term option ref
->>>>>>> d27632e5
   (** Reference cell (used for surface matching). *)
 
 (** Representation of an higher-order term. *)
@@ -174,11 +170,7 @@
   | TEnv(TE_Some(b), ar) -> unfold (Bindlib.msubst b ar)
   | TRef(r)              ->
       begin
-<<<<<<< HEAD
-        match Pervasives.(!r) with
-=======
         match !r with
->>>>>>> d27632e5
         | None    -> t
         | Some(v) -> unfold v
       end
@@ -314,11 +306,7 @@
 
 (** [_TRef r] injects the constructor [TRef(r)] into the {!type:tbox} type. It
     should be the case that [!r] is [None]. *)
-<<<<<<< HEAD
-let _TRef : term option Pervasives.ref -> tbox = fun r ->
-=======
 let _TRef : term option ref -> tbox = fun r ->
->>>>>>> d27632e5
   Bindlib.box (TRef(r))
 
 (** [lift t] lifts the {!type:term} [t] to the {!type:tbox} type. This has the
@@ -402,13 +390,8 @@
         eq (if e1 == e2 then l else List.add_array2 e1 e2 l)
     | (Wild       , _          )
     | (_          , Wild       ) -> eq l
-<<<<<<< HEAD
-    | (TRef(r)    , b          ) -> Pervasives.(r := Some(b)); eq l
-    | (a          , TRef(r)    ) -> Pervasives.(r := Some(a)); eq l
-=======
     | (TRef(r)    , b          ) -> r := Some(b); eq l
     | (a          , TRef(r)    ) -> r := Some(a); eq l
->>>>>>> d27632e5
     | (Patt(_,_,_), _          )
     | (_          , Patt(_,_,_))
     | (TEnv(_,_)  , _          )
