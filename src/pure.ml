(** Interface to lp-lsp. *)

open Timed

(* Lambdapi core *)
open Core
open Core.Extra
open Core.Console

(** Representation of a single command (abstract). *)
module Command = struct
  type t = Syntax.command
  let equal = Syntax.eq_command
  let get_pos c = Pos.(c.pos)
end

(** Representation of a single tactic (abstract). *)
module Tactic = struct
  type t = Syntax.p_tactic
  let equal = Syntax.eq_p_tactic
  let get_pos t = Pos.(t.pos)
end

(** Exception raised by [parse_text] on error. *)
exception Parse_error of Pos.pos * string

<<<<<<< HEAD
let parse_text : string -> string -> Command.t list = fun fname s ->
  let old_syntax = Filename.check_suffix fname Files.src_extension in
=======
let parse_text : string -> string -> Command.t Pos.loc list = fun fname s ->
  let old_syntax = Filename.check_suffix fname Files.legacy_src_extension in
>>>>>>> e3a0b79e
  try
    if old_syntax then Legacy_parser.parse_string fname s
    else Parser.parse_string fname s
  with
  | Fatal(Some(Some(pos)), msg) -> raise (Parse_error(pos, msg))
  | Fatal(_              , _  ) -> assert false (* Should not produce. *)


type command_state = Time.t * Scope.sig_state

type proof_finalizer = Scope.sig_state -> Proof.t -> Scope.sig_state
type proof_state = Time.t * Scope.sig_state * Proof.t * proof_finalizer

type command_result =
  | Cmd_OK    of command_state
  | Cmd_Proof of proof_state * Tactic.t list
  | Cmd_Error of Pos.popt option * string

type tactic_result =
  | Tac_OK    of proof_state
  | Tac_Error of Pos.popt option * string

let t0 = Time.save ()

let initial_state : Files.module_path -> command_state = fun path ->
  Time.restore t0;
  Sign.loading := [path];
  let sign = Sign.create path in
  Sign.loaded  := Files.PathMap.add path sign !Sign.loaded;
  (Time.save (), Scope.empty_sig_state sign)

let handle_command : command_state -> Command.t -> command_result =
    fun (st,ss) cmd ->
  Time.restore st;
  try
    let (ss, pst) = Handle.handle_cmd ss cmd in
    let t = Time.save () in
    match pst with
    | None                -> Cmd_OK(t, ss)
    | Some(p,ts,finalize) -> Cmd_Proof((t,ss,p,finalize), ts)
  with Fatal(p,m) -> Cmd_Error(p,m)

let handle_tactic : proof_state -> Tactic.t -> tactic_result = fun s t ->
  let (_, ss, p, finalize) = s in
  try
    let p = Tactics.handle_tactic ss p t in
    Tac_OK(Time.save (), ss, p, finalize)
  with Fatal(p,m) -> Tac_Error(p,m)

let end_proof : proof_state -> command_state = fun s ->
  let (_, ss, p, finalize) = s in
  let ss = finalize ss p in
  (Time.save (), ss)

let get_symbols : command_state -> (Terms.sym * Pos.popt) StrMap.t = fun s ->
  Time.restore (fst s);
  !(Sign.((current_sign ()).sign_symbols))

(* Equality on *)
let%test _ =
  let c = parse_text "foo.lp" "symbol const B : TYPE" in
  List.equal Command.equal c c

(* Equality not *)
let%test _ =
  let c = parse_text "foo.lp" "symbol const B : TYPE" in
  let d = parse_text "foo.lp" "symbol const C : TYPE" in
  not (List.equal Command.equal c d)

(* Equality is not sensitive to whitespace *)
let%test _ =
  let c = parse_text "foo.lp" "symbol   const  B : TYPE" in
  let d = parse_text "foo.lp" "  symbol const B :   TYPE " in
  List.equal Command.equal c d

(* More complex test stressing most commands *)
let%test _ =
  let c = parse_text "foo.lp" "
symbol const B : TYPE

symbol const true  : B
symbol const false : B
symbol bool_neg : B ⇒ B

rule bool_neg true  → false
rule bool_neg false → true

symbol const Prop : TYPE
symbol injective P : Prop ⇒ TYPE

symbol const eq : ∀a, T a ⇒ T a ⇒ Prop

theorem notK : ∀a, P (eq bool (bool_neg (bool_neg a)) a)
proof
   intro a
qed
" in
  List.equal Command.equal c c
<|MERGE_RESOLUTION|>--- conflicted
+++ resolved
@@ -24,13 +24,8 @@
 (** Exception raised by [parse_text] on error. *)
 exception Parse_error of Pos.pos * string
 
-<<<<<<< HEAD
 let parse_text : string -> string -> Command.t list = fun fname s ->
-  let old_syntax = Filename.check_suffix fname Files.src_extension in
-=======
-let parse_text : string -> string -> Command.t Pos.loc list = fun fname s ->
   let old_syntax = Filename.check_suffix fname Files.legacy_src_extension in
->>>>>>> e3a0b79e
   try
     if old_syntax then Legacy_parser.parse_string fname s
     else Parser.parse_string fname s
